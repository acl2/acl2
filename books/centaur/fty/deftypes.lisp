--- conflicted
+++ resolved
@@ -1835,12 +1835,9 @@
 
 (defun flexsum-case-macro-fn (var-or-binding rest-args sum)
   (b* (((flexsum sum) sum)
-<<<<<<< HEAD
-=======
        ((when (consp var-or-binding))
         (er hard? 'flexsum-case-macro "Requires a variable, rather than ~x0" var-or-binding))
        (var var-or-binding)
->>>>>>> 62f4f1f9
        (kinds (flexprods->kinds sum.prods))
        ;; Special case: (foo-case x :kind) becomes (foo-case x :kind t :otherwise nil)
        ((when (case-match rest-args
