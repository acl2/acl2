; VL Verilog Toolkit
; Copyright (C) 2008-2014 Centaur Technology
;
; Contact:
;   Centaur Technology Formal Verification Group
;   7600-C N. Capital of Texas Highway, Suite 300, Austin, TX 78731, USA.
;   http://www.centtech.com/
;
; License: (An MIT/X11-style license)
;
;   Permission is hereby granted, free of charge, to any person obtaining a
;   copy of this software and associated documentation files (the "Software"),
;   to deal in the Software without restriction, including without limitation
;   the rights to use, copy, modify, merge, publish, distribute, sublicense,
;   and/or sell copies of the Software, and to permit persons to whom the
;   Software is furnished to do so, subject to the following conditions:
;
;   The above copyright notice and this permission notice shall be included in
;   all copies or substantial portions of the Software.
;
;   THE SOFTWARE IS PROVIDED "AS IS", WITHOUT WARRANTY OF ANY KIND, EXPRESS OR
;   IMPLIED, INCLUDING BUT NOT LIMITED TO THE WARRANTIES OF MERCHANTABILITY,
;   FITNESS FOR A PARTICULAR PURPOSE AND NONINFRINGEMENT. IN NO EVENT SHALL THE
;   AUTHORS OR COPYRIGHT HOLDERS BE LIABLE FOR ANY CLAIM, DAMAGES OR OTHER
;   LIABILITY, WHETHER IN AN ACTION OF CONTRACT, TORT OR OTHERWISE, ARISING
;   FROM, OUT OF OR IN CONNECTION WITH THE SOFTWARE OR THE USE OR OTHER
;   DEALINGS IN THE SOFTWARE.
;
; Original author: Jared Davis <jared@centtech.com>

(in-package "VL")
(include-book "../../mlib/allexprs")
(include-book "../../mlib/scopestack")
(include-book "../../mlib/fmt")
(local (include-book "../../util/arithmetic"))
(local (std::add-default-post-define-hook :fix))

(defconst *vl-shadowcheck-debug*
  ;; Can be redefined to enable some debugging messages.
  nil)

(defmacro vl-shadowcheck-debug (msg &rest args)
  `(if *vl-shadowcheck-debug*
       (vl-cw-ps-seq (vl-cw ,msg . ,args))
     nil))


(defxdoc shadowcheck
  :parents (make-implicit-wires)
  :short "Sanity check to prevent tricky kinds of global name shadowing."

  :long "<p>In some Verilog tools, top-level and imported declarations can
sometimes be shadowed by local declarations for only part of a module.  For
instance,</p>

@({
    parameter foo = 1;

    module m ();
      logic [3:0] a = foo;     // references the global foo
      parameter foo = 2;
      logic [3:0] b = foo;     // references the local foo
    endmodule
})

<p>Throughout VL we generally abstract away from the parse order and expect to
be able to traverse scopes in a simple set-like way.  This approach makes
supporting this kind of lexical shadowing a challenge.  To avoid any problems
due to this kind of shadowing, we implement a special check to prohibit globals
from being used before they are locally declared.</p>

<p>This checking depends on the parse order.  It occurs as part of the @(see
make-implicit-wires) transform.  Note that we do this checking after we have
already introduced implicit wires, so we can assume that implicit wires have
explicit declarations.</p>")

(local (xdoc::set-default-parents shadowcheck))

(defprod vl-lexscope-entry
  :parents (vl-lexscope)
  :tag :vl-lexscope-entry
  :layout :tree
  :short "Information about a single name in a lexical scope."
  ((decl       acl2::any-p
               "The actual declaration of this name.")
   (direct-pkg maybe-stringp
               :rule-classes :type-prescription
               "When non-nil, this entry is directly import from the package
                name @('direct-pkg'), i.e., @('import foo::bar').")
   (wildpkgs   string-listp
               "This entry is imported via @('import foo::*') statements from
                each of packages named in @('wildpkgs').")))

(fty::defalist vl-lexscope
  :short "Representation of a single, partial, lexical scope."
  :long "<p>We always expect lexscopes to be fast alists.</p>"
  :key-type stringp
  :val-type vl-lexscope-entry)

(define vl-empty-lexscope ()
  :returns (scope vl-lexscope-p)
  :parents (vl-lexscope)
  :short "Create a new, empty lexical scope."
  :inline t
  nil)

(define vl-lexscope-find ((name  stringp)
                          (scope vl-lexscope-p))
  :returns (entry (iff (vl-lexscope-entry-p entry) entry))
  :parents (vl-lexscope)
  :short "Look up a name in a lexical scope."
  :inline t
  (cdr (hons-get (string-fix name) (vl-lexscope-fix scope)))
  :prepwork
  ((local (defthm l0
            (implies (vl-lexscope-p scope)
                     (iff (cdr (hons-assoc-equal name scope))
                          (hons-assoc-equal name scope)))
            :hints(("Goal" :induct (len scope)))))))



(fty::deflist vl-lexscopes
  :elt-type vl-lexscope-p
  :short "A stack of lexical scopes.")

(define vl-lexscopes-enter-new-scope ((scopes vl-lexscopes-p))
  :parents (vl-lexscopes)
  :returns (scopes vl-lexscopes-p)
  :short "Push a new scope onto the lexical scope stack."
  :long "<p>This should be called when entering a module, function, block, etc.</p>"
  :inline t
  (cons (vl-empty-lexscope)
        (vl-lexscopes-fix scopes)))

(define vl-lexscopes-exit-scope ((scopes vl-lexscopes-p))
  :returns (scopes vl-lexscopes-p)
  :parents (vl-lexscopes)
  :short "Pop the current scope off of the lexical scope stack and free fast alists."
  :long "<p>This should be called when exiting a module, function, block, etc.</p>"
  (b* ((scopes (vl-lexscopes-fix scopes))
       ((when (atom scopes))
        (raise "Expected at least one lexscope."))
       ((cons head tail) scopes))
    (fast-alist-free head)
    tail))


(define vl-lexscopes-find ((name   stringp)
                           (scopes vl-lexscopes-p))
  :returns (mv (entry (iff (vl-lexscope-entry-p entry) entry)
                      "Entry for this name, if it is declared.")
               (tail  vl-lexscopes-p
                      "The tail of @('scopes') starting with the scope for this
                       name."))
  :parents (vl-lexscopes)
  :short "Recursively look up a name, going from inner to outer lexical scopes."
  :measure (len scopes)
  (b* ((name   (string-fix name))
       (scopes (vl-lexscopes-fix scopes))
       ((when (atom scopes))
        (mv nil nil))
       (entry (vl-lexscope-find name (car scopes)))
       ((when entry)
        (mv entry scopes)))
    (vl-lexscopes-find name (cdr scopes))))


(define vl-lexscopes-declare-name ((name     stringp)
                                   (decl     acl2::any-p)
                                   (scopes   vl-lexscopes-p)
                                   (warnings vl-warninglist-p))
  :returns (mv (scopes   vl-lexscopes-p)
               (warnings vl-warninglist-p))
  :parents (vl-lexscopes)
  :short "Extend the lexscopes with a local declaration."
  (b* ((name     (string-fix name))
       (scopes   (vl-lexscopes-fix scopes))
       (warnings (vl-warninglist-fix warnings))

       ((when (atom scopes))
        (raise "Expected at least one scope.")
        (mv scopes warnings))

       (scope1 (car scopes))
       (entry  (vl-lexscope-find name scope1))

       ((unless entry)
        ;; Completely new declaration, can't possibly conflict with anything.
        ;; No information to merge.  Just add a new entry to the scope.
        (mv (cons (hons-acons name
                              (make-vl-lexscope-entry :decl       decl
                                                      :direct-pkg nil
                                                      :wildpkgs   nil)
                              scope1)
                  (cdr scopes))
            warnings))

       ((vl-lexscope-entry entry))

       ;; We don't try to defend against multiple local declarations.  We will
       ;; check that separately, at the whole-scope level, where it is easy to
       ;; do so correctly.  It would be complicated to do it here, for modules,
       ;; because of, e.g., the allowed overlap between port and variable
       ;; declarations.
       ;;
       ;; We also don't try defend against conflicts with wildcard imports
       ;; here.  That's only a problem if a multiply imported name is actually
       ;; used.  So we'll check for that when names are used.
       ;;
       ;; However, we can at least try to defend against conflicts between
       ;; local declarations and direct imports of the same name.
       (warnings
        (if entry.direct-pkg
            (fatal :type :vl-name-clash
                   :msg "~a0: can't declare ~s1 after importing it from ~s2."
                   :args (list decl name entry.direct-pkg))
          (ok)))

       ;; The new entry we construct should preserve information if possible.
       ;; In the case of multiple declarations, we'll arbitrarily choose to
       ;; keep the earliest declaration.
       (new-entry  (change-vl-lexscope-entry entry :decl (or entry.decl decl)))
       (new-scope1 (hons-acons name new-entry scope1))
       (new-scopes (cons new-scope1 (cdr scopes))))
    (mv new-scopes warnings)))


(define vl-lexscopes-direct-import-name ((pkgname  stringp "Name of the package being imported from.")
                                         (name     stringp "Name being directly imported from the package.")
                                         (scopes   vl-lexscopes-p)
                                         (ctx      vl-import-p)
                                         (warnings vl-warninglist-p))
  :returns (mv (scopes   vl-lexscopes-p)
               (warnings vl-warninglist-p))
  :parents (vl-lexscopes)
  :short "Extend the lexscopes with a direct import of a single name."
  (b* ((pkgname  (string-fix pkgname))
       (name     (string-fix name))
       (scopes   (vl-lexscopes-fix scopes))
       (ctx      (vl-import-fix ctx))
       (warnings (vl-warninglist-fix warnings))

       ((when (atom scopes))
        (raise "Expected at least one scope.")
        (mv scopes warnings))

       (scope1   (car scopes))
       (entry    (vl-lexscope-find name scope1))
       ((unless entry)
        ;; Completely new declaration, can't possibly conflict with anything.
        ;; No information to merge.  Just add a new entry to the scope.
        (mv (cons (hons-acons name
                              (make-vl-lexscope-entry :direct-pkg pkgname
                                                      :decl nil
                                                      :wildpkgs nil)
                              scope1)
                  (cdr scopes))
            warnings))

       ((vl-lexscope-entry entry))

       (warnings
        (if entry.decl
            (fatal :type :vl-name-clash
                   :msg "~a0: can't import ~s1 after locally declaring it (~a2)."
                   :args (list ctx name entry.decl))
          warnings))

       (warnings
        (if (and entry.direct-pkg
                 ;; It seems pretty reasonable to redundantly
                 ;;   import foo::bar;
                 ;;   import foo::bar;
                 (not (equal entry.direct-pkg pkgname)))
            (fatal :type :vl-name-clash
                   :msg "~a0: can't import ~s1 from ~s2 after previously importing ~
                         it from ~s3."
                   :args (list ctx name pkgname entry.direct-pkg))
          warnings))

       (new-entry
        (if (or entry.decl entry.direct-pkg)
            ;; This is redundant or a fatal error, so it doesn't really matter
            ;; what we do.  We'll arbitrarily say the previous declaration
            ;; wins.
            entry
          (change-vl-lexscope-entry entry :direct-pkg pkgname)))

       (new-scope1 (hons-acons name new-entry scope1))
       (new-scopes (cons new-scope1 (cdr scopes))))
    (mv new-scopes warnings)))


(define vl-lexscopes-wild-import-name ((pkgname  stringp "Name of the package being imported from.")
                                       (name     stringp "Single name declared in the package.")
                                       (scopes   vl-lexscopes-p)
                                       (ctx      vl-import-p)
                                       (warnings vl-warninglist-p))
  :returns (mv (scopes   vl-lexscopes-p)
               (warnings vl-warninglist-p))
  :parents (vl-lexscopes)
  :short "Extend the lexscopes with a wildcard import of a single name."
  (declare (ignorable ctx))
  (b* ((pkgname  (string-fix pkgname))
       (name     (string-fix name))
       (scopes   (vl-lexscopes-fix scopes))
       (warnings (vl-warninglist-fix warnings))

       ((when (atom scopes))
        (raise "Expected at least one scope.")
        (mv scopes warnings))

       (scope1   (car scopes))
       (entry    (vl-lexscope-find name scope1))
       ((unless entry)
        ;; Completely new declaration, can't possibly conflict with anything.
        ;; No information to merge.  Just add a new entry to the scope.
        (mv (cons (hons-acons name
                              (make-vl-lexscope-entry :decl nil
                                                      :direct-pkg nil
                                                      :wildpkgs (list pkgname))
                              scope1)
                  (cdr scopes))
            warnings))

       ((vl-lexscope-entry entry))

       ;; I don't think we want to warn about anything here.  Just extend the
       ;; list of wild packages.
       (new-entry  (change-vl-lexscope-entry entry :wildpkgs (cons pkgname entry.wildpkgs)))
       (new-scope1 (hons-acons name new-entry scope1))
       (new-scopes (cons new-scope1 (cdr scopes))))
    (mv new-scopes warnings)))


(local
 (defsection string-listp-of-alist-keys-of-vl-package-scope-item-alist

   (local (defthm l0
            (equal (string-listp (alist-keys (vl-typedeflist-alist x acc)))
                   (string-listp (alist-keys acc)))
            :hints(("Goal" :in-theory (enable vl-typedeflist-alist)))))

   (local (defthm l1
            (equal (string-listp (alist-keys (vl-taskdecllist-alist x acc)))
                   (string-listp (alist-keys acc)))
            :hints(("Goal" :in-theory (enable vl-taskdecllist-alist)))))

   (local (defthm l2
            (equal (string-listp (alist-keys (vl-fundecllist-alist x acc)))
                   (string-listp (alist-keys acc)))
            :hints(("Goal" :in-theory (enable vl-fundecllist-alist)))))

   (local (defthm l3
            (equal (string-listp (alist-keys (vl-vardecllist-alist x acc)))
                   (string-listp (alist-keys acc)))
            :hints(("Goal" :in-theory (enable vl-vardecllist-alist)))))

   (local (defthm l4
            (equal (string-listp (alist-keys (vl-paramdecllist-alist x acc)))
                   (string-listp (alist-keys acc)))
            :hints(("Goal" :in-theory (enable vl-paramdecllist-alist)))))

   (defthm string-listp-of-alist-keys-of-vl-package-scope-item-alist
     (equal (string-listp (alist-keys (vl-package-scope-item-alist x acc)))
            (string-listp (alist-keys acc)))
     :hints(("Goal" :in-theory (enable vl-package-scope-item-alist))))))


(define vl-lexscopes-wild-import-names ((pkgname  stringp      "Name of the package being imported from.")
                                        (pkg-item-alist "Goofy, we only care about the names, but we take
                                                         the whole alist to reuse @(see vl-package-scope-item-alist).")
                                        (scopes   vl-lexscopes-p)
                                        (ctx      vl-import-p)
                                        (warnings vl-warninglist-p))
  :guard   (string-listp (alist-keys pkg-item-alist))
  :returns (mv (scopes   vl-lexscopes-p)
               (warnings vl-warninglist-p))
  :parents (vl-lexscopes)
  :short "Extend the lexscopes with a wildcard import of a list of names."
  (declare (ignorable ctx))
  (b* (((when (atom pkg-item-alist))
        (mv (vl-lexscopes-fix scopes) (vl-warninglist-fix warnings)))
       ((when (atom (car pkg-item-alist)))
        (vl-lexscopes-wild-import-names pkgname (cdr pkg-item-alist) scopes ctx warnings))
       ((mv scopes warnings)
        (vl-lexscopes-wild-import-name pkgname (caar pkg-item-alist) scopes ctx warnings)))
    (vl-lexscopes-wild-import-names pkgname (cdr pkg-item-alist) scopes ctx warnings)))

(local (defthm stringp-when-vl-importpart-p
         (implies (vl-importpart-p x)
                  (equal (stringp x)
                         (not (equal x :vl-import*))))
         :hints(("Goal" :in-theory (enable vl-importpart-p)))))

(define vl-lexscopes-do-import ((x        vl-import-p)
                                (scopes   vl-lexscopes-p)
                                (warnings vl-warninglist-p)
                                (design   vl-design-p))
  :returns (mv (scopes   vl-lexscopes-p)
               (warnings vl-warninglist-p))
  :parents (vl-lexscopes)
  :short "Extend the lexscopes with a package import."
  (b* (((vl-import x) (vl-import-fix x))
       (scopes        (vl-lexscopes-fix scopes))
       (warnings      (vl-warninglist-fix warnings))

       ((when (atom scopes))
        (raise "Expected at least one scope.")
        (mv scopes warnings))

       (pkg      (vl-find-package x.pkg (vl-design->packages design)))
       (warnings (if pkg
                     warnings
                   (fatal :type :vl-bad-import
                          :msg "~a0: trying to import from undefined package ~s1."
                          :args (list x x.pkg))))

       (pkg-item-alist (and pkg (vl-package-scope-item-alist-top pkg)))

       ((unless (eq x.part :vl-import*))
        (b* ((item     (hons-get x.part pkg-item-alist))
             (warnings (if item
                           warnings
                         (fatal :type :vl-bad-import
                                :msg "~a0: no declaration of ~s1 in package ~s2."
                                :args (list x x.part x.pkg)))))
          ;; If the item wasn't found, it doesn't really matter what we do
          ;; because we caused a fatal error already.  It seems basically
          ;; reasonable to pretend that we imported it successfully, so we can
          ;; check subsequent uses of it.
          (vl-lexscopes-direct-import-name x.pkg x.part scopes x warnings))))

    (vl-lexscopes-wild-import-names x.pkg pkg-item-alist scopes x warnings)))


(defprod vl-shadowcheck-state
  :tag :vl-shadowcheck-state
  :layout :tree
  ((lexscopes vl-lexscopes-p
              "Lexical scopes, current up to this point.")
   (ss        vl-scopestack-p
              "Proper scopestack with all implicit variables already added to it, and
               updated with whatever scopes we've descended through pushed onto it.")
   (design    vl-design-p
              "Original design.")))

(define vl-shadowcheck-push-scope ((x  vl-scope-p)
                                   (st vl-shadowcheck-state-p))
  :returns (st vl-shadowcheck-state-p)
  ;; Like vl-scopestack-push but for shadowcheck states.
  ;;  - Extends the scopestack by doing a push
  ;;  - Extends the lexscopes with a new, empty scope
  (b* (((vl-shadowcheck-state st)))
    (change-vl-shadowcheck-state st
                                 :lexscopes (vl-lexscopes-enter-new-scope st.lexscopes)
                                 :ss        (vl-scopestack-push x st.ss))))

(define vl-shadowcheck-pop-scope ((st vl-shadowcheck-state-p))
  :returns (st vl-shadowcheck-state-p)
  (b* (((vl-shadowcheck-state st)))
    (change-vl-shadowcheck-state st
                                 :lexscopes (vl-lexscopes-exit-scope st.lexscopes)
                                 :ss        (vl-scopestack-pop st.ss))))

(define vl-shadowcheck-declare-name ((name     stringp)
                                     (decl     acl2::any-p)
                                     (st       vl-shadowcheck-state-p)
                                     (warnings vl-warninglist-p))
  :returns (mv (st       vl-shadowcheck-state-p)
               (warnings vl-warninglist-p))
  (b* (((vl-shadowcheck-state st))
       (- (vl-shadowcheck-debug "    vl-shadowcheck-declare-name: ~s0 for ~a1.~%" name decl))
       ((mv lexscopes warnings)
        (vl-lexscopes-declare-name name decl st.lexscopes warnings))
       ;; I don't think we need to particularly do any cross-checking here.  By
       ;; extending the lexscope we will have checked for import/decl
       ;; conflicts, and we should be checking for redeclaration conflicts
       ;; elsewhere, so what else is there to do?
       (st (change-vl-shadowcheck-state st :lexscopes lexscopes)))
    (mv st warnings)))

(define vl-shadowcheck-declare-names ((names    string-listp)
                                      (decl     acl2::any-p)
                                      (st       vl-shadowcheck-state-p)
                                      (warnings vl-warninglist-p))
  :returns (mv (st       vl-shadowcheck-state-p)
               (warnings vl-warninglist-p))
  (b* (((when (atom names))
        (mv (vl-shadowcheck-state-fix st) (vl-warninglist-fix warnings)))
       ((mv st warnings) (vl-shadowcheck-declare-name (car names) decl st warnings)))
    (vl-shadowcheck-declare-names (cdr names) decl st warnings)))

(define vl-shadowcheck-import ((x        vl-import-p)
                               (st       vl-shadowcheck-state-p)
                               (warnings vl-warninglist-p))
  :returns (mv (st       vl-shadowcheck-state-p)
               (warnings vl-warninglist-p))
  (b* (((vl-shadowcheck-state st))
       (- (vl-shadowcheck-debug "    vl-shadowcheck-import: importing ~a0.~%" x))
       ((mv lexscopes warnings)
        (vl-lexscopes-do-import x st.lexscopes warnings st.design))
       ;; I don't think there's anything else to check here?
       (st (change-vl-shadowcheck-state st :lexscopes lexscopes)))
    (mv st warnings)))

(define vl-shadowcheck-reference-name ((name     stringp)
                                       (ctx      acl2::any-p)
                                       (st       vl-shadowcheck-state-p)
                                       (warnings vl-warninglist-p))
  :returns (mv (st       vl-shadowcheck-state-p)
               (warnings vl-warninglist-p))
  (b* ((name                      (string-fix name))
       ((vl-shadowcheck-state st) (vl-shadowcheck-state-fix st))

       (- (vl-shadowcheck-debug "    vl-shadowcheck-reference-name: ~s0 for ~a1.~%" name ctx))

       ((mv entry tail) (vl-lexscopes-find name st.lexscopes))
       ((unless entry)
        ;; Reference to something that isn't lexically defined.  I think it
        ;; seems reasonable to complain about this now?  This might not be
        ;; quite right if we need to be allowed to refer to things that we
        ;; aren't consider items, like $bits(foo_t) or similar.
        (mv st
            (fatal :type :vl-undeclared-identifier
                   :msg "~a0: reference to undeclared identifier ~s1.~%"
                   :args (list ctx name))))
       ((vl-lexscope-entry entry))

       ((when (and (not entry.decl)
                   (not entry.direct-pkg)
                   (>= (len entry.wildpkgs) 2)))
        (mv st
            (fatal :type :vl-illegal-import
                   :msg "~a0: the name ~s1 is imported by multiple wildcard ~
                         imports: ~&2."
                   :args (list ctx name entry.wildpkgs))))

       ((mv item scopestack-at-import pkg-name)
        (vl-scopestack-find-item/context name st.ss))
       ((unless (or item pkg-name))
        (mv st
            (fatal :type :vl-programming-error
                   :msg "~a0: scopestack can't resolve ~s1 but it is found ~
                         in the lexical scope, so how could that happen? ~x2."
                   :args (list ctx name entry))))

       (ss-level  (vl-scopestack-nesting-level scopestack-at-import))
       (lex-level (len tail))
       ((unless (equal ss-level lex-level))
        (mv st
            (fatal :type :vl-tricky-scope
                   :msg "~a0: the name ~s1 has complex scoping that we do not ~
                         support.  Lexical level ~x2, scopestack level ~x3."
                   :args (list ctx name lex-level ss-level))))

       ((unless pkg-name)
        ;; Scopestack doesn't think this is imported from a package.
        (b* (((unless entry.decl)
              ;; Lexscope thinks it's imported from a package.  Wtf.
              (mv st (fatal :type :vl-tricky-scope
                            :msg "~a0: the name ~s1 has complex scoping that ~
                                  we do not support.  Lexically it appears to ~
                                  be imported from a package, but there is a ~
                                  subsequent declaration (~a2) which makes ~
                                  scoping confusing."
                            :args (list ctx name item)))))
          ;; We have a local declaration for it, so we don't think it's
          ;; imported either.  Looks like a match.
          (mv st (ok))))

       ;; Scopestack thinks the item comes from a package.
       ;; If scopestack gave us ITEM, it's the actual item from that package
       ;; If ITEM is nil, then either:
       ;;  - we found an import of foo::bar, but either bar isn't defined in
       ;;    that package, or foo doesn't exist.
       ;;  - we found an import of foo::*, but foo doesn't exist.
       ((when entry.decl)
        (mv st (fatal :type :vl-programming-error
                      :msg "~a0: scopestack thinks ~s1 is imported from ~s2 ~
                            but lexically it seems to be locally declared, ~
                            ~a3."
                      :args (list ctx name pkg-name entry.decl))))

       ((when entry.direct-pkg)
        ;; Lexically we think it's imported from foo::bar.  Scopestack also
        ;; thinks it comes from a package.
        (b* (((unless (equal entry.direct-pkg pkg-name))
              (mv st (fatal :type :vl-import-conflict
                            :msg "~a0: scopestack thinks ~s1 is imported from ~
                                  ~s2, but lexically it is directly imported from ~s3."
                            :args (list ctx name pkg-name entry.direct-pkg)))))
          ;; Otherwise, we're totally ok.  We know there's no local declaration
          ;; lexically, scopestack says it comes from the same package, etc.
          (mv st (ok))))

       ;; The only other case is that there's some import foo::*.  We've
       ;; already checked above that there aren't multiple such imports.
       ((unless (consp entry.wildpkgs))
        (mv st (fatal :type :vl-programming-error
                      :msg "~a0: name ~s1 has a lexscope entry with no local ~
                            declaration, direct package, or wild packages.  ~
                            How did this happen?"
                      :args (list ctx name))))

       (lex-pkg (and (mbt (equal (len entry.wildpkgs) 1)) ;; because we checked above
                     (first entry.wildpkgs)))
       ((unless (equal lex-pkg pkg-name))
        (mv st (fatal :type :vl-import-conflict
                      :msg "~a0: scopestack thinks ~s1 is imported from ~s2, ~
                            but lexically it is wildly imported from ~s3."
                      :args (list ctx name pkg-name lex-pkg)))))

    ;; If we get here, all package sanity checks pass.  We're good to go.
    (mv st (ok))))

(define vl-shadowcheck-reference-names ((names    string-listp)
                                        (ctx      acl2::any-p)
                                        (st       vl-shadowcheck-state-p)
                                        (warnings vl-warninglist-p))
  :returns (mv (st       vl-shadowcheck-state-p)
               (warnings vl-warninglist-p))
  (b* (((when (atom names))
        (mv (vl-shadowcheck-state-fix st) (ok)))
       ((mv st warnings)
        (vl-shadowcheck-reference-name (car names) ctx st warnings)))
    (vl-shadowcheck-reference-names (cdr names) ctx st warnings)))

(define vl-shadowcheck-portdecl ((x        vl-portdecl-p)
                                 (st       vl-shadowcheck-state-p)
                                 (warnings vl-warninglist-p))
  :returns (mv (st       vl-shadowcheck-state-p)
               (warnings vl-warninglist-p))
  (b* (((vl-portdecl x)  (vl-portdecl-fix x))
       (varnames         (mergesort (vl-exprlist-varnames (vl-portdecl-allexprs x))))
       ((mv st warnings) (vl-shadowcheck-reference-names varnames x st warnings))
       ((mv st warnings) (vl-shadowcheck-declare-name x.name x st warnings)))
    (mv st warnings)))

(define vl-shadowcheck-vardecl ((x        vl-vardecl-p)
                                (st       vl-shadowcheck-state-p)
                                (warnings vl-warninglist-p))
  :returns (mv (st       vl-shadowcheck-state-p)
               (warnings vl-warninglist-p))
  (b* (((vl-vardecl x)   (vl-vardecl-fix x))
       (varnames         (mergesort (vl-exprlist-varnames (vl-vardecl-allexprs x))))
       ((mv st warnings) (vl-shadowcheck-reference-names varnames x st warnings))
       ((mv st warnings) (vl-shadowcheck-declare-name x.name x st warnings)))
    (mv st warnings)))

(define vl-shadowcheck-paramdecl ((x        vl-paramdecl-p)
                                  (st       vl-shadowcheck-state-p)
                                  (warnings vl-warninglist-p))
  :returns (mv (st       vl-shadowcheck-state-p)
               (warnings vl-warninglist-p))
  (b* (((vl-paramdecl x) (vl-paramdecl-fix x))
       (varnames         (mergesort (vl-exprlist-varnames (vl-paramdecl-allexprs x))))
       ((mv st warnings) (vl-shadowcheck-reference-names varnames x st warnings))
       ((mv st warnings) (vl-shadowcheck-declare-name x.name x st warnings)))
    (mv st warnings)))

(define vl-shadowcheck-blockitem ((x        vl-blockitem-p)
                                  (st       vl-shadowcheck-state-p)
                                  (warnings vl-warninglist-p))
  :returns (mv (st       vl-shadowcheck-state-p)
               (warnings vl-warninglist-p))
  (b* ((x (vl-blockitem-fix x)))
    (case (tag x)
      (:vl-vardecl (vl-shadowcheck-vardecl x st warnings))
      (otherwise   (vl-shadowcheck-paramdecl x st warnings)))))

(define vl-shadowcheck-blockitemlist ((x        vl-blockitemlist-p)
                                      (st       vl-shadowcheck-state-p)
                                      (warnings vl-warninglist-p))
  :returns (mv (st       vl-shadowcheck-state-p)
               (warnings vl-warninglist-p))
  (b* (((when (atom x))
        (mv (vl-shadowcheck-state-fix st) (vl-warninglist-fix warnings)))
       ((mv st warnings)
        (vl-shadowcheck-blockitem (car x) st warnings)))
    (vl-shadowcheck-blockitemlist (cdr x) st warnings)))

(define vl-shadowcheck-assign ((x        vl-assign-p)
                               (st       vl-shadowcheck-state-p)
                               (warnings vl-warninglist-p))
  :returns (mv (st       vl-shadowcheck-state-p)
               (warnings vl-warninglist-p))
  (b* ((x                (vl-assign-fix x))
       (varnames         (mergesort (vl-exprlist-varnames (vl-assign-allexprs x))))
       ((mv st warnings) (vl-shadowcheck-reference-names varnames x st warnings)))
    (mv st warnings)))

(define vl-shadowcheck-gateinst ((x        vl-gateinst-p)
                                 (st       vl-shadowcheck-state-p)
                                 (warnings vl-warninglist-p))
  :returns (mv (st       vl-shadowcheck-state-p)
               (warnings vl-warninglist-p))
  (b* (((vl-gateinst x)  (vl-gateinst-fix x))
       (varnames         (mergesort (vl-exprlist-varnames (vl-gateinst-allexprs x))))
       ((mv st warnings) (vl-shadowcheck-reference-names varnames x st warnings))
       ((mv st warnings) (if x.name
                             (vl-shadowcheck-declare-name x.name x st warnings)
                           (mv st warnings))))
    (mv st warnings)))

(define vl-shadowcheck-modinst ((x        vl-modinst-p)
                                (st       vl-shadowcheck-state-p)
                                (warnings vl-warninglist-p))
  :returns (mv (st       vl-shadowcheck-state-p)
               (warnings vl-warninglist-p))
  (b* (((vl-modinst x)   (vl-modinst-fix x))
       (varnames         (mergesort (vl-exprlist-varnames (vl-modinst-allexprs x))))
       ((mv st warnings) (vl-shadowcheck-reference-names varnames x st warnings))
       ((mv st warnings) (if x.instname
                             (vl-shadowcheck-declare-name x.instname x st warnings)
                           (mv st warnings))))
    (mv st warnings)))

<<<<<<< HEAD

=======
>>>>>>> 3e0a21fd
(define vl-shadowcheck-alias ((x        vl-alias-p)
                              (st       vl-shadowcheck-state-p)
                              (warnings vl-warninglist-p))
  :returns (mv (st       vl-shadowcheck-state-p)
               (warnings vl-warninglist-p))
  (b* ((x                (vl-alias-fix x))
       (varnames         (mergesort (vl-exprlist-varnames (vl-alias-allexprs x))))
       ((mv st warnings) (vl-shadowcheck-reference-names varnames x st warnings)))
    (mv st warnings)))


(defines vl-shadowcheck-stmt

  (define vl-shadowcheck-stmt ((x        vl-stmt-p)
                               (ctx      acl2::any-p)
                               (st       vl-shadowcheck-state-p)
                               (warnings vl-warninglist-p))
    :returns (mv (st       vl-shadowcheck-state-p)
                 (warnings vl-warninglist-p))
    :measure (vl-stmt-count x)
    (b* ((x        (vl-stmt-fix x))
         (warnings (vl-warninglist-fix warnings))

         ((when (vl-atomicstmt-p x))
          ;; No atomic statements have their own scopes or can introduce any
          ;; declarations, so this is straightforward:
          (b* ((varnames (mergesort (vl-exprlist-varnames (vl-stmt-allexprs x)))))
            (vl-shadowcheck-reference-names varnames x st warnings)))

         ((unless (eq (vl-stmt-kind x) :vl-blockstmt))
          ;; No other statement has a scope, but compound statements might have block
          ;; statements inside of them.  See vl-stmt-check-undeclared.  We don't use
          ;; vl-stmt-allexprs here because it grabs exprs from sub-statements, which
          ;; need to be checked only in the sub-scope.
          (b* ((local-exprs (append (vl-maybe-delayoreventcontrol-allexprs (vl-compoundstmt->ctrl x))
                                    (vl-compoundstmt->exprs x)))
               (local-names (vl-exprlist-varnames local-exprs))
               ((mv st warnings) (vl-shadowcheck-reference-names local-names x st warnings)))
            ;; Recursively check sub-statements.
            (vl-shadowcheck-stmtlist (vl-compoundstmt->stmts x) ctx st warnings)))

         ((vl-blockstmt x))

         (st (vl-shadowcheck-push-scope (vl-blockstmt->blockscope x) st))
         ;; Process declarations for the block, if any
         ((mv st warnings) (vl-shadowcheck-blockitemlist x.decls st warnings))
         ;; Process sub-statements, if any
         ((mv st warnings) (vl-shadowcheck-stmtlist x.stmts ctx st warnings))
         (st (vl-shadowcheck-pop-scope st))
         )
      (mv st warnings)))

  (define vl-shadowcheck-stmtlist ((x        vl-stmtlist-p)
                                   (ctx      acl2::any-p)
                                   (st       vl-shadowcheck-state-p)
                                   (warnings vl-warninglist-p))
    :measure (vl-stmtlist-count x)
    :returns (mv (st       vl-shadowcheck-state-p)
                 (warnings vl-warninglist-p))
    :verify-guards nil
    (b* (((when (atom x))
          (mv (vl-shadowcheck-state-fix st) (ok)))
         ((mv st warnings)
          (vl-shadowcheck-stmt (car x) ctx st warnings)))
      (vl-shadowcheck-stmtlist (cdr x) ctx st warnings)))

  ///
  (verify-guards vl-shadowcheck-stmt
    :guard-debug t)
  (deffixequiv-mutual vl-shadowcheck-stmt))

(define vl-shadowcheck-always ((x        vl-always-p)
                               (st       vl-shadowcheck-state-p)
                               (warnings vl-warninglist-p))
  :returns (mv (st       vl-shadowcheck-state-p)
               (warnings vl-warninglist-p))
  (b* (((vl-always x)    (vl-always-fix x))
       ((mv st warnings) (vl-shadowcheck-stmt x.stmt x st warnings)))
    (mv st warnings)))

(define vl-shadowcheck-initial ((x        vl-initial-p)
                                (st       vl-shadowcheck-state-p)
                                (warnings vl-warninglist-p))
  :returns (mv (st       vl-shadowcheck-state-p)
               (warnings vl-warninglist-p))
  (b* (((vl-initial x)   (vl-initial-fix x))
       ((mv st warnings) (vl-shadowcheck-stmt x.stmt x st warnings)))
    (mv st warnings)))


(define vl-shadowcheck-portdecllist ((x        vl-portdecllist-p)
                                     (st       vl-shadowcheck-state-p)
                                     (warnings vl-warninglist-p))
  :returns (mv (st       vl-shadowcheck-state-p)
               (warnings vl-warninglist-p))
  (b* (((when (atom x))
        (mv (vl-shadowcheck-state-fix st) (ok)))
       ((mv st warnings) (vl-shadowcheck-portdecl (car x) st warnings)))
    (vl-shadowcheck-portdecllist (cdr x) st warnings)))

(define vl-shadowcheck-fundecl ((x        vl-fundecl-p)
                                (st       vl-shadowcheck-state-p)
                                (warnings vl-warninglist-p))
  :returns (mv (st       vl-shadowcheck-state-p)
               (warnings vl-warninglist-p))
  (b* (((vl-fundecl x)   (vl-fundecl-fix x))

       ;; BOZO this isn't quite right for the same reasons as in vl-fundecl-check-undeclared.
       (- (vl-shadowcheck-debug "  >> shadowcheck in function ~s0.~%" x.name))
       (- (vl-shadowcheck-debug "  >> checking externally used names in ports, return value~%"))
       (other-names (vl-exprlist-varnames (append (vl-portdecllist-allexprs x.portdecls)
                                                  (vl-datatype-allexprs x.rettype))))
       ((mv st warnings) (vl-shadowcheck-reference-names other-names x st warnings))

       (- (vl-shadowcheck-debug "  >> declaring function name, ~x0.~%" x.name))
       ((mv st warnings) (vl-shadowcheck-declare-name x.name x st warnings))

       (- (vl-shadowcheck-debug "  >> pushing into function ~x0.~%" x.name))
       (st (vl-shadowcheck-push-scope (vl-fundecl->blockscope x) st))
       ((mv st warnings) (vl-shadowcheck-portdecllist x.portdecls st warnings))

       ;; BOZO eventually do something sensible with name in the inner scope,
       ;; and in scopestack.  Perhaps some kind of transform that adds a
       ;; VL_FUNCTION_IMPLICIT declaration for the return value or something.
       ;;
       ;; ((mv st warnings) (vl-shadowcheck-declare-name x.name x st warnings))

       ((mv st warnings) (vl-shadowcheck-blockitemlist x.decls st warnings))
       ((mv st warnings) (vl-shadowcheck-stmt x.body x st warnings))
       (- (vl-shadowcheck-debug "  >> popping out of function ~x0.~%" x.name))
       (st (vl-shadowcheck-pop-scope st)))
    (mv st warnings)))

(define vl-shadowcheck-taskdecl ((x        vl-taskdecl-p)
                                 (st       vl-shadowcheck-state-p)
                                 (warnings vl-warninglist-p))
  :returns (mv (st       vl-shadowcheck-state-p)
               (warnings vl-warninglist-p))
  (b* (((vl-taskdecl x)   (vl-taskdecl-fix x))

       (other-names      (vl-exprlist-varnames (vl-portdecllist-allexprs x.portdecls)))
       ((mv st warnings) (vl-shadowcheck-reference-names other-names x st warnings))

       (st (vl-shadowcheck-push-scope (vl-taskdecl->blockscope x) st))
       ((mv st warnings) (vl-shadowcheck-portdecllist x.portdecls st warnings))
       ((mv st warnings) (vl-shadowcheck-blockitemlist x.decls st warnings))
       ((mv st warnings) (vl-shadowcheck-stmt x.body x st warnings))
       (st (vl-shadowcheck-pop-scope st))

       ((mv st warnings) (vl-shadowcheck-declare-name x.name x st warnings)))
    (mv st warnings)))

(define vl-shadowcheck-aux
  :short "Main function for checking for name shadowing."
  ((x        vl-genelementlist-p
             "Module elements to process, should be in the same order in which they
              were parsed.")
   (st       vl-shadowcheck-state-p)
   (warnings vl-warninglist-p))
  :returns (mv (st       vl-shadowcheck-state-p)
               (warnings vl-warninglist-p))
  :measure (len x)
  (b* ((x        (vl-genelementlist-fix x))
       (st       (vl-shadowcheck-state-fix st))
       (warnings (vl-warninglist-fix warnings))

       ((when (atom x))
        (mv st warnings))

       ((unless (eq (vl-genelement-kind (car x)) :vl-genbase))
        ;; Ignore generate constructs until unparameterization
        (vl-shadowcheck-aux (cdr x) st warnings))

       (elem (vl-genelement-fix (car x)))
       (item (vl-genbase->item elem))
       (tag  (tag item))

       (- (vl-shadowcheck-debug "  ---- ~a0 ---- ~%" item))

       ((when (or (eq tag :vl-interfaceport)
                  (eq tag :vl-regularport)))
        ;; We shouldn't see any ports.
        (raise "We shouldn't see ports here.")
        (vl-shadowcheck-aux (cdr x) st warnings))

       ((when (eq tag :vl-portdecl))
        (b* (((mv st warnings) (vl-shadowcheck-portdecl item st warnings)))
          (vl-shadowcheck-aux (cdr x) st warnings)))

       ((when (eq tag :vl-vardecl))
        (b* (((mv st warnings) (vl-shadowcheck-vardecl item st warnings)))
          (vl-shadowcheck-aux (cdr x) st warnings)))

       ((when (eq tag :vl-paramdecl))
        (b* (((mv st warnings) (vl-shadowcheck-paramdecl item st warnings)))
          (vl-shadowcheck-aux (cdr x) st warnings)))

       ((when (eq tag :vl-assign))
        (b* (((mv st warnings) (vl-shadowcheck-assign item st warnings)))
          (vl-shadowcheck-aux (cdr x) st warnings)))

       ((when (eq tag :vl-gateinst))
        (b* (((mv st warnings) (vl-shadowcheck-gateinst item st warnings)))
          (vl-shadowcheck-aux (cdr x) st warnings)))

       ((when (eq tag :vl-modinst))
        (b* (((mv st warnings) (vl-shadowcheck-modinst item st warnings)))
          (vl-shadowcheck-aux (cdr x) st warnings)))

       ((when (eq tag :vl-always))
        (b* (((mv st warnings) (vl-shadowcheck-always item st warnings)))
          (vl-shadowcheck-aux (cdr x) st warnings)))

       ((when (eq tag :vl-initial))
        (b* (((mv st warnings) (vl-shadowcheck-initial item st warnings)))
          (vl-shadowcheck-aux (cdr x) st warnings)))

       ((when (eq tag :vl-fundecl))
        (b* (((mv st warnings) (vl-shadowcheck-fundecl item st warnings)))
          (vl-shadowcheck-aux (cdr x) st warnings)))

       ((when (eq tag :vl-taskdecl))
        (b* (((mv st warnings) (vl-shadowcheck-taskdecl item st warnings)))
          (vl-shadowcheck-aux (cdr x) st warnings)))

       ((when (eq tag :vl-import))
        (b* (((mv st warnings) (vl-shadowcheck-import item st warnings)))
          (vl-shadowcheck-aux (cdr x) st warnings)))

       ;; BOZO implement everything else
       (warnings (fatal :type :vl-unexpected-modelement
                        :msg "~a0: unexpected kind of module item."
                        :args (list item))))
    (vl-shadowcheck-aux (cdr x) st warnings)))

(define vl-shadowcheck-port ((x        vl-port-p)
                             (st       vl-shadowcheck-state-p)
                             (warnings vl-warninglist-p))
  :returns (mv (st       vl-shadowcheck-state-p)
               (warnings vl-warninglist-p))
  (b* ((x                (vl-port-fix x))
       (varnames         (if (eq (tag x) :vl-interfaceport)
                             (list (vl-interfaceport->name x))
                           (b* ((expr (vl-regularport->expr x)))
                             (and expr (vl-expr-varnames expr)))))
       ((mv st warnings) (vl-shadowcheck-declare-names varnames x st warnings)))
    (mv st warnings)))

(define vl-shadowcheck-ports ((x        vl-portlist-p)
                              (st       vl-shadowcheck-state-p)
                              (warnings vl-warninglist-p))
  :returns (mv (st       vl-shadowcheck-state-p)
               (warnings vl-warninglist-p))
  (b* (((when (atom x))
        (mv (vl-shadowcheck-state-fix st) (ok)))
       ((mv st warnings) (vl-shadowcheck-port (car x) st warnings)))
    (vl-shadowcheck-ports (cdr x) st warnings)))

(define vl-shadowcheck-module ((x  vl-module-p)
                               (st vl-shadowcheck-state-p))
  :returns (mv (st    vl-shadowcheck-state-p)
               (new-x vl-module-p))
  (b* (((vl-module x)    (vl-module-fix x))
       (- (vl-shadowcheck-debug "*** Shadowcheck module ~s0 ***~%" x.name))
       (warnings         x.warnings)
       (st               (vl-shadowcheck-push-scope x st))
       ((mv st warnings) (vl-shadowcheck-ports x.ports st warnings))
       ((mv st warnings) (vl-shadowcheck-aux x.loaditems st warnings))
       (st               (vl-shadowcheck-pop-scope st))
       (new-x            (change-vl-module x
                                           :warnings warnings
                                           :loaditems nil)))
    (mv st new-x)))

(define vl-shadowcheck-modules ((x  vl-modulelist-p)
                                (st vl-shadowcheck-state-p))
  :returns (mv (st    vl-shadowcheck-state-p)
               (new-x vl-modulelist-p))
  (b* (((when (atom x))
        (mv (vl-shadowcheck-state-fix st) nil))
       ((mv st car)  (vl-shadowcheck-module (car x) st))
       ((mv st rest) (vl-shadowcheck-modules (cdr x) st)))
    (mv st (cons car rest))))





(define vl-shadowcheck-vardecls ((x        vl-vardecllist-p)
                                 (st       vl-shadowcheck-state-p)
                                 (warnings vl-warninglist-p))
  :returns (mv (st       vl-shadowcheck-state-p)
               (warnings vl-warninglist-p))
  (b* (((when (atom x))
        (mv (vl-shadowcheck-state-fix st) (ok)))
       ((mv st warnings) (vl-shadowcheck-vardecl (car x) st warnings)))
    (vl-shadowcheck-vardecls (cdr x) st warnings)))

(define vl-shadowcheck-paramdecls ((x        vl-paramdecllist-p)
                                   (st       vl-shadowcheck-state-p)
                                   (warnings vl-warninglist-p))
  :returns (mv (st       vl-shadowcheck-state-p)
               (warnings vl-warninglist-p))
  (b* (((when (atom x))
        (mv (vl-shadowcheck-state-fix st) (ok)))
       ((mv st warnings) (vl-shadowcheck-paramdecl (car x) st warnings)))
    (vl-shadowcheck-paramdecls (cdr x) st warnings)))

(define vl-shadowcheck-fundecls ((x        vl-fundecllist-p)
                                 (st       vl-shadowcheck-state-p)
                                 (warnings vl-warninglist-p))
  :returns (mv (st       vl-shadowcheck-state-p)
               (warnings vl-warninglist-p))
  (b* (((when (atom x))
        (mv (vl-shadowcheck-state-fix st) (ok)))
       ((mv st warnings) (vl-shadowcheck-fundecl (car x) st warnings)))
    (vl-shadowcheck-fundecls (cdr x) st warnings)))

(define vl-shadowcheck-taskdecls ((x        vl-taskdecllist-p)
                                  (st       vl-shadowcheck-state-p)
                                  (warnings vl-warninglist-p))
  :returns (mv (st       vl-shadowcheck-state-p)
               (warnings vl-warninglist-p))
  (b* (((when (atom x))
        (mv (vl-shadowcheck-state-fix st) (ok)))
       ((mv st warnings) (vl-shadowcheck-taskdecl (car x) st warnings)))
    (vl-shadowcheck-taskdecls (cdr x) st warnings)))

(define vl-shadowcheck-declare-typedefs ((x        vl-typedeflist-p)
                                         (st       vl-shadowcheck-state-p)
                                         (warnings vl-warninglist-p))
  :returns (mv (st       vl-shadowcheck-state-p)
               (warnings vl-warninglist-p))
  (b* (((when (atom x))
        (mv (vl-shadowcheck-state-fix st) (ok)))
       ((vl-typedef x1) (vl-typedef-fix (car x)))
       ((mv st warnings) (vl-shadowcheck-declare-name x1.name x1 st warnings)))
    (vl-shadowcheck-declare-typedefs (cdr x) st warnings)))

(define vl-shadowcheck-imports ((x        vl-importlist-p)
                                (st       vl-shadowcheck-state-p)
                                (warnings vl-warninglist-p))
  :returns (mv (st       vl-shadowcheck-state-p)
               (warnings vl-warninglist-p))
  (b* (((when (atom x))
        (mv (vl-shadowcheck-state-fix st) (ok)))
       ((mv st warnings) (vl-shadowcheck-import (car x) st warnings)))
    (vl-shadowcheck-imports (cdr x) st warnings)))


(define vl-shadowcheck-design ((x vl-design-p))
  :returns (new-x vl-design-p)
  (b* (((vl-design x))
       (warnings x.warnings)

       (st (make-vl-shadowcheck-state :lexscopes (list (vl-empty-lexscope))
                                      :ss        (vl-scopestack-init x)
                                      :design    x))

       ;; It would perhaps be better to construct the initial scopes using the
       ;; program order?  But some simulators allow you to refer to things that
       ;; are defined later, for instance, NCVerilog allows you to write foo::w
       ;; before defining package foo.
       (itemnames (append (vl-vardecllist->names x.vardecls)
                          (vl-paramdecllist->names x.paramdecls)
                          (vl-fundecllist->names x.fundecls)
                          (vl-taskdecllist->names x.taskdecls)
                          (vl-typedeflist->names x.typedefs)))
       (dupes (duplicated-members itemnames))
       (warnings (if (not dupes)
                     (ok)
                   (fatal :type :vl-name-clash
                          :msg "Name clash among globals: ~&0."
                          :args (list dupes))))

       ((mv st warnings) (vl-shadowcheck-declare-typedefs x.typedefs st warnings))
       ((mv st warnings) (vl-shadowcheck-vardecls   x.vardecls st warnings))
       ((mv st warnings) (vl-shadowcheck-paramdecls x.paramdecls st warnings))
       ((mv st warnings) (vl-shadowcheck-fundecls   x.fundecls st warnings))
       ((mv st warnings) (vl-shadowcheck-taskdecls  x.taskdecls st warnings))
       ((mv st warnings) (vl-shadowcheck-imports    x.imports st warnings))

       ((mv st mods) (vl-shadowcheck-modules x.mods st))

       (?st (vl-shadowcheck-pop-scope st))
       (-   (vl-scopestacks-free)))
    (change-vl-design x
                      :mods mods
                      :warnings warnings)))
<|MERGE_RESOLUTION|>--- conflicted
+++ resolved
@@ -717,10 +717,6 @@
                            (mv st warnings))))
     (mv st warnings)))
 
-<<<<<<< HEAD
-
-=======
->>>>>>> 3e0a21fd
 (define vl-shadowcheck-alias ((x        vl-alias-p)
                               (st       vl-shadowcheck-state-p)
                               (warnings vl-warninglist-p))
