; VL Verilog Toolkit
; Copyright (C) 2008-2014 Centaur Technology
;
; Contact:
;   Centaur Technology Formal Verification Group
;   7600-C N. Capital of Texas Highway, Suite 300, Austin, TX 78731, USA.
;   http://www.centtech.com/
;
; License: (An MIT/X11-style license)
;
;   Permission is hereby granted, free of charge, to any person obtaining a
;   copy of this software and associated documentation files (the "Software"),
;   to deal in the Software without restriction, including without limitation
;   the rights to use, copy, modify, merge, publish, distribute, sublicense,
;   and/or sell copies of the Software, and to permit persons to whom the
;   Software is furnished to do so, subject to the following conditions:
;
;   The above copyright notice and this permission notice shall be included in
;   all copies or substantial portions of the Software.
;
;   THE SOFTWARE IS PROVIDED "AS IS", WITHOUT WARRANTY OF ANY KIND, EXPRESS OR
;   IMPLIED, INCLUDING BUT NOT LIMITED TO THE WARRANTIES OF MERCHANTABILITY,
;   FITNESS FOR A PARTICULAR PURPOSE AND NONINFRINGEMENT. IN NO EVENT SHALL THE
;   AUTHORS OR COPYRIGHT HOLDERS BE LIABLE FOR ANY CLAIM, DAMAGES OR OTHER
;   LIABILITY, WHETHER IN AN ACTION OF CONTRACT, TORT OR OTHERWISE, ARISING
;   FROM, OUT OF OR IN CONNECTION WITH THE SOFTWARE OR THE USE OR OTHER
;   DEALINGS IN THE SOFTWARE.
;
; Original author: Jared Davis <jared@centtech.com>

(in-package "VL")
(include-book "../mlib/expr-tools")
(include-book "../mlib/stmt-tools")
(include-book "../mlib/modnamespace")
(include-book "../mlib/hid-tools")
(local (include-book "../util/arithmetic"))
(local (std::add-default-post-define-hook :fix))

(defxdoc resolve-indexing
  :parents (transforms)
  :short "Resolve @(':vl-index') operators that are applied to simple bitvectors into @(':vl-bitselect') operators."

  :long "<p>When our @(see parser) encounters a subexpression like @('foo[i]'),
it does not know whether @('foo') is an ordinary vector like @('wire [3:0]
foo'), an array like @('reg [63:0] foo [128:0];'), or something more
complicated like a reference into an array of instances or similar.  To account
for this, the parser just produces @(':vl-index') operators whenever it sees a
selection like @('foo[i]').  Similarly when it encounters a range select such
as @('foo[5:3]') or @('foo[4+:6]'), it produces either a @(':vl-select-colon'),
@(':vl-select-pluscolon'), or @(':vl-select-minuscolon') operator; these could
be simple partselects or they could be selecting a range of substructures.</p>

<p>In this transform, we convert these unresolved index operators into
@(':vl-bitselect'), @(':vl-partselect-colon'), @(':vl-partselect-pluscolon'),
and @(':vl-partselect-minuscolon') operations when we can tell that they can be
treated as selects from a simple vector.  This transform should typically be
run very early in the transformation sequence, as later transforms often expect
to find proper @(':vl-bitselect') operators.</p>

<p>As we implement better array support, this transform remains useful for
backward compatibility with other transforms that don't deal correctly with
arrays and complex SystemVerilog datatypes.  Generally, when a transform is
written with arrays and complex datatypes in mind, it will treat the resolved
and unresolved versions of these index operators equivalently.  Otherwise, it
will only deal with the resolved versions and should produce a warning if it
comes across an unresolved operator.</p>")

(local (xdoc::set-default-parents resolve-indexing))

<<<<<<< HEAD
(define vl-vardecl-bitselect-p ((x vl-vardecl-p))
  :short "Recognize variables @('foo') where @('foo[i]') is definitely a
          bit-select, i.e., not some kind of array index or similar."
  :long "<p>BOZO this is pretty weak right now.  Eventually we'll want to
         extend it to things like packed structures, etc.</p>"
  (b* (((vl-vardecl x) x)
       (udims (vl-datatype->udims x.type))
       (pdims (vl-datatype->pdims x.type))
       ((when (or (consp udims)
                  (and (consp pdims)
                       (consp (cdr pdims)))))
        ;; Has array dimensions, doesn't seem like a bit-select.
        nil))
    (vl-datatype-case x.type

      (:vl-coretype
       (or
        ;; Vector integer types.  These may have an associated packed dimension
        ;; list directly within the type, e.g., we might have `reg foo` or `reg
        ;; [3:0] foo;`
        (member x.type.name '(:vl-reg :vl-logic :vl-bit))
        ;; Atomic integer types.  It seems okay to bit-select from these.  They
        ;; should never have associated dimensions.
        (member x.type.name '(:vl-byte :vl-shortint :vl-int :vl-longint :vl-integer)))
        ;; Anything else is just too hard and we're not going to think about
        ;; it.  This includes, e.g.,: real, string, chandle, void, event
        )
      ;; BOZO maybe we want to support packed structures and/or enums?
      (:otherwise nil))))

(define vl-vardecllist-filter-arrays
  :short "Filter variable declarations into those for which @('foo[i]') is a
          bit-select versus an array-index."
  ((x          vl-vardecllist-p "Decls we're filtering.")
   (bitselects vl-vardecllist-p "Accumulator for variables whose selects are bit-selects.")
   (arrays     vl-vardecllist-p "Accumulator for variables whose selects are array indexing operations.")
   (others     vl-vardecllist-p "Accumulator for more complicated things."))
  :verbosep t
  :returns
  (mv (bitselects vl-vardecllist-p)
      (arrays     vl-vardecllist-p)
      (others     vl-vardecllist-p))
  (b* (((when (atom x))
        (mv (vl-vardecllist-fix bitselects)
            (vl-vardecllist-fix arrays)
            (vl-vardecllist-fix others)))
       (x1 (vl-vardecl-fix (car x)))
       ((vl-vardecl x1) x1)
       ((when (consp (vl-datatype->udims x1.type)))
        ;; I think this might be right.  It has array dimensions, so no matter
        ;; what kind of base type it is, it seems reasonable to call an index
        ;; into it an array index.
        (vl-vardecllist-filter-arrays (cdr x) bitselects (cons x1 arrays) others))
       ((when (vl-vardecl-bitselect-p x1))
        (vl-vardecllist-filter-arrays (cdr x) (cons x1 bitselects) arrays others)))
    ;; Otherwise, too hard, not sure what this is yet.
    (vl-vardecllist-filter-arrays (cdr x) bitselects arrays (cons x1 others))))

;; BOZO maybe we can also have arrays of events, etc.?
=======
(define vl-datatype-bitselect-p ((x vl-datatype-p))
  :short "Recognize a datatype for which an indexing operator is a bitselect/partselect."
  :long "<p>This is more complicated than one might think.  For example, a
packed struct can be bitselected/partselected from and acts just like a vector
in that case.  However, a packed array is always indexed as an array.</p>

<p>The datatype should have usertypes resolved away before calling.</p>"
  (b* ((udims (vl-datatype->udims x))
       (pdims (vl-datatype->pdims x))
       ((when (consp udims))
        ;; If there are unpacked dimensions, we're definitely array-indexing.
        nil)
       ((when (consp pdims))
        ;; The one time a packed-dimensioned object can be
        ;; bitselected from is the common case where it is a
        ;; reg/logic/bit and has exactly one packed dimension.
        ;; Otherwise, you're indexing into a packed array of
        ;; some higher structures.
        (and (eq (vl-datatype-kind x) :vl-coretype)
             (member (vl-coretype->name x) '(:vl-reg :vl-logic :vl-bit))
             (atom (cdr pdims)))))
    ;; No dimensions.
    (vl-datatype-case x

      (:vl-coretype
       (or
        ;; Vector integer types.  Oddly, it likely should be an error to index
        ;; into these (since here we know it doesn't have any dimensions), but
        ;; we don't make that this transform's business.
        (member x.name '(:vl-reg :vl-logic :vl-bit))
        ;; Atomic integer types.  It seems okay to bit-select from these.  They
        ;; should never have associated dimensions.
        (member x.name '(:vl-byte :vl-shortint :vl-int :vl-longint :vl-integer)))
        ;; Anything else is just too hard and we're not going to think about
        ;; it.  This includes, e.g.,: real, string, chandle, void, event
        )
      (:vl-struct x.packedp)
      (:vl-union x.packedp)

      ;; BOZO figure out about enums
      (:otherwise nil))))

(define vl-expr-is-bitselect-type ((x vl-expr-p) (ss vl-scopestack-p))
  :short "Checks whether an expression is of a bitselectable type."
  :long "<p>Should only be called on an appropriate operand for an
indexing/partselect operation, that is, some number of indexing operators
applied to a HID/identifier.  Otherwise, we generate a warning and fail.</p>"
  :returns (mv (warning (iff (vl-warning-p warning) warning))
               (bitselectp "true if successful and the expression is of bitselectable type."))
  (b* (((mv warning type) (vl-index-find-type x ss))
       ((when warning) (mv warning nil)))
    (mv nil (vl-datatype-bitselect-p type))))

>>>>>>> d504b6c2

(defines vl-expr-resolve-indexing-aux
  :short "Core routine for introducing @(':vl-array-index') and
@(':vl-bitselect') operators throughout a @(see vl-expr-p)."

  (define vl-expr-resolve-indexing-aux
    ((x        vl-expr-p)
     (ss       vl-scopestack-p)
     (warnings vl-warninglist-p))
    :returns
    (mv (new-warnings vl-warninglist-p)
        (changedp     booleanp :rule-classes :type-prescription
                      "Optimization, don't re-cons index-free expresions.")
        (new-x        vl-expr-p))
    :verify-guards nil
    :measure (vl-expr-count x)
    :flag :expr
    (b* ((x (vl-expr-fix x))
         ((when (vl-fast-atom-p x))
          (mv (ok) nil x))
         (op   (vl-nonatom->op x))
         (args (vl-nonatom->args x))
         ((when (member op '(:vl-index
                             :vl-select-colon :vl-select-pluscolon :vl-select-minuscolon)))
          (b* (((mv warning bitselp) (vl-expr-is-bitselect-type (first args) ss))
               ((when warning)
                (mv (cons warning (ok)) nil x))
               ((unless bitselp) (mv (ok) nil x)))
            (mv (ok) t (change-vl-nonatom
                        x :op (case op
                                (:vl-index :vl-bitselect)
                                (:vl-select-colon :vl-partselect-colon)
                                (:vl-select-pluscolon :vl-partselect-pluscolon)
                                (:vl-select-minuscolon :vl-partselect-minuscolon))))))

         ((mv warnings args-changedp args)
          (vl-exprlist-resolve-indexing-aux args ss warnings)))
      (mv warnings args-changedp
          (if args-changedp
              (change-vl-nonatom x :args args)
            x))))

  (define vl-exprlist-resolve-indexing-aux
    ((x        vl-exprlist-p)
     (ss       vl-scopestack-p)
     (warnings vl-warninglist-p))
    :returns
    (mv (new-warnings vl-warninglist-p)
        (changedp     booleanp :rule-classes :type-prescription)
        (new-x        (and (vl-exprlist-p new-x)
                           (equal (len new-x) (len x)))))
    :verify-guards nil
    :measure (vl-exprlist-count x)
    :flag :list
    (b* (((when (atom x))
          (mv (ok) nil nil))
         ((mv warnings car-changedp car-prime)
          (vl-expr-resolve-indexing-aux (car x) ss warnings))
         ((mv warnings cdr-changedp cdr-prime)
          (vl-exprlist-resolve-indexing-aux (cdr x) ss warnings))
         (changedp (or car-changedp cdr-changedp))
         (new-x    (cons car-prime cdr-prime)))
      (mv warnings changedp new-x)))
  ///
  (defthm-vl-expr-resolve-indexing-aux-flag
    (defthm true-listp-of-vl-exprlist-resolve-indexing-aux
      (b* (((mv ?warnings ?changedp new-x)
            (vl-exprlist-resolve-indexing-aux x ss warnings)))
        (true-listp new-x))
      :rule-classes :type-prescription
      :flag :list)
    :skip-others t)

  (local (defthm-vl-expr-resolve-indexing-aux-flag
           ;; BOZO wtf, why do I need this?
           (defthm l0
             (b* (((mv ?warnings ?changedp new-x)
                   (vl-exprlist-resolve-indexing-aux x ss warnings)))
               (iff new-x (consp x)))
             :flag :list)
           :skip-others t))

  (verify-guards vl-expr-resolve-indexing-aux)

  (deffixequiv-mutual vl-expr-resolve-indexing-aux))

(defmacro def-vl-resolve-indexing (name &key body)
  (b* ((mksym-package-symbol (pkg-witness "VL"))
       (fn   (mksym name '-resolve-indexing))
       (type (mksym name '-p))
       (fix  (mksym name '-fix)))
    `(define ,fn
       :short ,(cat "Resolve @(':vl-index') operators throughout a @(see " (symbol-name type) ").")
       ((x        ,type)
        (ss       vl-scopestack-p)
        (warnings vl-warninglist-p))
       :returns
       (mv (warnings vl-warninglist-p)
           (new-x    ,type))
       (b* ((x        (,fix x))
            (warnings (vl-warninglist-fix warnings)))
         ,body))))

(defmacro def-vl-resolve-indexing-list (name &key element)
  (b* ((mksym-package-symbol (pkg-witness "VL"))
       (fn      (mksym name '-resolve-indexing))
       (elem-fn (mksym element '-resolve-indexing))
       (type    (mksym name '-p))
       ;(fix     (mksym name '-fix))
       )
    `(define ,fn
       :short ,(cat "Resolve @(':vl-index') operators throughout a @(see " (symbol-name type) ").")
       ((x        ,type)
        (ss       vl-scopestack-p)
        (warnings vl-warninglist-p))
       :returns
       (mv (warnings vl-warninglist-p)
           (new-x    ,type))
       (b* (((when (atom x))
             (mv (ok) nil))
            ((mv warnings car-prime) (,elem-fn (car x) ss warnings))
            ((mv warnings cdr-prime) (,fn (cdr x) ss warnings)))
         (mv warnings (cons car-prime cdr-prime)))
       ///
       (defthm ,(mksym 'true-listp-of- fn)
         (true-listp (mv-nth 1 (,fn x ss warnings)))
         :rule-classes :type-prescription)

       (defthm ,(mksym 'len-of- fn)
         (equal (len (mv-nth 1 (,fn x ss warnings)))
                (len x))))))

(def-vl-resolve-indexing vl-expr
  ;; Simple wrapper that just bundles up the changedp optimization.
  :body
  (b* (((mv warnings ?changedp new-x)
        (vl-expr-resolve-indexing-aux x ss warnings)))
    (mv warnings new-x)))

;; Simple wrapper that just bundles up the changedp optimization.
(def-vl-resolve-indexing-list vl-exprlist :element vl-expr)

(def-vl-resolve-indexing vl-maybe-expr
  :body
  (if (not x)
      (mv warnings nil)
    (vl-expr-resolve-indexing x ss warnings)))

(def-vl-resolve-indexing vl-assign
  :body
  (b* (((vl-assign x) x)
       ((mv warnings lvalue-prime)
        (vl-expr-resolve-indexing x.lvalue ss warnings))
       ((mv warnings expr-prime)
        (vl-expr-resolve-indexing x.expr ss warnings)))
    (mv warnings
        (change-vl-assign x
                          :lvalue lvalue-prime
                          :expr expr-prime))))

(def-vl-resolve-indexing-list vl-assignlist :element vl-assign)

(def-vl-resolve-indexing vl-plainarg
  :body (b* (((vl-plainarg x) x)
             ((unless x.expr)
              (mv warnings x))
             ((mv warnings expr-prime)
              (vl-expr-resolve-indexing x.expr ss warnings)))
            (mv warnings (change-vl-plainarg x :expr expr-prime))))

(def-vl-resolve-indexing-list vl-plainarglist :element vl-plainarg)

(def-vl-resolve-indexing vl-namedarg
  :body (b* (((vl-namedarg x) x)
             ((unless x.expr)
              (mv warnings x))
             ((mv warnings expr-prime)
              (vl-expr-resolve-indexing x.expr ss warnings)))
            (mv warnings (change-vl-namedarg x :expr expr-prime))))

(def-vl-resolve-indexing-list vl-namedarglist :element vl-namedarg)

(def-vl-resolve-indexing vl-arguments
  :body
  (vl-arguments-case x
    :vl-arguments-named
    (b* (((mv warnings args-prime)
          (vl-namedarglist-resolve-indexing x.args ss warnings)))
      (mv warnings (change-vl-arguments-named x :args args-prime)))
    :vl-arguments-plain
    (b* (((mv warnings args-prime)
          (vl-plainarglist-resolve-indexing x.args ss warnings)))
      (mv warnings (change-vl-arguments-plain x :args args-prime)))))

(def-vl-resolve-indexing vl-modinst
  :body (b* (((vl-modinst x) x)
             ((mv warnings args-prime)
              (vl-arguments-resolve-indexing x.portargs ss warnings)))
            (mv warnings (change-vl-modinst x :portargs args-prime))))

(def-vl-resolve-indexing-list vl-modinstlist :element vl-modinst)

(def-vl-resolve-indexing vl-gateinst
  :body (b* (((vl-gateinst x) x)
             ((mv warnings args-prime)
              (vl-plainarglist-resolve-indexing x.args ss warnings)))
            (mv warnings (change-vl-gateinst x :args args-prime))))

(def-vl-resolve-indexing-list vl-gateinstlist :element vl-gateinst)

(def-vl-resolve-indexing vl-delaycontrol
  :body (b* (((vl-delaycontrol x) x)
             ((mv warnings value-prime)
              (vl-expr-resolve-indexing x.value ss warnings)))
            (mv warnings (change-vl-delaycontrol x :value value-prime))))

(def-vl-resolve-indexing vl-evatom
  :body (b* (((vl-evatom x) x)
             ((mv warnings expr-prime)
              (vl-expr-resolve-indexing x.expr ss warnings)))
            (mv warnings (change-vl-evatom x :expr expr-prime))))

(def-vl-resolve-indexing-list vl-evatomlist :element vl-evatom)

(def-vl-resolve-indexing vl-eventcontrol
  :body (b* (((vl-eventcontrol x) x)
             ((mv warnings atoms-prime)
              (vl-evatomlist-resolve-indexing x.atoms ss warnings)))
            (mv warnings (change-vl-eventcontrol x :atoms atoms-prime))))

(def-vl-resolve-indexing vl-repeateventcontrol
  :body (b* (((vl-repeateventcontrol x) x)
             ((mv warnings expr-prime)
              (vl-expr-resolve-indexing x.expr ss warnings))
             ((mv warnings ctrl-prime)
              (vl-eventcontrol-resolve-indexing x.ctrl ss warnings))
             (x-prime (change-vl-repeateventcontrol x
                                                    :expr expr-prime
                                                    :ctrl ctrl-prime)))
            (mv warnings x-prime)))

(def-vl-resolve-indexing vl-delayoreventcontrol
  :body (case (tag x)
          (:vl-delaycontrol
           (vl-delaycontrol-resolve-indexing x ss warnings))
          (:vl-eventcontrol
           (vl-eventcontrol-resolve-indexing x ss warnings))
          (otherwise
           (vl-repeateventcontrol-resolve-indexing x ss warnings))))

(def-vl-resolve-indexing vl-maybe-delayoreventcontrol
  :body (if x
            (vl-delayoreventcontrol-resolve-indexing x ss warnings)
          (mv warnings nil)))

(defthm vl-maybe-delayoreventcontrol-resolve-indexing-under-iff
  (implies (force (vl-maybe-delayoreventcontrol-p x))
           (iff (mv-nth 1 (vl-maybe-delayoreventcontrol-resolve-indexing x ss warnings))
                x))
  :hints(("Goal"
          :in-theory (e/d (vl-maybe-delayoreventcontrol-resolve-indexing
                           vl-maybe-delayoreventcontrol-p)
                          (vl-delayoreventcontrol-p-of-vl-delayoreventcontrol-resolve-indexing.new-x))
          :use ((:instance
                 vl-delayoreventcontrol-p-of-vl-delayoreventcontrol-resolve-indexing.new-x)))))

(defines vl-stmt-resolve-indexing

  (define vl-stmt-resolve-indexing
    ((x        vl-stmt-p)
     (ss       vl-scopestack-p)
     (warnings vl-warninglist-p))
    :returns
    (mv (new-warnings vl-warninglist-p)
        (new-x        vl-stmt-p))
    :verify-guards nil
    :measure (vl-stmt-count x)
    :flag :stmt
    (b* ((x (vl-stmt-fix x))
         ((when (vl-atomicstmt-p x))
          (case (vl-stmt-kind x)
            (:vl-nullstmt
             (mv (ok) x))
            (:vl-assignstmt
             (b* (((vl-assignstmt x) x)
                  ((mv warnings lvalue-prime) (vl-expr-resolve-indexing x.lvalue ss warnings))
                  ((mv warnings expr-prime)   (vl-expr-resolve-indexing x.expr ss warnings))
                  ((mv warnings ctrl-prime)   (vl-maybe-delayoreventcontrol-resolve-indexing x.ctrl ss warnings))
                  (x-prime                    (change-vl-assignstmt x
                                                                    :lvalue lvalue-prime
                                                                    :expr expr-prime
                                                                    :ctrl ctrl-prime)))
               (mv (ok) x-prime)))
            (:vl-deassignstmt
             (b* (((vl-deassignstmt x) x)
                  ((mv warnings lvalue-prime) (vl-expr-resolve-indexing x.lvalue ss warnings))
                  (x-prime                    (change-vl-deassignstmt x :lvalue lvalue-prime)))
               (mv warnings x-prime)))
            (:vl-enablestmt
             (b* (((vl-enablestmt x) x)
                  ((mv warnings id-prime)   (vl-expr-resolve-indexing x.id ss warnings))
                  ((mv warnings args-prime) (vl-exprlist-resolve-indexing x.args ss warnings))
                  (x-prime                  (change-vl-enablestmt x
                                                                  :id id-prime
                                                                  :args args-prime)))
               (mv warnings x-prime)))
            (:vl-disablestmt
             (b* (((vl-disablestmt x) x)
                  ((mv warnings id-prime) (vl-expr-resolve-indexing x.id ss warnings))
                  (x-prime                (change-vl-disablestmt x :id id-prime)))
               (mv warnings x-prime)))
            (:vl-eventtriggerstmt
             (b* (((vl-eventtriggerstmt x) x)
                  ((mv warnings id-prime) (vl-expr-resolve-indexing x.id ss warnings))
                  (x-prime                (change-vl-eventtriggerstmt x :id id-prime)))
               (mv warnings x-prime)))
            (otherwise (mv (impossible) x))))
         ((mv warnings exprs-prime)
          (vl-exprlist-resolve-indexing (vl-compoundstmt->exprs x) ss warnings))
         ((mv warnings stmts-prime)
          (vl-stmtlist-resolve-indexing (vl-compoundstmt->stmts x) ss warnings))
         ((mv warnings ctrl-prime)
          (vl-maybe-delayoreventcontrol-resolve-indexing (vl-compoundstmt->ctrl x) ss warnings))
         (x-prime
          (change-vl-compoundstmt x
                                  :exprs exprs-prime
                                  :stmts stmts-prime
                                  :ctrl ctrl-prime)))
      (mv (ok) x-prime)))

  (define vl-stmtlist-resolve-indexing
    ((x        vl-stmtlist-p)
     (ss       vl-scopestack-p)
     (warnings vl-warninglist-p))
    :returns
    (mv (new-warnings vl-warninglist-p)
        (new-x        (and (vl-stmtlist-p new-x)
                           (equal (len new-x) (len x)))))
    :measure (vl-stmtlist-count x)
    :flag :list
    (b* (((when (atom x))
          (mv (ok) nil))
         ((mv warnings car-prime)
          (vl-stmt-resolve-indexing (car x) ss warnings))
         ((mv warnings cdr-prime)
          (vl-stmtlist-resolve-indexing (cdr x) ss warnings)))
      (mv warnings (cons car-prime cdr-prime))))
  ///
  (verify-guards vl-stmt-resolve-indexing)
  (deffixequiv-mutual vl-stmt-resolve-indexing))

(def-vl-resolve-indexing vl-always
  :body (b* (((vl-always x) x)
             ((mv warnings stmt-prime)
              (vl-stmt-resolve-indexing x.stmt ss warnings))
             (x-prime
              (change-vl-always x :stmt stmt-prime)))
            (mv warnings x-prime)))

(def-vl-resolve-indexing-list vl-alwayslist :element vl-always)

(def-vl-resolve-indexing vl-initial
  :body (b* (((vl-initial x) x)
             ((mv warnings stmt-prime)
              (vl-stmt-resolve-indexing x.stmt ss warnings))
             (x-prime
              (change-vl-initial x :stmt stmt-prime)))
            (mv warnings x-prime)))

(def-vl-resolve-indexing-list vl-initiallist :element vl-initial)

(def-vl-resolve-indexing vl-port
  :body (b* (((vl-port x) x)
             ((unless x.expr)
              (mv warnings x))
             ((mv warnings expr-prime)
              (vl-expr-resolve-indexing x.expr ss warnings))
             (x-prime
              (change-vl-port x :expr expr-prime)))
          (mv warnings x-prime)))

(def-vl-resolve-indexing-list vl-portlist :element vl-port)


(def-vl-resolve-indexing vl-fundecl
  :body
  (b* (((vl-fundecl x) x)

       (ss (vl-scopestack-push x ss))

       ((mv warnings new-body)
        (vl-stmt-resolve-indexing x.body ss warnings))

       (new-x (change-vl-fundecl x :body new-body)))
    (mv warnings new-x)))

(def-vl-resolve-indexing-list vl-fundecllist :element vl-fundecl)

(define vl-module-resolve-indexing ((x vl-module-p)
                                    (ss vl-scopestack-p))
  :returns (new-x vl-module-p)
  (b* ((x (vl-module-fix x))
       ((vl-module x) x)
       ((when (vl-module->hands-offp x))
        x)

       (ss (vl-scopestack-push x ss))

       (warnings x.warnings)
       ((mv warnings ports)     (vl-portlist-resolve-indexing     x.ports ss warnings))
       ((mv warnings assigns)   (vl-assignlist-resolve-indexing   x.assigns ss warnings))
       ((mv warnings modinsts)  (vl-modinstlist-resolve-indexing  x.modinsts ss warnings))
       ((mv warnings gateinsts) (vl-gateinstlist-resolve-indexing x.gateinsts ss warnings))
       ((mv warnings alwayses)  (vl-alwayslist-resolve-indexing   x.alwayses ss warnings))
       ((mv warnings initials)  (vl-initiallist-resolve-indexing  x.initials ss warnings))
       ((mv warnings fundecls)  (vl-fundecllist-resolve-indexing  x.fundecls ss warnings))

       (new-x (change-vl-module x
                                :ports ports
                                :assigns assigns
                                :modinsts modinsts
                                :gateinsts gateinsts
                                :alwayses alwayses
                                :initials initials
                                :fundecls fundecls
                                :warnings warnings)))
    new-x))

(defprojection vl-modulelist-resolve-indexing ((x vl-modulelist-p)
                                               (ss vl-scopestack-p))
  :returns (new-x vl-modulelist-p)
  (vl-module-resolve-indexing x ss))

(define vl-design-resolve-indexing ((x vl-design-p))
  :returns (new-x vl-design-p)
  (b* (((vl-design x) x)
       (ss (vl-scopestack-init x))
       (new-mods (vl-modulelist-resolve-indexing x.mods ss)))
    (vl-scopestacks-free)
    (change-vl-design x :mods new-mods)))
<|MERGE_RESOLUTION|>--- conflicted
+++ resolved
@@ -67,67 +67,6 @@
 
 (local (xdoc::set-default-parents resolve-indexing))
 
-<<<<<<< HEAD
-(define vl-vardecl-bitselect-p ((x vl-vardecl-p))
-  :short "Recognize variables @('foo') where @('foo[i]') is definitely a
-          bit-select, i.e., not some kind of array index or similar."
-  :long "<p>BOZO this is pretty weak right now.  Eventually we'll want to
-         extend it to things like packed structures, etc.</p>"
-  (b* (((vl-vardecl x) x)
-       (udims (vl-datatype->udims x.type))
-       (pdims (vl-datatype->pdims x.type))
-       ((when (or (consp udims)
-                  (and (consp pdims)
-                       (consp (cdr pdims)))))
-        ;; Has array dimensions, doesn't seem like a bit-select.
-        nil))
-    (vl-datatype-case x.type
-
-      (:vl-coretype
-       (or
-        ;; Vector integer types.  These may have an associated packed dimension
-        ;; list directly within the type, e.g., we might have `reg foo` or `reg
-        ;; [3:0] foo;`
-        (member x.type.name '(:vl-reg :vl-logic :vl-bit))
-        ;; Atomic integer types.  It seems okay to bit-select from these.  They
-        ;; should never have associated dimensions.
-        (member x.type.name '(:vl-byte :vl-shortint :vl-int :vl-longint :vl-integer)))
-        ;; Anything else is just too hard and we're not going to think about
-        ;; it.  This includes, e.g.,: real, string, chandle, void, event
-        )
-      ;; BOZO maybe we want to support packed structures and/or enums?
-      (:otherwise nil))))
-
-(define vl-vardecllist-filter-arrays
-  :short "Filter variable declarations into those for which @('foo[i]') is a
-          bit-select versus an array-index."
-  ((x          vl-vardecllist-p "Decls we're filtering.")
-   (bitselects vl-vardecllist-p "Accumulator for variables whose selects are bit-selects.")
-   (arrays     vl-vardecllist-p "Accumulator for variables whose selects are array indexing operations.")
-   (others     vl-vardecllist-p "Accumulator for more complicated things."))
-  :verbosep t
-  :returns
-  (mv (bitselects vl-vardecllist-p)
-      (arrays     vl-vardecllist-p)
-      (others     vl-vardecllist-p))
-  (b* (((when (atom x))
-        (mv (vl-vardecllist-fix bitselects)
-            (vl-vardecllist-fix arrays)
-            (vl-vardecllist-fix others)))
-       (x1 (vl-vardecl-fix (car x)))
-       ((vl-vardecl x1) x1)
-       ((when (consp (vl-datatype->udims x1.type)))
-        ;; I think this might be right.  It has array dimensions, so no matter
-        ;; what kind of base type it is, it seems reasonable to call an index
-        ;; into it an array index.
-        (vl-vardecllist-filter-arrays (cdr x) bitselects (cons x1 arrays) others))
-       ((when (vl-vardecl-bitselect-p x1))
-        (vl-vardecllist-filter-arrays (cdr x) (cons x1 bitselects) arrays others)))
-    ;; Otherwise, too hard, not sure what this is yet.
-    (vl-vardecllist-filter-arrays (cdr x) bitselects arrays (cons x1 others))))
-
-;; BOZO maybe we can also have arrays of events, etc.?
-=======
 (define vl-datatype-bitselect-p ((x vl-datatype-p))
   :short "Recognize a datatype for which an indexing operator is a bitselect/partselect."
   :long "<p>This is more complicated than one might think.  For example, a
@@ -181,7 +120,6 @@
        ((when warning) (mv warning nil)))
     (mv nil (vl-datatype-bitselect-p type))))
 
->>>>>>> d504b6c2
 
 (defines vl-expr-resolve-indexing-aux
   :short "Core routine for introducing @(':vl-array-index') and
