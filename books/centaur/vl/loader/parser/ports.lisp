--- conflicted
+++ resolved
@@ -1861,17 +1861,10 @@
                ;; properties and make this port be just like it.
                (mv nil
                    warnings
-<<<<<<< HEAD
-                   (cons (change-vl-port (car ports-acc)
-                                         :name name
-                                         :expr (vl-idexpr name nil nil)
-                                         :loc loc)
-=======
                    (cons (change-vl-regularport (car ports-acc)
                                                 :name name
                                                 :expr (vl-idexpr name nil nil)
                                                 :loc loc)
->>>>>>> bf663d59
                          ports-acc)
                    (cons (change-vl-portdecl (car portdecls-acc) :name name :loc loc) portdecls-acc)
                    (cons (change-vl-vardecl  (car vardecls-acc)  :name name :loc loc) vardecls-acc))))
