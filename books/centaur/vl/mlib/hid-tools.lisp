--- conflicted
+++ resolved
@@ -1541,7 +1541,6 @@
         (vl-hidexpr-p x)))))
 
 
-<<<<<<< HEAD
 #||
 
 (trace$ #!vl
@@ -1566,15 +1565,6 @@
 
 ||#
 
-    
-
-(define vl-index-find-type ((x vl-expr-p)
-                            (ss vl-scopestack-p))
-  :returns (mv (warning (iff (vl-warning-p warning) warning))
-               (type (implies (not warning) (vl-datatype-p type))))
-  :prepwork ((local (in-theory (disable vl-nonatom->op-when-hidindex-resolved-p
-                                        default-car
-=======
 (define vl-index-find-type
   ((x vl-expr-p "Should be a hid (perhaps just an ID), perhaps with some indexing
                  operators applied to it, i.e., bitselect or index operators but
@@ -1588,7 +1578,6 @@
                      "The type of the resulting expression after all indexing
                       is done."))
   :prepwork ((local (in-theory (disable default-car
->>>>>>> b6c4f127
                                         vl-hidexpr-p-when-id-atom
                                         vl-nonatom->op-when-vl-hidindex-p))))
   :verify-guards nil
@@ -1616,7 +1605,6 @@
         ;; should more appropriately be done elsewhere.
         (mv nil (vl-datatype-update-udims (cdr udims) sub-type)))
        (pdims (vl-datatype->pdims sub-type))
-<<<<<<< HEAD
        ((when (consp pdims))
         ;; An index operator applied to packed dimensions makes the datatype unsigned.
         (mv nil (vl-datatype-update-pdims (cdr pdims) (vl-datatype-set-unsigned sub-type))))
@@ -1628,23 +1616,12 @@
         (mv nil
             (make-vl-coretype :name :vl-logic))))
     (mv (make-vl-warning :type :vl-bad-indexing-operator
-                         :msg "Can't apply an index operator to ~a0 ~
-                                   because it has no dimensions; its type is ~
-                                   ~a1."
-                         :args (list (first x.args) sub-type))
+                         :msg "Can't apply an index operator to ~a0 because ~
+                               it has no dimensions; its type is ~a1."
+                         :args (list (first x.args) sub-type)
+                         :fn __function__)
         nil))
-=======
-       ((unless (consp pdims))
-        (mv (make-vl-warning :type :vl-bad-indexing-operator
-                             :msg "Can't apply an index operator to ~a0 ~
-                                   because it has no dimensions; its type is ~
-                                   ~a1."
-                             :args (list (first x.args) sub-type)
-                             :fn __function__)
-            nil)))
-    ;; An index operator applied to packed dimensions makes the datatype unsigned.
-    (mv nil (vl-datatype-update-pdims (cdr pdims) (vl-datatype-set-unsigned sub-type))))
->>>>>>> b6c4f127
+
   ///
   (verify-guards vl-index-find-type
     :hints(("Goal" :in-theory (e/d (acl2::member-of-cons)
