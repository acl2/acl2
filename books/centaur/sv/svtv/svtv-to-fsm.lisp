; SV - Symbolic Vector Hardware Analysis Framework
; Copyright (C) 2023 Intel Corporation
;
; License: (An MIT/X11-style license)
;
;   Permission is hereby granted, free of charge, to any person obtaining a
;   copy of this software and associated documentation files (the "Software"),
;   to deal in the Software without restriction, including without limitation
;   the rights to use, copy, modify, merge, publish, distribute, sublicense,
;   and/or sell copies of the Software, and to permit persons to whom the
;   Software is furnished to do so, subject to the following conditions:
;
;   The above copyright notice and this permission notice shall be included in
;   all copies or substantial portions of the Software.
;
;   THE SOFTWARE IS PROVIDED "AS IS", WITHOUT WARRANTY OF ANY KIND, EXPRESS OR
;   IMPLIED, INCLUDING BUT NOT LIMITED TO THE WARRANTIES OF MERCHANTABILITY,
;   FITNESS FOR A PARTICULAR PURPOSE AND NONINFRINGEMENT. IN NO EVENT SHALL THE
;   AUTHORS OR COPYRIGHT HOLDERS BE LIABLE FOR ANY CLAIM, DAMAGES OR OTHER
;   LIABILITY, WHETHER IN AN ACTION OF CONTRACT, TORT OR OTHERWISE, ARISING
;   FROM, OUT OF OR IN CONNECTION WITH THE SOFTWARE OR THE USE OR OTHER
;   DEALINGS IN THE SOFTWARE.
;
; Original author: Sol Swords <sol.swords@intel.com>

(in-package "SV")

(include-book "../svex/override-transparency-and-ovmonotonicity")
(include-book "svtv-to-fsm-defs")
(include-book "override-envlist-defs")
(include-book "fsm-override-transparency")
(include-book "override-thm-common")
(local (include-book "svtv-spec-override-transparency"))
(local (include-book "std/alists/alist-keys" :dir :system))
(local (include-book "std/lists/sets" :dir :system))
(local (include-book "std/lists/take" :dir :system))
(local (include-book "std/lists/nthcdr" :dir :system))
(local (include-book "std/lists/nth" :dir :system))
(local (include-book "centaur/bitops/ihsext-basics" :dir :system))
(local (include-book "centaur/bitops/equal-by-logbitp" :dir :system))
(local (include-book "arithmetic/top" :dir :system))
(local (include-book "centaur/misc/hons-sets" :dir :system))
(local (include-book "std/util/defredundant" :dir :system))

(local (include-book "clause-processors/find-subterms" :dir :system))

(local (std::add-default-post-define-hook :fix))

#|

This file works out a logical connection between SVTVs (i.e. pipelines) and
their underlying FSMs, so that theorems about FSMs can be derived from theorems
about SVTVs and vice versa, in such a way that the theorems about FSMs are
appropriate for reasoning, composition, etc.

An SVTV run is the same as an SVTV-spec run.  Inputs for the phase FSM are
derived from inputs for the SVTV using svtv-spec-pipe-env->phase-envs, which is
basically a nesting of three steps.

 - evaluate the input/override-test/override-val alistlists under the SVTV
input (pipe-env), getting a cyclewise list of input/override-test/override-val
envs each in terms of the namemap names

 - svtv-fsm-to-fsm-inputs on those envlists, resulting in a cyclewise list of
combined envs in terms of the FSM variables

 - svtv-cycle-run-fsm-inputs on that envlist, resulting in a phasewise list of
combined envs in terms of the FSM variables.

The initial state for the phase FSM is also derived from the pipe env, just by evaluating the initst-alist.

Portions of the inputs and initial state that are still X can then be
overridden with values by the base-ins and initst envs (except we assume that
no override tests are bound in the base-ins).  This ensures that the final
inputs to fsm-eval are latticewise greater than or equal the ones strictly
derived from the pipeline env, and the same on override-tests.

The phase FSM is evaluated on the resulting envlist/initst using fsm-eval.
This produces a list of phasewise output envs.

The output envs are translated to an SVTV output alist using
svtv-spec-phase-outs->pipe-out, which is three steps: the cycle outputs are
extracted from the phase outputs by dropping non-sampled
phases (svex-envlist-phase-outputs-extract-cycle-outputs), the FSM-named
outputs are translated to namemap-named outputs by evaluating the namemap under
the output envs, then the SVTV outputs are extracted from this using
svtv-probealist-extract.

We want to allow reasoning both at the phase- and cycle-FSM levels, so we'll
separate out the cycle processing from these steps and gather the rest into two
functions (aside from x-overriding): pipe-env->cycle-fsm-envs followed by
svtv-cycle-run-fsm-inputs, and on the output side
svtv-envlist-phase-outputs-extract-cycle-outputs followed by
cycle-fsm-outputs->pipe-outputs (names TBD).

We want to be able to reason in two directions, though one is more important
than the other.

Most importantly, we want to be able, given some theorems proved about
an SVTV, to prove some similar theorems about its underlying FSM, that we can then compose
together.  For example, showing an inductive invariant is preserved by running
a cycle in an SVTV, and using this to show that this property is indeed
invariant on the FSM.

Less important but still desirable is to be able to map back the other way:
take a theorem proved about an FSM run and show that a similar property holds
of an SVTV run. This is less important because SVTV properties are less
expressive than FSM properties, so proving SVTV properties from FSM properties
is mostly desirable just from an aesthetic standpoint of making it easier to
understand the properties.

Note. Deriving FSM properties from pipeline properties is a first step,
following which is adding proof machinery for reasoning about/composing FSM
properties. For the former, we just need to be able to translate pipeline
properties to FSM properties, which doesn't require too much in the way of
temporal logic -- we just want to express the input constraints implicit in the
SVTV property as a conjunction of simple statements about variables bound in
fixed phases of the FSM inputs, and (often though maybe not always) translate
overrides to constraints about outputs where the FSM inputs have no
overrides. (Note this can be done with existing machinery as long as all
overrides come in override triples at the SVTV level, but we may want to add
machinery to do it strictly at the FSM level so that SVTVs don't need to be
burdened with unnecessary outputs and conditional overrides in cases where
signals are intended to always be overridden.)
Later when we want to compose properties about the FSM we'll want to have more
of a temporal logic so as to be able to easily express, e.g.,
"after holding reset 4 cycles, then waiting 2 without any operations issued,
then waiting N cycles with well-formed operations perhaps being issued, running
OPCODE on DATA (one cycle later) produces RESULT (two cycles later)."



To prove an FSM theorem given an SVTV theorem, we need to instantiate the
SVTV(-spec) theorem in such a way that we can show the run of the FSM inside
the SVTV-spec run is the same as the run of the FSM in our target theorem.
Svtv-spec-run takes inputs x (the svtv-spec), pipe-env, base-ins, and initst.
Suppose our FSM theorem is about (fsm-eval envs initst fsm) -- we then
instantiate this theorem with:
 - pipe-env set to (lhprobe-map-eval (svtv-spec-fsm-bindings x) envs)
 - base-ins set to (svex-envlist-remove-override envs :test)
 - initst set to the initst for our fsm run.

Additionally we assume (lhprobe-constraint-eval (svtv-spec-fsm-constraints x)
envs).  We need this if SVTV sets certain signals to constants or to the same
variables as other inputs; this assumes that these signals are constant
(such as when the SVTV assigns the input to a constant) or the same (such as
when the SVTV uses the same input variable for multiple signals or for signals
in different times) in our FSM envs.

This sort of assumption suffices to prove essentially the same theorem about
the FSM as was proved about the SVTV-spec.  Under the lhprobe-constraint-eval
assumption, we can show that the svtv-spec-run with the inputs set as above
produces the same results as those of the FSM


 The input assumptions for an SVTV theorem consist of the implicit
assumptions of the SVTV (that is, bindings of namemap signals to constant
values) and theorem hypotheses about the values bound to SVTV input variables.
To accommodate both, we will have a function that extracts the value of a
namemap name at a given cycle from the cycle FSM inputs.  This is in a sense
easier than deriving the FSM inputs from the namemap + pipe env, as we do for
svtv-spec-run, because it just requires evaluating the namemap, not inverting
it.  We just need to do the proof work (or find it among the override
machinery) to show that it works.  For constant bindings, we will add
hypotheses saying the extraction equals the constant value, and for variable
bindings bind the extractions to those variables so that we can drop in the
hyps of the SVTV theorem.  As a later optimization we may want to consolidate
the constant-binding hyps into a data object so they don't grow too numerous
and clutter things up -- this may be part of a larger effort to establish a
temporal logic usable for reasoning.





Suppose we have a generalized theorem about an svtv-spec.  I.e., the main
variable is an input environment and there are various hyps about its bindings.

To be able to use that theorem to prove one about the FSM, we need to provide an env which
 1) satisfies the hyps and
 2) produces FSM inputs that are equivalent to the ones in our theorem.

Suppose we have a function (cycle-envs->pipe-env spec envs) which takes the
list of cycle inputs and the svtv-spec object and produces a pipe-env. For 1),
we need to reduce lookups in the resulting pipe-env to lookups in the cycle
inputs, and we need to have adequate hypotheses about the cycle inputs to imply
the hyps instantiated theorem about the svtv-spec's pipe-inputs.  For 2), we
need to know that svtv-spec-pipe-env->cycle-envs maps the pipe env back to
something compatible with the cycle inputs.  Defining "compatible" here is a
little complicated.  First, we can't expect svtv-spec-pipe-env->cycle-envs to
map any pipe env to an exact cycle inputs -- the pipe env doesn't contain
enough information for that.  Instead, svtv-spec-run allows an additional input
base-ins, which can override Xes from the pipe-derived inputs using
svex-envlist-x-override.  We can supply our original cycle inputs as the
base-ins, so that we only have to show that the pipe-derived cycle inputs are
<<= the originals*.  A few complications here:

 - In svtv-spec-run, the base-ins are applied to the phase-ins, not the
cycle-ins; we can solve this by mapping our cycle-ins to phase-ins using existing
function svtv-spec-cycle-run-fsm-inputs (adding off cycles with only the clock
bound) and show that
 (svex-envlist-x-override (svtv-cycle-run-fsm-inputs pipe-cycle-ins cycle-phases)
                          (svtv-cycle-run-fsm-inputs orig-cycle-ins cycle-phases))
is equivalent to
 (svtv-spec-cycle-run-fsm-inputs (svex-envlist-x-override pipe-cycle-ins orig-cycle-ins) cycle-phases)
(DONE)

 - SVTV-spec generalized thms currently assume that base-ins binds only
non-override variables.  We should change this to allow override-value
variables as well (DONE).  But we can't allow override-test variables because they
aren't monotonic.  We therefore need to filter override-test variables out of
the inputs that we use as the base-ins, and assume that the only overrides set
in the cycle-ins are the ones that can be set by the SVTV.

Subtasks:

 - fix svtv-spec generalized thms so that they allow override-value variables
in base-ins (done).

 - define the consistency condition for fsm inputs: equal on override-test
variables, >>= than the pipe-derived envs on others.  It would be convenient if
override-test variables only had to match 4vec-1masks.  Hopefully we can show
that when the FSM is override-transparent on a set of keys, the override-test
vars of those keys are only sensitive to 4vec-1mask.  Fortunately, this is
actually already done: overridekeys-envlists-ok, which says all variables in
all envs have to satisfy svar-overridekeys-envs-ok.  Conveniently, for override
test variables in the overridekeys, we only have to satisfy
4vec-override-mux-<<= and 4vec-muxtest-subsetp conditions, which only care
about 1mask; other params have to be equal, and everything else has to be <<=.





The main theorem we're going to use is
fsm-eval-with-conservative-fsm-when-overridekeys-envlists-ok.

This requires our FSM to be overridekey-transparent wrt the overridekeys.  This
is proven during def-svtv-refinement but we need to export the property.  We might
allow the property to be proven once and for all, shared among several SVTVs on
the same FSM, but this is tricky due to involving different sets of overridekeys.

(define svtv-spec-fsm-envs->bindings->fsm-envs ((x svtv-spec-p) (envs svex-envlist-p) (outs svex-envlist-p))
   (b* ((svtv-env (lhprobe-map-overridemux-eval (svtv-spec-fsm-bindings x) envs outs)))
     (svex-envlist-x-override (svtv-spec-pipe-env->cycle-envs x svtv-env)
                              (svex-envlist-remove-override envs :test))))

We want to show that the above function produces inst-envs satisfying
 (overridekeys-envlists-agree* overridekeys inst-envs envs outs)

given that the constraints are satisfied and the override-tests bound in envs
are muxtest-subsetp of the ones from the svtv-spec.

In particular this requires
 - non-overridekey variables in (svtv-spec-pipe-env->cycle-envs x svtv-env) are <<= those of envs.
 - Overrides tests set by (svtv-spec-pipe-env->cycle-envs x svtv-env) may or may not be set in envs.
   Any override test set in envs must be set in inst-envs.
   - For an override test set in both, the override values must match
   - For an override test set in inst-envs and not envs, the override value set in inst-envs must match the output.


|#





;; (defflexsum svar/4vec
;;   (:4vec
;;    :cond (if (consp x)
;;              (integerp (car x))
;;            (integerp x))
;;    :fields ((val :type 4vec-p :acc-body x))
;;    :ctor-body val)
;;   (:svar
;;    :cond t
;;    :fields ((var :type svar-p :acc-body x))
;;    :ctor-body var)
;;   :prepwork ((local (defthm svar-not-4vec-p
;;                       (implies (svar-p x) (not (4vec-p x)))
;;                       :hints(("Goal" :in-theory (enable svar-p 4vec-p)))))
;;              (local (defthm 4vec-not-svar-p
;;                       (implies (4vec-p x) (not (svar-p x)))))
;;              (local (defthm integerp-car-when-svar-p
;;                       (implies (svar-p x)
;;                                (not (integerp (car x))))
;;                       :hints(("Goal" :in-theory (enable svar-p)))))
;;              (local (defthm integerp-car-of-4vec
;;                       (implies (and (4vec-p x)
;;                                     (consp x))
;;                                (integerp (car x)))
;;                       :hints(("Goal" :in-theory (enable 4vec-p)))))))

(defxdoc svtv-to-fsm
  :parents (svtv)
  :short "Umbrella topic about proving FSM properties from SVTV properties")

(local (xdoc::set-default-parents svtv-to-fsm))



;; (define lhprobe-eval-signx ((x lhprobe-p)
;;                       (envs svex-envlist-p))
;;   :parents (lhprobe)
;;   :short "Evaluator for an @(see lhprobe) with respect to an envlist giving the values of signals over time."
;;   :returns (val 4vec-p)
;;   (b* (((lhprobe x))
;;        (env (nth x.stage envs)))
;;     (lhs-eval-signx x.lhs env)))

(local (defthm nth-of-svex-envlist-fix-no-split
         (equal (nth n (svex-envlist-fix x))
                (svex-env-fix (nth n x)))
         :hints(("Goal" :in-theory (enable svex-envlist-fix)))))

; Matt K. mod: Avoid ACL2(p) error.
(acl2::set-waterfall-parallelism nil)

(local (defthm 4vec-bit?!-of-4vec-concat
         (equal (4vec-bit?! (4vec-concat n test1 test2)
                            (4vec-concat n then1 then2)
                            (4vec-concat n else1 else2))
                (4vec-concat n (4vec-bit?! test1 then1 else1)
                             (4vec-bit?! test2 then2 else2)))
         :hints (("goal" :in-theory (enable 4vec-concat 4vec-bit?! 4vec-bitmux 4vec-1mask))
                 (bitops::logbitp-reasoning))))

(local (defthm 4vec-bit?!-of-4vec-rsh
         (equal (4vec-bit?! (4vec-rsh n test)
                            (4vec-rsh n then)
                            (4vec-rsh n else))
                (4vec-rsh n (4vec-bit?! test then else)))
         :hints (("goal" :in-theory (enable 4vec-rsh 4vec-shift-core 4vec-bit?! 4vec-bitmux 4vec-1mask))
                 (bitops::logbitp-reasoning))))

(local (defthm 4vec-bit?!-of-4vec-sign-ext
         (equal (4vec-bit?! (4vec-sign-ext n test)
                            (4vec-sign-ext n then)
                            (4vec-sign-ext n else))
                (4vec-sign-ext n (4vec-bit?! test then else)))
         :hints (("goal" :in-theory (enable 4vec-sign-ext 4vec-shift-core 4vec-bit?! 4vec-bitmux 4vec-1mask))
                 (bitops::logbitp-reasoning))))



(defsection lhs-overridemux-eval-signx
  (local (in-theory (enable lhs-overridemux-eval-signx)))
  (defthm lhs-overridemux-eval-signx-when-overridetype
    (implies (svarlist-override-p (lhs-vars x) type)
             (equal (lhs-overridemux-eval-signx x env out)
                    (if (svar-overridetype-equiv type :val)
                        (4vec-bit?! (lhs-eval-signx (lhs-change-override x :test) env)
                                    (lhs-eval-signx x env)
                                    (lhs-eval-signx (lhs-change-override x nil) out))
                      (lhs-eval-signx x env))))
    :hints(("Goal" :in-theory (e/d (lhs-eval-signx lhatom-overridemux-eval
                                      lhs-vars lhatom-vars
                                      lhs-change-override
                                      lhatom-change-override
                                      svarlist-override-p
                                      lhatom-eval-zero
                                      svar-override-p-when-other)
                                   (svar-overridetype-equiv))))
    :otf-flg t)
<<<<<<< HEAD
  
  (defthm lhs-overridemux-eval-signx-split-on-var-overridetype
=======

  (defthm lhs-overridemux-eval-ext-split-on-var-overridetype
>>>>>>> dbff212d
    (implies (and (syntaxp (quotep x))
                  (equal vars (lhs-vars x))
                  (bind-free (and (quotep vars)
                                  (let ((vars (unquote vars)))
                                    (if (consp vars)
                                        (let ((var (car vars)))
                                          (and (svar-override-okp var)
                                               `((type . ',(cond ((svar-override-p var :test) :test)
                                                                 ((svar-override-p var :val) :val)
                                                                 (t nil))))))
                                      '((type . 'nil)))))
                             (type))
                  (svarlist-override-p vars type))
             (equal (lhs-overridemux-eval-signx x env out)
                    (if (svar-overridetype-equiv type :val)
                        (4vec-bit?! (lhs-eval-signx (lhs-change-override x :test) env)
                                    (lhs-eval-signx x env)
                                    (lhs-eval-signx (lhs-change-override x nil) out))
                      (lhs-eval-signx x env)))))

  (defthm lhs-overridemux-eval-signx-of-lhs-change-override
    (equal (lhs-overridemux-eval-signx (lhs-change-override x type) env out)
           (if (svar-overridetype-equiv type :val)
               (4vec-bit?! (lhs-eval-signx (lhs-change-override x :test) env)
                           (lhs-eval-signx (lhs-change-override x type) env)
                           (lhs-eval-signx (lhs-change-override x nil) out))
             (lhs-eval-signx (lhs-change-override x type) env)))
    :hints (("goal" :use ((:instance lhs-overridemux-eval-signx-split-on-var-overridetype
                           (vars (lhs-vars (lhs-change-override x type)))
                           (x (lhs-change-override x type))))))))

(defsection lhs-overridemux-eval-zero
  (local (in-theory (enable lhs-overridemux-eval-zero)))

  (defthm lhs-overridemux-eval-zero-when-overridetype
    (implies (svarlist-override-p (lhs-vars x) type)
             (equal (lhs-overridemux-eval-zero x env out)
                    (if (svar-overridetype-equiv type :val)
                        (4vec-bit?! (lhs-eval-zx (lhs-change-override x :test) env)
                                    (lhs-eval-zx x env)
                                    (lhs-eval-zx (lhs-change-override x nil) out))
                      (lhs-eval-zx x env))))
    :hints(("Goal" :in-theory (e/d (lhs-eval-zx lhatom-overridemux-eval
                                      lhs-vars lhatom-vars
                                      lhs-change-override
                                      lhatom-change-override
                                      svarlist-override-p
                                      lhatom-eval-zero
                                      svar-override-p-when-other)
                                   (svar-overridetype-equiv))))
    :otf-flg t)

  (defthm lhs-overridemux-eval-zero-split-on-var-overridetype
    (implies (and (syntaxp (quotep x))
                  (equal vars (lhs-vars x))
                  (bind-free (and (quotep vars)
                                  (let ((vars (unquote vars)))
                                    (if (consp vars)
                                        (let ((var (car vars)))
                                          (and (svar-override-okp var)
                                               `((type . ',(cond ((svar-override-p var :test) :test)
                                                                 ((svar-override-p var :val) :val)
                                                                 (t nil))))))
                                      '((type . 'nil)))))
                             (type))
                  (svarlist-override-p vars type))
             (equal (lhs-overridemux-eval-zero x env out)
                    (if (svar-overridetype-equiv type :val)
<<<<<<< HEAD
                        (4vec-bit?! (lhs-eval-zx (lhs-change-override x :test) env)
                                    (lhs-eval-zx x env)
                                    (lhs-eval-zx (lhs-change-override x nil) out))
                      (lhs-eval-zx x env)))))
  
=======
                        (4vec-bit?! (lhs-eval-zero (lhs-change-override x :test) env)
                                    (lhs-eval-zero x env)
                                    (lhs-eval-zero (lhs-change-override x nil) out))
                      (lhs-eval-zero x env)))))

>>>>>>> dbff212d
  (defthm lhs-overridemux-eval-zero-of-lhs-change-override
    (equal (lhs-overridemux-eval-zero (lhs-change-override x type) env out)
           (if (svar-overridetype-equiv type :val)
               (4vec-bit?! (lhs-eval-zx (lhs-change-override x :test) env)
                           (lhs-eval-zx (lhs-change-override x type) env)
                           (lhs-eval-zx (lhs-change-override x nil) out))
             (lhs-eval-zx (lhs-change-override x type) env)))
    :hints (("goal" :use ((:instance lhs-overridemux-eval-zero-split-on-var-overridetype
                           (vars (lhs-vars (lhs-change-override x type)))
                           (x (lhs-change-override x type))))))))

(defsection lhprobe-overridemux-eval
  (local (in-theory (enable lhprobe-overridemux-eval)))
  (defthm lhprobe-overridemux-eval-when-overridetype
    (implies (svarlist-override-p (lhprobe-vars x) type)
             (equal (lhprobe-overridemux-eval x env out)
                    (if (svar-overridetype-equiv type :val)
                        (4vec-bit?! (lhprobe-eval (lhprobe-change-override x :test) env)
                                    (lhprobe-eval x env)
                                    (lhprobe-eval (lhprobe-change-override x nil) out))
                      (lhprobe-eval x env))))
    :hints(("Goal" :use ((:instance lhs-overridemux-eval-zero-split-on-var-overridetype
                          (x (lhprobe->lhs x))
                          (vars (lhs-vars (lhprobe->lhs x)))
                          (env (nth (lhprobe->stage x) env))
                          (out (nth (lhprobe->stage x) out)))
                         (:instance lhs-overridemux-eval-signx-split-on-var-overridetype
                          (x (lhprobe->lhs x))
                          (vars (lhs-vars (lhprobe->lhs x)))
                          (env (nth (lhprobe->stage x) env))
                          (out (nth (lhprobe->stage x) out))))
            :in-theory (enable lhprobe-change-override
                               lhprobe-eval
                               lhprobe-vars)))
    :otf-flg t)

  (defthm lhprobe-overridemux-eval-split-on-var-overridetype
    (implies (and (syntaxp (quotep x))
                  (equal vars (lhprobe-vars x))
                  (bind-free (and (quotep vars)
                                  (let ((vars (unquote vars)))
                                    (if (consp vars)
                                        (let ((var (car vars)))
                                          (and (svar-override-okp var)
                                               `((type . ',(cond ((svar-override-p var :test) :test)
                                                                 ((svar-override-p var :val) :val)
                                                                 (t nil))))))
                                      '((type . 'nil)))))
                             (type))
                  (svarlist-override-p vars type))
             (equal (lhprobe-overridemux-eval x env out)
                    (if (svar-overridetype-equiv type :val)
                        (4vec-bit?! (lhprobe-eval (lhprobe-change-override x :test) env)
                                    (lhprobe-eval x env)
                                    (lhprobe-eval (lhprobe-change-override x nil) out))
                      (lhprobe-eval x env))))
    :hints(("Goal" :in-theory (disable lhprobe-overridemux-eval)))))


(defsection lhprobe/4vec-overridemux-eval
  (local (in-theory (enable lhprobe/4vec-overridemux-eval)))
  (local (defthm 4vec-bit?!-self
           (equal (4vec-bit?! y x x)
                  (4vec-fix x))
           :hints(("Goal" :in-theory (enable 4vec-bit?! 4vec-bitmux))
                  (bitops::logbitp-reasoning))))

  (defthm lhprobe/4vec-overridemux-eval-when-overridetype
    (implies (svarlist-override-p (lhprobe/4vec-vars x) type)
             (equal (lhprobe/4vec-overridemux-eval x env out)
                    (if (svar-overridetype-equiv type :val)
                        (4vec-bit?! (lhprobe/4vec-eval (lhprobe/4vec-change-override x :test) env)
                                    (lhprobe/4vec-eval x env)
                                    (lhprobe/4vec-eval (lhprobe/4vec-change-override x nil) out))
                      (lhprobe/4vec-eval x env))))
    :hints(("Goal" :use ((:instance lhprobe-overridemux-eval-split-on-var-overridetype))
            :in-theory (enable lhprobe/4vec-change-override
                               lhprobe/4vec-eval
                               lhprobe/4vec-vars)))
    :otf-flg t)

  (defthm lhprobe/4vec-overridemux-eval-split-on-var-overridetype
    (implies (and (syntaxp (quotep x))
                  (equal vars (lhprobe/4vec-vars x))
                  (bind-free (and (quotep vars)
                                  (let ((vars (unquote vars)))
                                    (if (consp vars)
                                        (let ((var (car vars)))
                                          (and (svar-override-okp var)
                                               `((type . ',(cond ((svar-override-p var :test) :test)
                                                                 ((svar-override-p var :val) :val)
                                                                 (t nil))))))
                                      '((type . 'nil)))))
                             (type))
                  (svarlist-override-p vars type))
             (equal (lhprobe/4vec-overridemux-eval x env out)
                    (if (svar-overridetype-equiv type :val)
                        (4vec-bit?! (lhprobe/4vec-eval (lhprobe/4vec-change-override x :test) env)
                                    (lhprobe/4vec-eval x env)
                                    (lhprobe/4vec-eval (lhprobe/4vec-change-override x nil) out))
                      (lhprobe/4vec-eval x env))))
    :hints(("Goal" :in-theory (disable lhprobe/4vec-overridemux-eval)))))

(defsection lhprobe-map-overridemux-eval
  (local (in-theory (enable lhprobe-map-overridemux-eval)))
  (defthm lhprobe-map-overridemux-eval-when-overridetype
    (implies (and (svarlist-override-p (lhprobe-map-vars x) type)
                  (not (equal (svar-overridetype-fix type) :val)))
             (equal (lhprobe-map-overridemux-eval x env out)
                    (lhprobe-map-eval x env)))
    :hints(("Goal" :in-theory (enable lhprobe-overridemux-eval-when-overridetype
                                      lhprobe-map-vars
                                      lhprobe-map-eval)))))













(defsection svtv-spec-fsm-constraints-for-lhprobe
  (local (in-theory (enable svtv-spec-fsm-constraints-for-lhprobe)))
  (local (std::set-define-current-function svtv-spec-fsm-constraints-for-lhprobe))
  (defret constraints-eval-of-<fn>
    (equal (lhprobe-constraintlist-eval constraints envs)
           (equal (lhprobe-eval lhprobe envs)
                  (svar/4vec-eval binding (lhprobe-map-eval bindings envs))))
    :hints(("Goal" :in-theory (enable lhprobe-constraintlist-eval
                                      lhprobe-constraint-eval
                                      svar/4vec-eval
                                      lhprobe/4vec-eval))))

  (defret constraints-overridemux-eval-of-<fn>
    (equal (lhprobe-constraintlist-overridemux-eval constraints envs outs)
           (equal (lhprobe-overridemux-eval lhprobe envs outs)
                  (svar/4vec-eval binding (lhprobe-map-overridemux-eval bindings envs outs))))
    :hints(("Goal" :in-theory (enable lhprobe-constraintlist-overridemux-eval
                                      lhprobe-constraint-overridemux-eval
                                      svar/4vec-eval
                                      lhprobe/4vec-overridemux-eval
                                      lhprobe/4vec-eval))))

  (defret lhprobe-constraintlist-max-stage-of-<fn>
    (implies (and (<= (lhprobe->stage lhprobe) bound)
                  (<= (lhprobe-map-max-stage bindings) bound))
             (<= (lhprobe-constraintlist-max-stage constraints) bound))
    :hints(("Goal" :in-theory (enable lhprobe-constraintlist-max-stage
                                      lhprobe-constraint-max-stage)))))


;; (define svex-envs-ovtestsimilar ((x svex-env-p) (y svex-env-p))
;;   (ec-call (svex-envs-1mask-equiv (svex-env-filter-override x :test)
;;                                   (svex-env-filter-override y :test)))
;;   ///
;;   (defthm svex-envs-ovtestsimilar-implies
;;     (implies (and (svex-envs-ovtestsimilar x y)
;;                   (svar-override-p k :test))
;;              (4vec-1mask-equiv (svex-env-lookup k x)
;;                                (svex-env-lookup k y)))
;;     :hints (("goal" :use ((:instance svex-envs-1mask-equiv-necc
;;                            (x (svex-env-filter-override x :test))
;;                            (y (svex-env-filter-override y :test))))
;;              :in-theory (disable svex-envs-1mask-equiv-necc
;;                                  svex-envs-1mask-equiv-implies-4vec-1mask-equiv-svex-env-lookup-2))))

;;   (defequiv svex-envs-ovtestsimilar)

;;   (defrefinement svex-envs-similar svex-envs-ovtestsimilar))





(defsection svex-envs-ovtestsubsetp
  (defun-sk svex-envs-ovtestsubsetp (x y)
    (forall k
            (implies (svar-override-p k :test)
                     (4vec-muxtest-subsetp (svex-env-lookup k x)
                                           (svex-env-lookup k y))))
    :rewrite :direct)

  (in-theory (disable svex-envs-ovtestsubsetp))

  (defcong svex-envs-ovtestsimilar iff (svex-envs-ovtestsubsetp x y) 1
    :hints ((and stable-under-simplificationp
                 (let* ((lit (assoc 'svex-envs-ovtestsubsetp clause))
                        (wit `(svex-envs-ovtestsubsetp-witness . ,(cdr lit)))
                        (other (if (eq (cadr lit) 'x) 'x-equiv 'x)))
                   `(:expand (,lit)
                     :use ((:instance svex-envs-ovtestsubsetp-necc
                            (k ,wit)
                            (x ,other))
                           (:instance svex-envs-ovtestsimilar-necc
                            (y x-equiv)
                            (k ,wit)))
                     :in-theory (disable svex-envs-ovtestsubsetp-necc))))))

  (defcong svex-envs-ovtestsimilar iff (svex-envs-ovtestsubsetp x y) 2
    :hints ((and stable-under-simplificationp
                 (let* ((lit (assoc 'svex-envs-ovtestsubsetp clause))
                        (wit `(svex-envs-ovtestsubsetp-witness . ,(cdr lit)))
                        (other (if (eq (caddr lit) 'y) 'y-equiv 'y)))
                   `(:expand (,lit)
                     :use ((:instance svex-envs-ovtestsubsetp-necc
                            (k ,wit)
                            (y ,other))
                           (:instance svex-envs-ovtestsimilar-necc
                            (x y-equiv)
                            (k ,wit)))
                     :in-theory (disable svex-envs-ovtestsubsetp-necc)))))))


(define svex-envlists-ovtestsubsetp ((x svex-envlist-p) (y svex-envlist-p))
  (if (Atom x)
      (atom y)
    (and (consp y)
         (ec-call (svex-envs-ovtestsubsetp (car x) (car y)))
         (svex-envlists-ovtestsubsetp (cdr x) (cdr y))))
  ///
  (defcong svex-envlists-ovtestsimilar iff (svex-envlists-ovtestsubsetp x y) 1
    :hints(("Goal" :in-theory (enable svex-envlists-ovtestsimilar))))
  (defcong svex-envlists-ovtestsimilar iff (svex-envlists-ovtestsubsetp x y) 2
    :hints(("Goal" :in-theory (enable svex-envlists-ovtestsimilar)))))


(defsection svex-envs-ovtests-ok
  (defun-sk svex-envs-ovtests-ok (x y overridekeys)
    (forall k
            (implies (svar-override-p k :test)
                     (and (implies (svarlist-member-nonoverride k overridekeys)
                                   (4vec-muxtest-subsetp (svex-env-lookup k x)
                                                         (svex-env-lookup k y)))
                          (implies (not (svarlist-member-nonoverride k overridekeys))
                                   (4vec-1mask-equiv (svex-env-lookup k x)
                                                     (svex-env-lookup k y))))))
    :rewrite :direct)

  (in-theory (disable svex-envs-ovtests-ok))

  (defcong svex-envs-ovtestsimilar iff (svex-envs-ovtests-ok x y overridekeys) 1
    :hints ((and stable-under-simplificationp
                 (let* ((lit (assoc 'svex-envs-ovtests-ok clause))
                        (wit `(svex-envs-ovtests-ok-witness . ,(cdr lit)))
                        (other (if (eq (cadr lit) 'x) 'x-equiv 'x)))
                   `(:expand (,lit)
                     :use ((:instance svex-envs-ovtests-ok-necc
                            (k ,wit)
                            (x ,other))
                           (:instance svex-envs-ovtestsimilar-necc
                            (y x-equiv)
                            (k ,wit)))
                     :in-theory (disable svex-envs-ovtests-ok-necc))))))

  (defcong svex-envs-ovtestsimilar iff (svex-envs-ovtests-ok x y overridekeys) 2
    :hints ((and stable-under-simplificationp
                 (let* ((lit (assoc 'svex-envs-ovtests-ok clause))
                        (wit `(svex-envs-ovtests-ok-witness . ,(cdr lit)))
                        (other (if (eq (caddr lit) 'y) 'y-equiv 'y)))
                   `(:expand (,lit)
                     :use ((:instance svex-envs-ovtests-ok-necc
                            (k ,wit)
                            (y ,other))
                           (:instance svex-envs-ovtestsimilar-necc
                            (x y-equiv)
                            (k ,wit)))
                     :in-theory (disable svex-envs-ovtests-ok-necc))))))

  (defcong svarlist-equiv iff (svex-envs-ovtests-ok x y overridekeys) 3
    :hints ((and stable-under-simplificationp
                 (let* ((lit (assoc 'svex-envs-ovtests-ok clause))
                        (wit `(svex-envs-ovtests-ok-witness . ,(cdr lit)))
                        (other (if (eq (cadddr lit) 'overridekeys) 'overridekeys-equiv 'overridekeys)))
                   `(:expand (,lit)
                     :use ((:instance svex-envs-ovtests-ok-necc
                            (k ,wit)
                            (overridekeys ,other)))
                     :in-theory (disable svex-envs-ovtests-ok-necc))))))

  (defcong set-equiv iff (svex-envs-ovtests-ok x y overridekeys) 3
    :hints ((and stable-under-simplificationp
                 (let* ((lit (assoc 'svex-envs-ovtests-ok clause))
                        (wit `(svex-envs-ovtests-ok-witness . ,(cdr lit)))
                        (other (if (eq (cadddr lit) 'overridekeys) 'overridekeys-equiv 'overridekeys)))
                   `(:expand (,lit)
                     :use ((:instance svex-envs-ovtests-ok-necc
                            (k ,wit)
                            (overridekeys ,other)))
                     :in-theory (disable svex-envs-ovtests-ok-necc)))))))


(define svex-envlists-ovtests-ok ((x svex-envlist-p) (y svex-envlist-p) (overridekeys svarlist-p))
  (if (Atom x)
      (atom y)
    (and (consp y)
         (ec-call (svex-envs-ovtests-ok (car x) (car y) overridekeys))
         (svex-envlists-ovtests-ok (cdr x) (cdr y) overridekeys)))
  ///
  (defcong svex-envlists-ovtestsimilar iff (svex-envlists-ovtests-ok x y overridekeys) 1
    :hints(("Goal" :in-theory (enable svex-envlists-ovtestsimilar))))
  (defcong svex-envlists-ovtestsimilar iff (svex-envlists-ovtests-ok x y overridekeys) 2
    :hints(("Goal" :in-theory (enable svex-envlists-ovtestsimilar)))))



(local (local (include-book "svtv-spec-override-transparency")))

(local
 (define 4vec-override-mux-agrees-badbit ((impl-test 4vec-p)
                                          (impl-val 4vec-p)
                                          (spec-test 4vec-p)
                                          (spec-val 4vec-p)
                                          (spec-ref 4vec-p))
   :returns (badbit natp :rule-classes :type-prescription)
   (b* ((spec-mux (4vec-bit?! spec-test spec-val spec-ref)))
     (4vec-equiv-badbit (4vec-bit?! impl-test impl-val spec-mux)
                        spec-mux))
   ///
   (local (Defthm 4vec-bit-index-of-4vec-bit?!
            (equal (4vec-bit-index n (4vec-bit?! test then else))
                   (if (eql (4vec-bit-index n test) 1)
                       (4vec-bit-index n then)
                     (4vec-bit-index n else)))
            :hints(("Goal" :in-theory (enable 4vec-bit-index
                                              4vec-bit?! 4vec-bitmux 4vec-1mask b-ite)))))

   (defthmd 4vec-override-mux-agrees-implies-bit-index
     (implies (and (4vec-override-mux-agrees impl-test impl-val spec-test spec-val spec-ref)
                   (equal 1 (4vec-bit-index n impl-test)))
              (equal (4vec-bit-index n impl-val)
                     (if (eql (4vec-bit-index n spec-test) 1)
                         (4vec-bit-index n spec-val)
                       (4vec-bit-index n spec-ref))))
     :hints(("Goal" :in-theory (e/d (4vec-override-mux-agrees))
             :use ((:instance (:theorem (implies (equal x y)
                                                 (equal (4vec-bit-index n x)
                                                        (4vec-bit-index n y))))
                    (x (4vec-bit?! impl-test impl-val (4vec-bit?! spec-test spec-val spec-ref)))
                    (y (4vec-bit?! spec-test spec-val spec-ref)))))))

   (defretd 4vec-override-mux-agrees-when-badbit
     (implies (or (not (equal 1 (4vec-bit-index badbit impl-test)))
                  (equal (4vec-bit-index badbit impl-val)
                         (if (eql (4vec-bit-index badbit spec-test) 1)
                             (4vec-bit-index badbit spec-val)
                           (4vec-bit-index badbit spec-ref))))
              (4vec-override-mux-agrees impl-test impl-val spec-test spec-val spec-ref))
     :hints(("Goal" :in-theory (enable 4vec-override-mux-agrees
                                       4vec-equiv-when-badbit))))

   (defretd 4vec-override-mux-agrees-by-badbit
     (implies (acl2::rewriting-positive-literal `(4vec-override-mux-agrees ,impl-test ,impl-val ,spec-test ,spec-val ,spec-ref))
              (equal (4vec-override-mux-agrees impl-test impl-val spec-test spec-val spec-ref)
                     (or (not (equal 1 (4vec-bit-index badbit impl-test)))
                         (equal (4vec-bit-index badbit impl-val)
                                (if (eql (4vec-bit-index badbit spec-test) 1)
                                    (4vec-bit-index badbit spec-val)
                                  (4vec-bit-index badbit spec-ref))))))
     :hints(("Goal" :in-theory (e/d (4vec-override-mux-agrees-when-badbit
                                     4vec-override-mux-agrees-implies-bit-index)
                                    (<fn>)))))))


;; (define svtv-name-lhs-map-eval-signx ((x svtv-name-lhs-map-p)
;;                                     (env svex-env-p))
;;   :returns (res svex-env-p)
;;   (b* (((when (atom x)) nil)
;;        ((unless (mbt (and (consp (car x))
;;                           (svar-p (caar x)))))
;;         (svtv-name-lhs-map-eval-signx (cdr x) env)))
;;     (cons (Cons (caar x) (lhs-eval-signx (cdar x) env))
;;           (svtv-name-lhs-map-eval-signx (cdr x) env)))
;;   ///
;;   (defret svex-env-boundp-of-<fn>
;;     (iff (svex-env-boundp k res)
;;          (hons-assoc-equal (svar-fix k) (svtv-name-lhs-map-fix x)))
;;     :hints(("Goal" :in-theory (enable svtv-name-lhs-map-fix
;;                                       svex-env-boundp-of-cons-split))))
;;   (defret svex-env-lookup-of-<fn>
;;     (equal (svex-env-lookup k res)
;;            (let ((pair (hons-assoc-equal (svar-fix k) (svtv-name-lhs-map-fix x))))
;;              (if pair (lhs-eval-signx (cdr pair) env) (4vec-x))))
;;     :hints(("Goal" :in-theory (enable svex-env-lookup-of-cons-split
;;                                       svtv-name-lhs-map-fix))))

;;   (defthm alist-keys-of-svtv-name-lhs-map-eval-signx
;;            (equal (alist-keys (svtv-name-lhs-map-eval-signx x env))
;;                   (alist-keys (svtv-name-lhs-map-fix x)))
;;            :hints(("Goal" :in-theory (enable svtv-name-lhs-map-fix
;;                                              svtv-name-lhs-map-eval-signx
;;                                              alist-keys))))

;;   (local (in-theory (enable svtv-name-lhs-map-fix))))



(local
 (defsection 4vec-bit-index-of-lhs-eval-signx
   (local (defthm 4vec-bit-index-of-4vec-concat
            (implies (natp w)
                     (equal (4vec-bit-index n (4vec-concat (2vec w) x y))
                            (if (< (nfix n) w)
                                (4vec-bit-index n x)
                              (4vec-bit-index (- (nfix n) w) y))))
            :hints(("Goal" :in-theory (enable 4vec-bit-index 4vec-concat)))))

   (local (defthm 4vec-bit-index-of-4vec-sign-ext
            (implies (posp w)
                     (equal (4vec-bit-index n (4vec-sign-ext (2vec w) x))
                            (if (< (nfix n) w)
                                (4vec-bit-index n x)
                              (4vec-bit-index (1- w) x))))
            :hints(("Goal" :in-theory (enable 4vec-bit-index 4vec-sign-ext)))))

   (local (defthm 4vec-bit-index-of-4vec-rsh
            (implies (natp sh)
                     (equal (4vec-bit-index n (4vec-rsh (2vec sh) x))
                            (4vec-bit-index (+ (nfix n) sh) x)))
            :hints(("Goal" :in-theory (enable 4vec-bit-index 4vec-rsh 4vec-shift-core)))))

   (local (defthm 4vec-bit-index-of-0
            (equal (4vec-bit-index n 0)
                   0)
            :hints(("Goal" :in-theory (enable 4vec-bit-index)))))
<<<<<<< HEAD
  
   (defthm 4vec-bit-index-of-lhs-eval-signx
     (equal (4vec-bit-index n (lhs-eval-signx x env))
=======

   (defthm 4vec-bit-index-of-lhs-eval-ext
     (equal (4vec-bit-index n (lhs-eval-ext x env))
>>>>>>> dbff212d
            (if (< (nfix n) (lhs-width x))
                (lhbit-eval-zero (lhs-bitproj n x) env)
              (if (posp (lhs-width x))
                  (lhbit-eval-zero (lhs-bitproj (1- (lhs-width x)) x) env)
                0)))
     :hints(("Goal" :in-theory (enable lhs-eval-signx lhs-bitproj lhatom-bitproj lhatom-eval-zero
                                       lhs-width)
             :expand ((LHBIT-EVAL-ZERO '(:Z) ENV)
                      (:free (name idx) (lhbit-eval-zero (lhbit-var name idx) env)))
             :induct (lhs-bitproj n x))))))

(defthm lhs-width-of-lhs-change-override
  (equal (lhs-width (lhs-change-override x type))
         (lhs-width x))
  :hints(("Goal" :in-theory (enable lhs-width lhs-change-override))))

(defthm lhs-width-equal-0
  (equal (Equal (lhs-width x) 0)
         (atom x))
  :hints(("Goal" :in-theory (enable lhs-width))))

(defsection svtv-spec-fsm-constraints-for-alist
  (local (in-theory (enable svtv-spec-fsm-constraints-for-alist)))
  (local (std::set-define-current-function svtv-spec-fsm-constraints-for-alist))
  (local (include-book "std/alists/fast-alist-clean" :dir :system))
  (local (include-book "std/lists/sets" :dir :system))
  (local (include-book "std/alists/fal-extract" :dir :system))

  ;; (defretd constraints-eval-of-<fn>
  ;;   (implies (and (lhprobe-constraintlist-eval constraints envs)
  ;;                 ;; (subsetp-equal (alist-keys (svar/4vec-alist-fix x))
  ;;                 ;;                (alist-keys (svtv-name-lhs-map-fix namemap)))
  ;;                 (member-equal v (alist-keys (svtv-name-lhs-map-fix namemap)))
  ;;                 )
  ;;            (equal (svar/4vec-eval (cdr (hons-assoc-equal v (svar/4vec-alist-fix x)))
  ;;                                   (lhprobe-map-eval bindings envs))
  ;;                   (svex-env-lookup v
  ;;                                    (svtv-name-lhs-map-eval-signx
  ;;                                     (svtv-name-lhs-map-vals-change-override
  ;;                                      (acl2::fal-extract (alist-keys (svar/4vec-alist-fix x))
  ;;                                                         (svtv-name-lhs-map-fix namemap))
  ;;                                      overridetype)
  ;;                                     (nth stage envs)))))
  ;;   :hints(("Goal" :in-theory (e/d (svtv-name-lhs-map-eval
  ;;                                   fal-extract
  ;;                                   alist-keys
  ;;                                   svar/4vec-alist-fix
  ;;                                   svar/4vec-alist-eval
  ;;                                   svtv-name-lhs-map-vals-change-override
  ;;                                   lhprobe-eval)
  ;;                                  ((:d <fn>)))
  ;;           :induct <call> :do-not-induct t
  ;;           :expand ((lhprobe-constraintlist-eval nil envs)
  ;;                    <call>))))

  (local (defthm hons-assoc-equal-of-svtv-name-lhs-map-vals-change-override-under-iff
           (iff (hons-assoc-equal v (svtv-name-lhs-map-vals-change-override x type))
                (hons-assoc-equal v (svtv-name-lhs-map-fix x)))
           :hints(("Goal" :in-theory (enable svtv-name-lhs-map-fix
                                             svtv-name-lhs-map-vals-change-override)))))

  ;; (equal (lhprobe-constraintlist-overridemux-eval constraints envs outs)
  ;;            (equal (lhprobe-overridemux-eval lhprobe envs outs)
  ;;                   (svar/4vec-eval binding (lhprobe-map-overridemux-eval bindings envs outs))))

  (defretd constraints-overridemux-eval-of-<fn>
    (implies (and (lhprobe-constraintlist-overridemux-eval constraints envs outs)
                  ;; (subsetp-equal (alist-keys (svar/4vec-alist-fix x))
                  ;;                (alist-keys (svtv-name-lhs-map-fix namemap)))
                  (member-equal v (alist-keys (svtv-name-lhs-map-fix namemap)))
                  (hons-assoc-equal v (svar/4vec-alist-fix x))
                  )
             (equal (svar/4vec-eval (cdr (hons-assoc-equal v (svar/4vec-alist-fix x)))
                                    (lhprobe-map-overridemux-eval bindings envs outs))
                    (lhprobe-overridemux-eval (make-lhprobe :lhs (lhs-change-override (cdr (hons-assoc-equal v (svtv-name-lhs-map-fix namemap))) overridetype)
                                                            :stage stage
                                                            :signedp (lhprobe-signedness-for-alist overridetype (cdr (hons-assoc-equal v (svar/4vec-alist-fix x)))))
                                              envs outs))
                    ;; (if (svar-overridetype-equiv overridetype :val)
                    ;;     (4vec-bit?!
                    ;;      (svex-env-lookup v
                    ;;                       (svtv-name-lhs-map-eval-signx
                    ;;                        (svtv-name-lhs-map-vals-change-override
                    ;;                         (acl2::fal-extract (alist-keys (svar/4vec-alist-fix x))
                    ;;                                            (svtv-name-lhs-map-fix namemap))
                    ;;                         :test)
                    ;;                        (nth stage envs)))
                    ;;      (svex-env-lookup v
                    ;;                       (svtv-name-lhs-map-eval-signx
                    ;;                        (svtv-name-lhs-map-vals-change-override
                    ;;                         (acl2::fal-extract (alist-keys (svar/4vec-alist-fix x))
                    ;;                                            (svtv-name-lhs-map-fix namemap))
                    ;;                         :val)
                    ;;                        (nth stage envs)))
                    ;;      (svex-env-lookup v
                    ;;                       (svtv-name-lhs-map-eval-signx
                    ;;                        (svtv-name-lhs-map-vals-change-override
                    ;;                         (acl2::fal-extract (alist-keys (svar/4vec-alist-fix x))
                    ;;                                            (svtv-name-lhs-map-fix namemap))
                    ;;                         nil)
                    ;;                        (nth stage outs))))
                    ;;   (svex-env-lookup v
                    ;;                    (svtv-name-lhs-map-eval-signx
                    ;;                     (svtv-name-lhs-map-vals-change-override
                    ;;                      (acl2::fal-extract (alist-keys (svar/4vec-alist-fix x))
                    ;;                                         (svtv-name-lhs-map-fix namemap))
                    ;;                      overridetype)
                    ;;                     (nth stage envs))))
                    )
    :hints(("Goal" :in-theory (e/d (;; svtv-name-lhs-map-eval-signx
                                    fal-extract
                                    alist-keys
                                    svar/4vec-alist-fix
                                    svar/4vec-alist-eval
                                    svtv-name-lhs-map-vals-change-override)
                                   ((:d <fn>)
                                    alist-keys
                                    svar-p-when-maybe-svar-p-p
                                    svar-overridetype-equiv
                                    fal-extract))
            :induct <call> :do-not-induct t
            :expand ((lhprobe-constraintlist-overridemux-eval nil envs outs)
                     (:free (lhs signedp) (lhprobe-overridemux-eval (lhprobe lhs stage signedp) envs outs))
                     (:free (overridetype) <call>)))))


  (local (defthm subsetp-equal-lhs-vars-of-svtv-name-lhs-map-lookup
           (implies (and (hons-assoc-equal key namemap)
                         (svar-p key))
                    (subsetp-equal (lhs-vars (cdr (hons-assoc-equal key namemap)))
                                   (svtv-name-lhs-map-vars namemap)))
           :hints(("Goal" :in-theory (enable svtv-name-lhs-map-vars alist-keys)))))

  (local (defthm subsetp-svtv-name-lhs-map-vars-of-fal-extract
           (subsetp-equal (svtv-name-lhs-map-vars (fal-extract keys (svtv-name-lhs-map-fix namemap)))
                          (svtv-name-lhs-map-vars namemap))
           :hints(("Goal" :in-theory (enable fal-extract svtv-name-lhs-map-vars)
                   :induct (len keys)))))

  (local (defthm svar-override-p-when-member-2
           (implies (and (member-equal (svar-fix v) x)
                         (svarlist-override-p x type))
                    (svar-override-p v type))
           :hints(("Goal" :in-theory (enable svarlist-fix svarlist-override-p)))))

  (local (defthm svarlist-override-p-when-subsetp
           (implies (and (svarlist-override-p x type)
                         (subsetp-equal (svarlist-fix y) (svarlist-fix x) ))
                    (svarlist-override-p y type))
           :hints(("Goal" :in-theory (enable svarlist-override-p svarlist-fix subsetp-equal)
                   :expand ((svarlist-fix y)
                            (svarlist-override-p y type))
                   :induct (svarlist-override-p y type)))))

  (local (defthm svarlist-override-p-svtv-name-lhs-map-vars-of-fal-extract
           (implies (svarlist-override-p (svtv-name-lhs-map-vars namemap) type)
                    (svarlist-override-p (svtv-name-lhs-map-vars (fal-extract keys (svtv-name-lhs-map-fix namemap))) type))
           :hints(("Goal" :in-theory (disable subsetp-svtv-name-lhs-map-vars-of-fal-extract)
                   :use subsetp-svtv-name-lhs-map-vars-of-fal-extract))))

  (local
   (defthm alist-keys-of-fast-alist-clean-under-set-equiv
     (set-equiv (alist-keys (fast-alist-clean x))
                (alist-keys x))
     :hints(("Goal" :in-theory (e/d (acl2::set-unequal-witness-rw
                                     acl2::alist-keys-member-hons-assoc-equal)
                                    (acl2::hons-assoc-equal-iff-member-alist-keys))))))


  (local (defthm hons-assoc-equal-of-svar-change-override-lhs-map-keys-change-override
           (implies (svarlist-override-p (alist-keys (svtv-name-lhs-map-fix map)) nil)
                    (equal (cdr (hons-assoc-equal (svar-change-override v type)
                                                  (svtv-name-lhs-map-keys-change-override map type)))
                           (cdr (hons-assoc-equal (svar-change-override v nil)
                                                  (svtv-name-lhs-map-fix map)))))
           :hints(("Goal" :in-theory (enable svarlist-override-p
                                             svtv-name-lhs-map-fix
                                             alist-keys
                                             svtv-name-lhs-map-keys-change-override
                                             equal-of-svar-change-override)))))

  (local (defthm hons-assoc-equal-of-lhs-map-keys-change-override
           (implies (and (syntaxp (not (equal type ''nil)))
                         (svarlist-override-p (alist-keys (svtv-name-lhs-map-fix map)) nil)
                         (svar-override-p v type)
                         (svar-p v))
                    (equal (cdr (hons-assoc-equal v
                                                  (svtv-name-lhs-map-keys-change-override map type)))
                           (cdr (hons-assoc-equal (svar-change-override v nil)
                                                  (svtv-name-lhs-map-fix map)))))
           :hints(("Goal" :in-theory (enable svarlist-override-p
                                             svtv-name-lhs-map-fix
                                             alist-keys
                                             svtv-name-lhs-map-keys-change-override
                                             equal-of-svar-change-override)))))

  (local (defthm svtv-name-lhs-map-keys-change-override-when-same
           (implies (svarlist-override-p (alist-keys (svtv-name-lhs-map-fix map)) type)
                    (equal (svtv-name-lhs-map-keys-change-override map type)
                           (svtv-name-lhs-map-fix map)))
           :hints(("Goal" :in-theory (enable svtv-name-lhs-map-fix
                                             svtv-name-lhs-map-keys-change-override
                                             alist-keys
                                             svarlist-override-p)))))

  (local (defret <fn>-correct-gen
           (implies (and (lhbit-case lhbit :var)
                         (no-duplicatesp-equal (alist-keys (svtv-name-lhs-map-fix x)))
                         (lhs-equiv (cdr (hons-assoc-equal (lhbit-var->name lhbit) y))
                                    (cdr (hons-assoc-equal (lhbit-var->name lhbit) x))))
                    (equal (lhs-bitproj (lhbit-var->idx lhbit)
                                        (cdr (hons-assoc-equal (lhbit-var->name lhbit) y)))
                           (lhbit-var var idx)))
           :hints(("Goal" :in-theory (enable svtv-name-lhs-map-fix
                                             alist-keys)))
           :fn svtv-name-lhs-map-var/idx-find))

  (local (defthm no-duplicate-keys-of-fal-extract
           (implies (no-duplicatesp-equal keys)
                    (no-duplicatesp-equal (alist-keys (fal-extract keys x))))
           :hints(("Goal" :in-theory (e/d (alist-keys fal-extract
                                                      acl2::alist-keys-member-hons-assoc-equal)
                                          (acl2::hons-assoc-equal-iff-member-alist-keys))))))

  (local (defthm alist-keys-of-svar/4vec-alist-eval
           (equal (alist-keys (svar/4vec-alist-eval x env))
                  (alist-keys (svar/4vec-alist-fix x)))
           :hints(("Goal" :in-theory (enable svar/4vec-alist-fix
                                             svar/4vec-alist-eval
                                             alist-keys)))))

  (local (defthm alist-keys-of-svtv-name-lhs-map-vals-change-override
           (equal (alist-keys (svtv-name-lhs-map-vals-change-override x type))
                  (alist-keys (svtv-name-lhs-map-fix x)))
           :hints(("Goal" :in-theory (enable svtv-name-lhs-map-fix
                                             svtv-name-lhs-map-vals-change-override
                                             alist-keys)))))

  (local (defthm alist-keys-of-fal-extract-when-subsetp
           (implies (subsetp-equal keys (alist-keys x))
                    (equal (alist-keys (fal-extract keys x))
                           (true-list-fix keys)))
           :hints(("Goal" :in-theory (enable fal-extract alist-keys)))))

  (local (defthm hons-assoc-equal-of-svtv-name-lhs-vals-change-override
           (equal (hons-assoc-equal v (svtv-name-lhs-map-vals-change-override map type))
                  (let ((look (hons-assoc-equal v (svtv-name-lhs-map-fix map))))
                    (and look (cons v (lhs-change-override (cdr look) type)))))
           :hints(("Goal" :in-theory (enable svtv-name-lhs-map-fix
                                             svtv-name-lhs-map-vals-change-override)))))

  (local (defthm lhs-bitproj-of-lhs-change-override
           (equal (lhs-bitproj n (lhs-change-override lhs type))
                  (b* ((proj (lhs-bitproj n lhs)))
                    (lhbit-case proj
                      :z proj
                      :var (lhbit-var (svar-change-override proj.name type) proj.idx))))
           :hints(("Goal" :in-theory (enable lhs-bitproj lhs-change-override
                                             lhatom-bitproj
                                             lhatom-change-override)))))

  (local (defthm 4vec-bit-index-of-x
           (equal (4vec-bit-index n (4vec-x))
                  (4vec-1x))
           :hints(("Goal" :in-theory (enable 4vec-bit-index)))))

  (defret <fn>-lookup-lemma2
    (implies (lhbit-case lhbit :var)
             (hons-assoc-equal (lhbit-var->name lhbit)
                               (svtv-name-lhs-map-fix x)))
    :hints(("Goal" :in-theory (enable svtv-name-lhs-map-fix)))
    :fn svtv-name-lhs-map-var/idx-find)

  (local (defthm subsetp-alist-keys-fal-extract
           (subsetp-equal (alist-keys (fal-extract keys x)) (alist-keys x))
           :hints(("Goal" :in-theory (enable alist-keys fal-extract)))))

  (local
   (defret <fn>-lookup-lemma3
     (implies (and (lhbit-case lhbit :var)
                   (subsetp-equal (alist-keys (svtv-name-lhs-map-fix x)) keys))
              (member-equal (lhbit-var->name lhbit) keys))
     :hints(("Goal" :use (<fn>-lookup-lemma2)
             :in-theory (e/d (acl2::hons-assoc-equal-iff-member-alist-keys)
                             (<fn>-lookup-lemma2
                              acl2::alist-keys-member-hons-assoc-equal
                              HONS-ASSOC-EQUAL-OF-SVTV-NAME-LHS-MAP-FIX))))
     :fn svtv-name-lhs-map-var/idx-find))

  (local (defthm svarlist-p-keys-of-svar/4vec-alist-p
           (implies (svar/4vec-alist-p x)
                    (svarlist-p (alist-keys x)))
           :hints(("Goal" :in-theory (enable svar/4vec-alist-p alist-keys)))))

  (local
   (defret svtv-name-lhs-map-var/idx-find-of-fal-extract-lookup-consp
     :pre-bind ((xx x)
                (x (fal-extract keys x)))
     (implies (and (lhbit-case lhbit :var)
                   (no-duplicatesp-equal (alist-keys (svtv-name-lhs-map-fix x))))
              (consp (cdr (hons-assoc-equal (lhbit-var->name lhbit) xx))))
     :hints(("Goal" :use ((:instance svtv-name-lhs-map-var/idx-find-lookup-consp
                           (x (fal-extract keys x))))
             :in-theory (disable svtv-name-lhs-map-var/idx-find-lookup-consp)))
     :fn svtv-name-lhs-map-var/idx-find))

  (local
   (defret svtv-name-lhs-map-var/idx-find-of-fal-extract-lookup-width
     :pre-bind ((xx x)
                (x (fal-extract keys x)))
     (implies (and (lhbit-case lhbit :var)
                   (no-duplicatesp-equal (alist-keys (svtv-name-lhs-map-fix x))))
              (< (lhbit-var->idx lhbit)
                 (lhs-width (cdr (hons-assoc-equal (lhbit-var->name lhbit) xx)))))
     :hints(("Goal" :use ((:instance svtv-name-lhs-map-var/idx-find-lookup-width
                           (x (fal-extract keys x))))
             :in-theory (disable svtv-name-lhs-map-var/idx-find-lookup-width)))
     :fn svtv-name-lhs-map-var/idx-find))


  ;; (defretd constraints-eval-of-<fn>-implies
  ;;   (implies (and (lhprobe-constraintlist-eval constraints envs)
  ;;                 ;; x maps namemap names to consts/svtv vars
  ;;                 ;; namemap maps namemap names to fsm lhses
  ;;                 ;; envs each map fsm vars to values
  ;;                 ;; bindings maps svtv vars to fsm lhprobes

  ;;                 ;; (subsetp-equal (alist-keys (svar/4vec-alist-fix x))
  ;;                 ;;                (alist-keys (svtv-name-lhs-map-fix namemap)))
  ;;                 (no-duplicatesp-equal (alist-keys (svar/4vec-alist-fix x)))
  ;;                 (svarlist-override-p (svtv-name-lhs-map-vars namemap) nil)
  ;;                 (not (equal (svar-overridetype-fix overridetype) :test)))
  ;;            (svex-env-<<=
  ;;             (svtv-fsm-namemap-env  ;; fsm vars (overridetype) to values
  ;;              (svar/4vec-alist-eval ;; namemap names to values
  ;;               x
  ;;               (lhprobe-map-eval bindings envs)) ;; svtv vars to values
  ;;              namemap overridetype)
  ;;             (nth stage envs)))
  ;;   :hints (("goal" :in-theory (e/d (svtv-fsm-namemap-env
  ;;                                    svtv-fsm-env-inversemap
  ;;                                    constraints-eval-of-<fn>
  ;;                                    svex-env-<<=
  ;;                                    ACL2::HONS-ASSOC-EQUAL-IFF-MEMBER-ALIST-KEYS
  ;;                                    4vec-<<=-by-badbit
  ;;                                    LHBIT-EVAL-X
  ;;                                    lhbit-eval-zero)
  ;;                                   (<fn>
  ;;                                    acl2::alist-keys-member-hons-assoc-equal
  ;;                                    eval-svtv-name-lhs-map-inverse-of-lookup-gen
  ;;                                    HONS-ASSOC-EQUAL-OF-SVAR/4VEC-ALIST-FIX
  ;;                                    HONS-ASSOC-EQUAL-OF-SVTV-NAME-LHS-MAP-FIX))
  ;;            :do-not-induct t)
  ;;           (and stable-under-simplificationp
  ;;                (let ((call (acl2::find-call-lst 'svex-env-<<=-witness clause)))
  ;;                  (and call
  ;;                       `(:clause-processor (acl2::generalize-with-alist-cp clause '((,call . badkey)))))))
  ;;           (and stable-under-simplificationp
  ;;                (let ((call (acl2::find-call-lst '4vec-<<=-badbit clause)))
  ;;                  (and call
  ;;                       `(:clause-processor (acl2::generalize-with-alist-cp clause '((,call . badbit)))))))))

  (local (Defthm member-of-svarlist-change-override-rw
           (implies (syntaxp (not (equal type ''nil)))
                    (iff (member-equal v (svarlist-change-override x type))
                         (and (svar-p v)
                              (svar-override-p v type)
                              (svarlist-member-nonoverride v x))))
           :hints(("Goal" :in-theory (enable svarlist-change-override
                                             equal-of-svar-change-override)))))

  (local (defthm hons-assoc-equal-when-not-member-alist-keys
           (implies (not (member-equal k (alist-keys x)))
                    (equal (hons-assoc-equal k x) nil))))

  (local (defthm equal-of-4vec-x-override
           (iff (equal (4vec-x-override x y) y)
                (and (4vec-p y)
                     (4vec-<<= x y)))))

  (local (defthmd 4vec-muxtest-subsetp-implies-bit-1mask-0
           (implies (and (4vec-muxtest-subsetp x y)
                         (equal 0 (4vec-1mask (4vec-bit-index bit y))))
                    (equal (4vec-1mask (4vec-bit-index bit x)) 0))
           :hints(("Goal" :in-theory (enable 4vec-muxtest-subsetp 4vec-1mask 4vec-bit-index bool->bit))
                  (logbitp-reasoning))))

  (local (defthm 4vec-1mask-of-bit-index-lookup-when-svex-envs-ovtests-ok
           (implies (and (svex-envs-ovtests-ok x y overridekeys)
                         (svar-override-p key :test)
                         (double-rewrite (equal 0 (4vec-1mask (4vec-bit-index bit (svex-env-lookup key y))))))
                    (equal (4vec-1mask (4vec-bit-index bit (svex-env-lookup key x))) 0))
           :hints (("goal" :use ((:instance svex-envs-ovtests-ok-necc
                                  (k key))
                                 (:instance 4vec-muxtest-subsetp-implies-bit-1mask-0
                                  (x (svex-env-lookup key x))
                                  (y (svex-env-lookup key y))))
                    :in-theory (disable svex-envs-ovtests-ok-necc)))))

  (local (defthmd 4vec-1mask-of-4vec-bit-index
           (equal (4vec-1mask (4vec-bit-index n x))
                  (if (equal (4vec-bit-index n x) 1) 1 0))
           :hints(("Goal" :in-theory (enable 4vec-bit-index bool->bit)))))

  (local (defthmd 4vec-1mask-of-4vec-bit-index-is-bit-index-of-1mask
           (equal (4vec-1mask (4vec-bit-index n x))
                  (4vec-bit-index n (4vec-1mask x)))
           :hints(("Goal" :in-theory (enable 4vec-bit-index 4vec-1mask bool->bit
                                             4vec->lower 4vec->upper)))))

  (local (defthmd 4vec-1mask-of-bit-index-lookup-when-svex-envs-ovtests-ok-nonoverridekey
           (implies (and (svex-envs-ovtests-ok x y overridekeys)
                         (svar-override-p key :test)
                         (not (svarlist-member-nonoverride key overridekeys)))
                    (equal (4vec-1mask (4vec-bit-index bit (svex-env-lookup key x)))
                           (4vec-1mask (4vec-bit-index bit (svex-env-lookup key y)))))
           :hints (("goal" :use ((:instance svex-envs-ovtests-ok-necc
                                  (k key)))
                    :in-theory (e/d (4vec-1mask-equiv
                                     4vec-1mask-of-4vec-bit-index-is-bit-index-of-1mask)
                                    (svex-envs-ovtests-ok-necc))))))

  (local (defthm bit-index-lookup-when-svex-envs-ovtests-ok
           (implies (and (svex-envs-ovtests-ok x y overridekeys)
                         (svar-override-p key :test)
                         (double-rewrite (not (equal 1 (4vec-bit-index bit (svex-env-lookup key y))))))
                    (not (equal (4vec-bit-index bit (svex-env-lookup key x)) 1)))
           :hints (("goal" :use 4vec-1mask-of-bit-index-lookup-when-svex-envs-ovtests-ok
                    :in-theory (enable 4vec-1mask-of-4vec-bit-index)))))

  (local (defthm bit-index-lookup-when-svex-envs-ovtests-ok-nonoverridekey
           (implies (and (svex-envs-ovtests-ok x y overridekeys)
                         (svar-override-p key :test)
                         (not (svarlist-member-nonoverride key overridekeys)))
                    (equal (equal (4vec-bit-index bit (svex-env-lookup key x)) 1)
                           (equal 1 (4vec-bit-index bit (svex-env-lookup key y)))))
           :hints (("goal" :use 4vec-1mask-of-bit-index-lookup-when-svex-envs-ovtests-ok-nonoverridekey
                    :in-theory (enable 4vec-1mask-of-4vec-bit-index)))))

  (local (defthm 4vec-bit-index-of-0
           (equal (4vec-bit-index n 0) 0)
           :hints(("Goal" :in-theory (enable 4vec-bit-index)))))

  ;; (local (Defthm hons-assoc-equal-lhs-map-inverse-iff
  ;;          (iff (hons-assoc-equal key (mv-nth 1 (svtv-name-lhs-map-inverse map)))
  ;;               (member-equal key (Svtv-name-lhs-map-vars map)))
  ;;          :hints(("Goal" :in-theory '((:REWRITE ACL2::HONS-ASSOC-EQUAL-IFF-MEMBER-ALIST-KEYS)
  ;;                                      (:REWRITE KEYS-OF-SVTV-NAME-LHS-MAP-INVERSE)
  ;;                                      (:REWRITE ACL2::SUBSETP-MEMBER . 1)
  ;;                                      (:REWRITE ACL2::SUBSETP-REFL)
  ;;                                      (:TYPE-PRESCRIPTION MEMBER-EQUAL))))))


  ;; (local (Defthm if-of-hons-assoc-equal-lhs-map-inverse
  ;;          (equal (if (hons-assoc-equal key (mv-nth 1 (svtv-name-lhs-map-inverse map))) x y)
  ;;                 (if (member-equal key (Svtv-name-lhs-map-vars map)) x y))))

  (local (Defthmd if-of-hons-assoc-equal-member-alist-keys
           (equal (if (hons-assoc-equal key a) x y)
                  (if (member-equal key (alist-keys a)) x y))))

  (local (defthm equal-1-of-if
           (implies (and (not (equal 1 x))
                         (not (equal 1 y)))
                    (not (equal 1 (if test x y))))))

  (local (defthm subsetp-equal-lhs-vars-of-svtv-name-lhs-map-lookup
           (implies (and (hons-assoc-equal key namemap)
                         (svar-p key))
                    (subsetp-equal (lhs-vars (cdr (hons-assoc-equal key namemap)))
                                   (svtv-name-lhs-map-vars namemap)))
           :hints(("Goal" :in-theory (enable svtv-name-lhs-map-vars alist-keys)))))

  (local (defthm subsetp-svtv-name-lhs-map-vars-of-fal-extract
           (subsetp-equal (svtv-name-lhs-map-vars (fal-extract keys (svtv-name-lhs-map-fix namemap)))
                          (svtv-name-lhs-map-vars namemap))
           :hints(("Goal" :in-theory (enable fal-extract svtv-name-lhs-map-vars)
                   :induct (len keys)))))

  (local (defthm not-member-map-vars-of-fal-extract
           (implies (not (member-equal v (svtv-name-lhs-map-vars namemap)))
                    (not (member-equal v (svtv-name-lhs-map-vars
                                          (fal-extract vars (svtv-name-lhs-map-fix namemap))))))))

  ;; (local (defthmd equal-of-4vec-1mask-bit-index
  ;;          (equal (equal (4vec-1mask (4vec-bit-index n x))
  ;;                        (4vec-1mask (4vec-bit-index m y)))
  ;;                 (iff (equal (4vec-1mask (4vec-bit-index n x)) 1)
  ;;                      (euqal (4vec-1mask (4vec-bit-index m y)) 1)))
  ;;          :hints(("Goal" :in-theory (enable 4vec-1mask-of-4vec-bit-index)))))

  (local (Defthm 4vec-bit-index-of-4vec-bit?!
           (equal (4vec-bit-index n (4vec-bit?! test then else))
                  (if (eql (4vec-bit-index n test) 1)
                      (4vec-bit-index n then)
                    (4vec-bit-index n else)))
           :hints(("Goal" :in-theory (enable 4vec-bit-index
                                             4vec-bit?! 4vec-bitmux 4vec-1mask b-ite)))))

  (local (defthm equal-4vec-bit?!-by-badbit
           (implies (acl2::rewriting-positive-literal
                     `(equal (4vec-bit?! ,a ,b ,c) (4vec-bit?! ,x ,y ,z)))
                    (equal (equal (4vec-bit?! a b c) (4vec-bit?! x y z))
                           (b* ((badbit (4vec-equiv-badbit (4vec-bit?! a b c) (4vec-bit?! x y z))))
                             (equal (4vec-bit-index badbit (4vec-bit?! a b c))
                                    (4vec-bit-index badbit (4vec-bit?! x y z))))))
           :hints (("goal" :use ((:instance 4vec-equiv-by-badbit
                                  (a (4vec-bit?! a b c))
                                  (b (4vec-bit?! x y z))))
                    :in-theory (disable 4vec-bit-index-of-4vec-bit?!)))))

  (local (defthm equal-4vec-bit?!-0-by-badbit
           (implies (acl2::rewriting-positive-literal
                     `(equal '0 (4vec-bit?! ,x ,y ,z)))
                    (equal (equal 0 (4vec-bit?! x y z))
                           (b* ((badbit (4vec-equiv-badbit 0 (4vec-bit?! x y z))))
                             (equal (4vec-bit-index badbit 0)
                                    (4vec-bit-index badbit (4vec-bit?! x y z))))))
           :hints (("goal" :use ((:instance 4vec-equiv-by-badbit
                                  (a 0)
                                  (b (4vec-bit?! x y z))))
                    :in-theory (disable 4vec-bit-index-of-4vec-bit?!)))))


  (defthmd constraints-overridemux-eval-of-svtv-spec-fsm-constraints-for-alist-implies
    (b* ((in-constraints (svtv-spec-fsm-constraints-for-alist in-alist stage namemap nil bindings))
         (val-constraints (svtv-spec-fsm-constraints-for-alist val-alist stage namemap :val bindings))
         (bindings-eval (lhprobe-map-overridemux-eval bindings envs outs))
         (in-env (svar/4vec-alist-eval in-alist bindings-eval))
         (val-env (svar/4vec-alist-eval val-alist bindings-eval))
         ;; (test-env (svar/4vec-alist-eval test-alist bindings-eval))
         )
      (implies (and (lhprobe-constraintlist-overridemux-eval in-constraints envs outs)
                    (lhprobe-constraintlist-overridemux-eval val-constraints envs outs)
                    ;; x maps namemap names to consts/svtv vars
                    ;; namemap maps namemap names to fsm lhses
                    ;; envs each map fsm vars to values
                    ;; bindings maps svtv vars to fsm lhprobes

                    ;; (subsetp-equal (alist-keys (svar/4vec-alist-fix x))
                    ;;                (alist-keys (svtv-name-lhs-map-fix namemap)))
                    (no-duplicatesp-equal (alist-keys (svar/4vec-alist-fix in-alist)))
                    (no-duplicatesp-equal (alist-keys (svar/4vec-alist-fix val-alist)))
                    (equal (alist-keys (svar/4vec-alist-fix val-alist))
                           (alist-keys ;; (svar/4vec-alist-fix test-alist)
                            (svex-env-fix test-env)))
                    (svarlist-override-p (svtv-name-lhs-map-vars namemap) nil)
                    ;; (subsetp-equal (svtv-name-lhs-map-vars (FAL-EXTRACT (ALIST-KEYS (SVAR/4VEC-ALIST-FIX TEST-ALIST))
                    ;;                                                     (SVTV-NAME-LHS-MAP-FIX NAMEMAP)))
                    ;;                (svarlist-change-override overridekeys nil))
                    (svex-envs-ovtests-ok (nth stage envs)
                                          (svtv-fsm-phase-inputs in-env val-env test-env namemap)
                                          overridekeys))
               (overridekeys-envs-agree*
                overridekeys
                (svex-env-x-override
                 (svtv-fsm-phase-inputs in-env val-env test-env namemap)
                 (svex-env-remove-override
                  (svex-env-remove-override (nth stage envs) :test)
                  :val))
                (nth stage envs)
                (nth stage outs))))
    :hints (("goal" :in-theory (e/d (overridekeys-envs-agree*-by-witness)
                                    (svtv-spec-fsm-constraints-for-alist))
             :do-not-induct t)
            (and stable-under-simplificationp
                 (let ((call (acl2::find-call-lst 'overridekeys-envs-agree*-badguy clause)))
                   (and call
                        `(:clause-processor (acl2::generalize-with-alist-cp clause '((,call . badkey)))))))
            (and stable-under-simplificationp
                 '(:in-theory (e/d (svar-overridekeys-envs-agree*
                                    svtv-fsm-phase-inputs
                                    svtv-fsm-namemap-env
                                    svtv-fsm-env-inversemap
                                    4vec-<<=-by-badbit
                                    4vec-1mask-equiv-by-badbit
                                    4vec-muxtest-subsetp-by-badbit
                                    4vec-override-mux-agrees-by-badbit
                                    lhbit-eval-x
                                    lhbit-eval-zero
                                    lhprobe-overridemux-eval
                                    constraints-overridemux-eval-of-svtv-spec-fsm-constraints-for-alist
                                    acl2::hons-assoc-equal-iff-member-alist-keys
                                    if-of-hons-assoc-equal-member-alist-keys
                                    hons-assoc-equal-when-not-member-alist-keys
                                    4vec-1mask-of-4vec-bit-index
                                    member-when-not-svar-override-p
                                    svar-override-p-when-other
                                    svex-env-lookup-when-not-boundp
                                    svex-env-boundp-iff-member-alist-keys)
                                   (svtv-spec-fsm-constraints-for-alist
                                    eval-svtv-name-lhs-map-inverse-of-lookup-gen
                                    acl2::alist-keys-member-hons-assoc-equal
                                    hons-assoc-equal-of-svar/4vec-alist-fix
                                    hons-assoc-equal-of-svtv-name-lhs-map-fix))
                   :do-not-induct t))
            (and stable-under-simplificationp
                 (let ((call (or
                              (acl2::find-call-lst '4vec-<<=-badbit clause)
                              (acl2::find-call-lst '4vec-equiv-badbit clause)
                              (acl2::find-call-lst '4vec-1mask-equiv-badbit clause)
                              (acl2::find-call-lst '4vec-muxtest-subsetp-badbit clause)
                              (acl2::find-call-lst '4vec-override-mux-agrees-badbit clause))))
                   (and call
                        `(:clause-processor (acl2::generalize-with-alist-cp clause '((,call . badbit)))))))
            ))



  (defret lhprobe-constraintlist-max-stage-of-<fn>
    (implies (and (<= (nfix stage) bound)
                  (<= (lhprobe-map-max-stage bindings) bound))
             (<= (lhprobe-constraintlist-max-stage constraints) bound))
    :hints(("Goal" :in-theory (enable lhprobe-constraintlist-max-stage
                                      lhprobe-constraint-max-stage))))

  (local (in-theory (enable svar/4vec-alist-fix))))


(defsection svtv-spec-fsm-constraints-for-alists
  (local (in-theory (enable svtv-spec-fsm-constraints-for-alists)))
  (local (std::set-define-current-function svtv-spec-fsm-constraints-for-alists))

  (local (include-book "std/lists/nthcdr" :dir :system))

  (local (defun ind (in-alists val-alists test-alists stage)
           (if (Atom in-alists)
               (list val-alists test-alists stage )
             (ind (cdr in-alists) (cdr val-alists) (cdr test-alists) (1+ (nfix stage))))))

  (local (defthm fal-extract-of-append
           (equal (fal-extract (append x y) z)
                  (append (fal-extract x z)
                          (fal-extract y z)))
           :hints(("Goal" :in-theory (enable fal-extract)))))

  (local (defthm svtv-name-lhs-map-vars-of-append
           (equal (svtv-name-lhs-map-vars (append x y))
                  (append (svtv-name-lhs-map-vars x) (svtv-name-lhs-map-vars y)))
           :hints(("Goal" :in-theory (enable svtv-name-lhs-map-vars)))))

  (local (defthm svex-alist-eval-when-noncall-p
           (implies (svex-alist-noncall-p x)
                    (equal (svex-alist-eval x env)
                           (svar/4vec-alist-eval x env)))
           :hints(("Goal" :in-theory (enable svex-alist-eval svar/4vec-alist-eval
                                             svex-alist-noncall-p
                                             svar/4vec-eval-in-terms-of-svex-eval)))))

  (local (defthm svex-alist-keys-when-noncall-p
           (implies (svex-alist-noncall-p x)
                    (Equal (svex-alist-keys x)
                           (alist-keys (svar/4vec-alist-fix x))))
           :hints(("Goal" :in-theory (enable svex-alist-keys
                                             svex-alist-noncall-p
                                             alist-keys
                                             svar/4vec-alist-fix)))))

  (defthmd constraints-overridemux-eval-of-svtv-spec-fsm-constraints-for-alists-implies
    (b* ((in-constraints (svtv-spec-fsm-constraints-for-alists in-alists stage namemap nil bindings))
         (val-constraints (svtv-spec-fsm-constraints-for-alists val-alists stage namemap :val bindings))
         (bindings-eval (lhprobe-map-overridemux-eval bindings envs outs))
         (in-envs   (svex-alistlist-eval in-alists bindings-eval))
         (val-envs  (svex-alistlist-eval val-alists bindings-eval)))
      (implies (and (lhprobe-constraintlist-overridemux-eval in-constraints envs outs)
                    (lhprobe-constraintlist-overridemux-eval val-constraints envs outs)
                    (equal (len in-alists) (len val-alists))
                    (equal (len in-alists) (len test-envs))
                    ;; x maps namemap names to consts/svtv vars
                    ;; namemap maps namemap names to fsm lhses
                    ;; envs each map fsm vars to values
                    ;; bindings maps svtv vars to fsm lhprobes

                    ;; (subsetp-equal (alist-keys (svar/4vec-alist-fix x))
                    ;;                (alist-keys (svtv-name-lhs-map-fix namemap)))
                    (svex-alistlist-noncall-p in-alists)
                    (svex-alistlist-noncall-p val-alists)
                    ;; (svex-alistlist-noncall-p test-alists)
                    (no-duplicatesp-each (svex-alist-keys-list in-alists))
                    (no-duplicatesp-each (svex-alist-keys-list val-alists))
                    (equal (svex-alist-keys-list val-alists)
                           (svex-envlist-keys-list test-envs))
                    (svarlist-override-p (svtv-name-lhs-map-vars namemap) nil)
                    ;; (subsetp-equal (svtv-name-lhs-map-vars
                    ;;                 (FAL-EXTRACT (svex-ALISTlist-all-keys test-alists)
                    ;;                              (SVTV-NAME-LHS-MAP-FIX NAMEMAP)))
                    ;;                (svarlist-change-override overridekeys nil))
                    (svex-envlists-ovtests-ok (nthcdr stage envs)
                                              (svtv-fsm-to-fsm-inputs in-envs val-envs test-envs namemap)
                                              overridekeys))
               (overridekeys-envlists-agree*
                overridekeys
                (svex-envlist-x-override
                 (svtv-fsm-to-fsm-inputs in-envs val-envs test-envs namemap)
                 (svex-envlist-remove-override
                  (svex-envlist-remove-override (nthcdr stage envs) :test)
                  :val))
                (nthcdr stage envs)
                (nthcdr stage outs))))
    :hints(("Goal" :in-theory (enable svex-alistlist-eval
                                      svex-alistlist-noncall-p
                                      svex-alist-keys-list
                                      svex-envlist-keys-list
                                      no-duplicatesp-each
                                      svex-alistlist-all-keys
                                      svex-envlists-ovtests-ok
                                      svex-envlist-x-override
                                      svtv-fsm-to-fsm-inputs
                                      overridekeys-envlists-agree*
                                      svex-envlist-remove-override
                                      constraints-overridemux-eval-of-svtv-spec-fsm-constraints-for-alist-implies)
            :expand ((LHPROBE-CONSTRAINTLIST-OVERRIDEMUX-EVAL NIL ENVS OUTS)
                     (svtv-spec-fsm-constraints-for-alists val-alists stage namemap :Val bindings)
                     (svtv-spec-fsm-constraints-for-alists in-alists stage namemap  nil bindings)
                     (:free (y) (svex-envlist-x-override nil y))
                     (:free (a b envs outs)
                      (overridekeys-envlists-agree* overridekeys (cons a b) envs outs))
                     (:free (envs a b) (svex-envlists-ovtestsubsetp envs (cons a b))))
            :induct (ind in-alists val-alists test-envs stage)
            :do-not-induct t)))



  (defret lhprobe-constraintlist-max-stage-of-<fn>
    (implies (and (<= (+ -1 (len x) (nfix stage)) bound)
                  (<= (lhprobe-map-max-stage bindings) bound))
             (<= (lhprobe-constraintlist-max-stage constraints) bound))
    :hints(("Goal" :in-theory (enable lhprobe-constraintlist-max-stage
                                      lhprobe-constraint-max-stage)))))


(local (defthmd svtv-fsm-to-fsm-inputs-norm-override-vals-length
         (implies (and (equal new-override-vals (take (len ins) override-vals))
                       (syntaxp (not (equal new-override-vals override-vals))))
                  (equal (svtv-fsm-to-fsm-inputs ins override-vals override-tests namemap)
                         (svtv-fsm-to-fsm-inputs ins new-override-vals override-tests namemap)))
         :hints(("Goal" :in-theory (enable svtv-fsm-to-fsm-inputs)))))

(local (defthmd svtv-fsm-to-fsm-inputs-norm-override-tests-length
         (implies (and (equal new-override-tests (take (len ins) override-tests))
                       (syntaxp (not (equal new-override-tests override-tests))))
                  (equal (svtv-fsm-to-fsm-inputs ins override-vals override-tests namemap)
                         (svtv-fsm-to-fsm-inputs ins override-vals new-override-tests namemap)))
         :hints(("Goal" :in-theory (enable svtv-fsm-to-fsm-inputs)))))



(local (defthm take-of-svex-alistlist-eval
         (equal (take len (svex-alistlist-eval x env))
                (svex-alistlist-eval (take len x) env))
         :hints(("Goal" :in-theory (e/d (svex-alistlist-eval
                                         svex-alist-eval)
                                        (acl2::take-of-too-many
                                         acl2::take-when-atom))))))




(defsection svtv-spec-fsm-constraints
  (local (in-theory (enable svtv-spec-fsm-constraints)))
  (local (std::set-define-current-function svtv-spec-fsm-constraints))
  ;; Suppose we have an SVTV with an override-test set to -1 and the
  ;; corresponding override-val set to 0, and we want to show that FSM envs
  ;; without any overrride tests set comply with this.  The evaluation of the
  ;; constraints will correctly require that the FSM output corresponding to the override is 0.  But the

  (local (defthm svex-env-extract-of-append-when-not-intersectp
           (implies (not (intersectp-equal (svarlist-fix vars) (alist-keys (svex-env-fix env1))))
                    (equal (svex-env-extract vars (append env1 env2))
                           (svex-env-extract vars env2)))
           :hints(("Goal" :in-theory (e/d (svex-env-extract intersectp-equal
                                                            svarlist-fix
                                                            svex-env-boundp-iff-member-alist-keys)
                                          (acl2::alist-keys-member-hons-assoc-equal))))))

  (local (defthm svex-alistlist-eval-of-append-non-intersect
           (implies (not (intersectp-equal (svex-alistlist-vars x) (alist-keys (svex-env-fix env1))))
                    (equal (Svex-alistlist-eval x (append env1 env2))
                           (svex-alistlist-eval x env2)))
           :hints(("Goal" :in-theory (enable svex-alistlist-eval
                                             svex-alistlist-vars
                                             svex-alist-eval-equal-when-extract-vars-similar)))))

  (defretd constraints-eval-of-<fn>-implies
    (implies (and (lhprobe-constraintlist-overridemux-eval constraints envs outs)
                  (svtv-spec-fsm-syntax-check x))
             (b* ((svtv-env (lhprobe-map-overridemux-eval
                             (svtv-spec-fsm-bindings x) envs outs))
                  ((svtv-spec x))
                  (fsm-envs (svtv-spec-pipe-env->cycle-envs x svtv-env))
                  (full-fsm-envs (svex-envlist-x-override
                                  fsm-envs
                                  (svex-envlist-remove-override
                                   (svex-envlist-remove-override envs :test) :val))))
               (implies (svex-envlists-ovtests-ok envs fsm-envs overridekeys)
                        (overridekeys-envlists-agree*
                         overridekeys
                         full-fsm-envs
                         envs outs))))
    :hints(("Goal" :in-theory (enable svtv-spec-fsm-syntax-check
                                      svtv-spec-pipe-env->cycle-envs
                                      svtv-fsm-to-fsm-inputs-norm-override-vals-length
                                      svtv-fsm-to-fsm-inputs-norm-override-tests-length
                                      take-of-svex-alistlist-eval)
            :use ((:instance constraints-overridemux-eval-of-svtv-spec-fsm-constraints-for-alists-implies
                   (in-alists (take (len (svtv-probealist-outvars (svtv-spec->probes x))) (svtv-spec->in-alists x)))
                   (val-alists (take (len (svtv-probealist-outvars (svtv-spec->probes x))) (svtv-spec->override-val-alists x)))
                   (test-envs (svex-alistlist-eval (take (len (svtv-probealist-outvars (svtv-spec->probes x))) (svtv-spec->override-test-alists x))
                                               (lhprobe-map-overridemux-eval
                                                (svtv-spec-fsm-bindings x) envs outs)))
                   (bindings (svtv-spec-fsm-bindings x))
                   (namemap (svtv-spec->namemap x))
                   (stage 0))))))


  (defretd constraints-eval-of-<fn>-implies-gen
    (implies (and (lhprobe-constraintlist-overridemux-eval constraints envs outs)
                  (svtv-spec-fsm-syntax-check x))
             (b* ((svtv-env (append test-bindings
                                    (lhprobe-map-overridemux-eval
                                     (svtv-spec-fsm-bindings x) envs outs)))
                  ((svtv-spec x))
                  (fsm-envs (svtv-spec-pipe-env->cycle-envs x svtv-env))
                  (full-fsm-envs (svex-envlist-x-override
                                  fsm-envs
                                  (svex-envlist-remove-override
                                   (svex-envlist-remove-override envs :test) :val))))
               (implies (and (svex-envlists-ovtests-ok envs fsm-envs overridekeys)
                             (not (acl2::hons-intersect-p (svtv-spec-non-test-vars x) (alist-keys (svex-env-fix test-bindings)))))
                        (overridekeys-envlists-agree*
                         overridekeys
                         full-fsm-envs
                         envs outs))))
    :hints(("Goal" :in-theory (enable svtv-spec-fsm-syntax-check
                                      svtv-spec-non-test-vars
                                      svtv-spec-pipe-env->cycle-envs
                                      svtv-fsm-to-fsm-inputs-norm-override-vals-length
                                      svtv-fsm-to-fsm-inputs-norm-override-tests-length
                                      take-of-svex-alistlist-eval)
            :use ((:instance constraints-overridemux-eval-of-svtv-spec-fsm-constraints-for-alists-implies
                   (in-alists (take (len (svtv-probealist-outvars (svtv-spec->probes x))) (svtv-spec->in-alists x)))
                   (val-alists (take (len (svtv-probealist-outvars (svtv-spec->probes x))) (svtv-spec->override-val-alists x)))
                   (test-envs (svex-alistlist-eval (take (len (svtv-probealist-outvars (svtv-spec->probes x))) (svtv-spec->override-test-alists x))
                                                   (append test-bindings
                                                           (lhprobe-map-overridemux-eval
                                                            (svtv-spec-fsm-bindings x) envs outs))))
                   (bindings (svtv-spec-fsm-bindings x))
                   (namemap (svtv-spec->namemap x))
                   (stage 0))))))

  (defret lhprobe-constraintlist-max-stage-of-<fn>
    (<= (lhprobe-constraintlist-max-stage constraints) (1- (len (svtv-probealist-outvars (Svtv-spec->probes x)))))
    :rule-classes ((:linear :trigger-terms ((lhprobe-constraintlist-max-stage
                                             (svtv-spec-fsm-constraints x)))))))


(cmr::def-force-execute svtv-spec-non-test-vars-force-execute svtv-spec-non-test-vars)

(local
 (defthm svex-envs-equivalent-when-similar-and-alist-keys-equiv
  (implies (set-equiv (alist-keys (svex-env-fix x)) (alist-keys (svex-env-fix y)))
           (equal (svex-envs-equivalent x y)
                  (svex-envs-similar x y)))
  :hints (("goal" :cases ((svex-envs-equivalent x y)))
          (and stable-under-simplificationp
               '(:in-theory (e/d (svex-envs-equivalent
                                  SVEX-ENV-BOUNDP-IFF-MEMBER-ALIST-KEYS)))))
  :otf-flg t))

(defsection fsm-override-p-of-cycle

  (local (defthmd not-member-by-svar-override-p-lemma
           (implies (and (svarlist-override-p x type1)
                         (svar-override-p v type2)
                         (not (svar-overridetype-equiv type1 type2)))
                    (not (member-equal v x)))
           :hints(("Goal" :in-theory (enable svarlist-override-p
                                             svar-override-p-when-other)))))

  (local (defthmd not-member-by-svar-override-p
           (implies (and (svarlist-equiv x-equiv (double-rewrite x))
                         (svarlist-override-p x-equiv type1)
                         (svar-equiv v-equiv (double-rewrite v))
                         (svar-override-p v-equiv type2)
                         (not (svar-overridetype-equiv type1 type2)))
                    (not (member-equal v x)))
           :hints(("Goal" :in-theory (enable not-member-by-svar-override-p-lemma)))))

  (local (defthmd not-member-by-svar-change-override
           (implies (and (svarlist-equiv x-equiv (double-rewrite x))
                         (svarlist-override-p x-equiv type1)
                         (not (svar-overridetype-equiv type1 type2)))
                    (not (member-equal (svar-change-override v type2) x)))
           :hints(("Goal" :use ((:instance not-member-by-svar-override-p-lemma
                                 (v (svar-change-override v type2))))))))



  (local (defthm overridekeys-envs-agree-of-append-nonoverride
           (implies (and (overridekeys-envs-agree overridekeys impl-env spec-env spec-outs)
                         (svarlist-override-p (alist-keys (svex-env-fix x)) nil))
                    (overridekeys-envs-agree overridekeys
                                             (append x impl-env)
                                             (append x spec-env)
                                             spec-outs))
           :hints (("goal" :do-not-induct t)
                   (and stable-under-simplificationp
                        (let ((lit (car (last clause))))
                          `(:expand (,lit)
                            :use ((:instance overridekeys-envs-agree-implies
                                   (v (overridekeys-envs-agree-badguy . ,(cdr lit)))))
                            :in-theory (disable overridekeys-envs-agree-implies))))
                   (and stable-under-simplificationp
                        (let ((call (acl2::find-call-lst 'overridekeys-envs-agree-badguy clause)))
                          (and call
                               `(:clause-processor (acl2::generalize-with-alist-cp clause '((,call . badkey)))))))
                   (and stable-under-simplificationp
                        '(:in-theory (e/d (svar-overridekeys-envs-agree
                                           svex-env-lookup-when-not-boundp
                                           svex-env-boundp-iff-member-alist-keys
                                           not-member-by-svar-override-p
                                           not-member-by-svar-change-override)
                                          (overridekeys-envs-agree-implies
                                           acl2::alist-keys-member-hons-assoc-equal)))))))

  ;; (defthmd svex-alist-overridekey-transparent-p-necc-direct
  ;;   (implies (and (svex-alist-overridekey-transparent-p x overridekeys subst)
  ;;                 (overridekeys-envs-agree overridekeys impl-env spec-env (svex-alist-eval subst spec-env)))
  ;;            (equal (svex-alist-eval x impl-env)
  ;;                   (svex-alist-eval x spec-env)))
  ;;   :hints(("Goal" :use svex-alist-overridekey-transparent-p-necc)))


  ;; (defthm svtv-cycle-step-phase-nextsts-when-svex-alist-overridekey-transparent-p
  ;;   (implies (and (svex-alist-overridekey-transparent-p nextst overridekeys values)
  ;;                 (overridekeys-envs-agree overridekeys impl-env spec-env (svex-alist-eval values spec-env))
  ;;                 (svarlist-override-p (svex-alist-keys nextst) nil)
  ;;                 (svarlist-override-p (alist-keys (svtv-cyclephase->constants phase)) nil))
  ;;            (equal (svtv-cycle-step-phase-nextsts impl-env prev-st phase nextst)
  ;;                   (svtv-cycle-step-phase-nextsts spec-env prev-st phase nextst)))
  ;;   :hints(("Goal" :in-theory (e/d (svtv-cycle-step-phase-nextsts
  ;;                                   fsm-step-env)
  ;;                                  (overridekeys-envs-agree-of-append-nonoverride))
  ;;           :use ((:instance overridekeys-envs-agree-of-append-nonoverride
  ;;                  (x (append (svex-env-extract (svex-alist-keys nextst) prev-st)
  ;;                             (svtv-cyclephase->constants phase)))
  ;;                  (spec-outs (svex-alist-eval values spec-env)))
  ;;                 (:instance svex-alist-overridekey-transparent-p-necc
  ;;                  (impl-env (append (svex-env-extract (svex-alist-keys nextst) prev-st)
  ;;                                    (svtv-cyclephase->constants phase)
  ;;                                    impl-env))
  ;;                  (spec-env (append (svex-env-extract (svex-alist-keys nextst) prev-st)
  ;;                                    (svtv-cyclephase->constants phase)
  ;;                                    spec-env))
  ;;                  (subst values))))))

  (defthm svtv-cycle-step-phase-nextsts-when-svex-alist-overridekey-transparent-p
    (b* (((fsm x)))
      (implies (and (fsm-overridekey-transparent-p x overridekeys)
                    (overridekeys-envs-agree overridekeys impl-env spec-env spec-outs)
                    (svex-envs-equivalent spec-outs
                                          (mv-nth 0 (svtv-cycle-step-phase spec-env prev-st phase x)))
                    (svarlist-override-p (svex-alist-keys x.nextstate) nil)
                    (svarlist-override-p (alist-keys (svtv-cyclephase->constants phase)) nil)
                    (iff (svtv-cyclephase->outputs-captured phase)
                         (svtv-cyclephase->inputs-free phase)))
               (equal (svtv-cycle-step-phase-nextsts impl-env prev-st phase x.nextstate)
                      (svtv-cycle-step-phase-nextsts spec-env prev-st phase x.nextstate))))
    :hints(("Goal" :in-theory (e/d (svtv-cycle-step-phase-nextsts
                                    svtv-cycle-step-phase-outs
                                    fsm-step-env
                                    fsm-overridekey-transparent-p)
                                   (overridekeys-envs-agree-of-append-nonoverride))
            :use ((:instance overridekeys-envs-agree-of-append-nonoverride
                   (x (append (svex-env-extract (svex-alist-keys (fsm->nextstate x)) prev-st)
                              (svtv-cyclephase->constants phase)))
                   (spec-outs (mv-nth 0 (svtv-cycle-step-phase spec-env prev-st phase x))))
                  (:instance svex-alist-overridekey-transparent-p-necc
                   (x (fsm->nextstate x))
                   (impl-env (append (svex-env-extract (svex-alist-keys (fsm->nextstate x)) prev-st)
                                     (svtv-cyclephase->constants phase)
                                     impl-env))
                   (spec-env (append (svex-env-extract (svex-alist-keys (fsm->nextstate x)) prev-st)
                                     (svtv-cyclephase->constants phase)
                                     spec-env))
                   (subst (fsm->values x)))))))

  (defthm svtv-cycle-step-phase-outs-when-svex-alist-overridekey-transparent-p
    (b* (((fsm x)))
      (implies (and (fsm-overridekey-transparent-p x overridekeys)
                    (overridekeys-envs-agree overridekeys impl-env spec-env spec-outs)
                    (svex-envs-equivalent spec-outs
                                          (mv-nth 0 (svtv-cycle-step-phase spec-env prev-st phase x)))
                    (svarlist-override-p (svex-alist-keys x.nextstate) nil)
                    (svarlist-override-p (alist-keys (svtv-cyclephase->constants phase)) nil)
                    (svtv-cyclephase->outputs-captured phase)
                    (svtv-cyclephase->inputs-free phase))
               (equal (svtv-cycle-step-phase-outs impl-env prev-st phase x)
                      (svtv-cycle-step-phase-outs spec-env prev-st phase x))))
    :hints(("Goal" :in-theory (e/d (svtv-cycle-step-phase-nextsts
                                    svtv-cycle-step-phase-outs
                                    fsm-step-env
                                    fsm-overridekey-transparent-p)
                                   (overridekeys-envs-agree-of-append-nonoverride))
            :use ((:instance overridekeys-envs-agree-of-append-nonoverride
                   (x (append (svex-env-extract (svex-alist-keys (fsm->nextstate x)) prev-st)
                              (svtv-cyclephase->constants phase)))
                   (spec-outs (mv-nth 0 (svtv-cycle-step-phase spec-env prev-st phase x))))
                  (:instance svex-alist-overridekey-transparent-p-necc
                   (x (fsm->values x))
                   (impl-env (append (svex-env-extract (svex-alist-keys (fsm->nextstate x)) prev-st)
                                     (svtv-cyclephase->constants phase)
                                     impl-env))
                   (spec-env (append (svex-env-extract (svex-alist-keys (fsm->nextstate x)) prev-st)
                                     (svtv-cyclephase->constants phase)
                                     spec-env))
                   (subst (fsm->values x)))))))

  (defthm svtv-cycle-step-phase-nextsts-normalize-env-when-not-inputs-free
    (implies (and (syntaxp (not (equal env ''nil)))
                  (not (svtv-cyclephase->inputs-free phase)))
             (equal (svtv-cycle-step-phase-nextsts env prev-st phase x)
                    (svtv-cycle-step-phase-nextsts nil prev-st phase x)))
    :hints(("Goal" :in-theory (enable svtv-cycle-step-phase-nextsts))))

  (defthm svtv-cycle-eval-nextst-when-svex-alist-overridekey-transparent-p-no-i/o-phase
    (b* (((fsm x)))
      (implies (and (syntaxp (not (equal env ''nil)))
                    (svtv-cyclephaselist-no-i/o-phase phases))
               (equal (svtv-cycle-eval-nextst env prev-st phases x)
                      (svtv-cycle-eval-nextst nil prev-st phases x))))
    :hints(("Goal" :in-theory (enable svtv-cycle-eval-nextst
                                      svtv-cyclephaselist-no-i/o-phase))))

  (defthm svtv-cycle-eval-nextst-when-svex-alist-overridekey-transparent-p-unique-i/o-phase
    (b* (((fsm x)))
      (implies (and (fsm-overridekey-transparent-p x overridekeys)
                    (overridekeys-envs-agree overridekeys impl-env spec-env
                                             (svtv-cycle-eval-outs spec-env prev-st phases x))
                    (svarlist-override-p (svex-alist-keys x.nextstate) nil)
                    (svarlist-override-p (svtv-cyclephaselist-keys phases) nil)
                    (svtv-cyclephaselist-unique-i/o-phase phases))
               (equal (svtv-cycle-eval-nextst impl-env prev-st phases x.nextstate)
                      (svtv-cycle-eval-nextst spec-env prev-st phases x.nextstate))))
    :hints(("Goal" :in-theory (enable (:i svtv-cycle-eval-nextst)
                                      svtv-cyclephaselist-unique-i/o-phase)
            :induct (svtv-cycle-eval-nextst impl-env prev-st phases (fsm->nextstate x))
            :expand ((:free (impl-env x) (svtv-cycle-eval-nextst impl-env prev-st phases x))
                     (svtv-cycle-eval-outs spec-env prev-st phases x)
                     (svtv-cyclephaselist-keys phases)))))

  (defthm svtv-cycle-eval-outs-when-svex-alist-overridekey-transparent-p-unique-i/o-phase
    (b* (((fsm x)))
      (implies (and (fsm-overridekey-transparent-p x overridekeys)
                    (overridekeys-envs-agree overridekeys impl-env spec-env
                                             (svtv-cycle-eval-outs spec-env prev-st phases x))
                    (svarlist-override-p (svex-alist-keys x.nextstate) nil)
                    (svarlist-override-p (svtv-cyclephaselist-keys phases) nil)
                    (svtv-cyclephaselist-unique-i/o-phase phases))
               (equal (svtv-cycle-eval-outs impl-env prev-st phases x)
                      (svtv-cycle-eval-outs spec-env prev-st phases x))))
    :hints(("Goal" :in-theory (enable (:i svtv-cycle-eval-outs)
                                      svtv-cyclephaselist-unique-i/o-phase)
            :induct (svtv-cycle-eval-outs impl-env prev-st phases x)
            :expand ((:free (spec-env) (svtv-cycle-eval-outs spec-env prev-st phases x))
                     (svtv-cyclephaselist-keys phases)))))

  (defthm svtv-cycle-step-phase-outs-of-extract-initst-keys
    (b* (((fsm x)))
      (equal (svtv-cycle-step-phase-outs env (svex-env-extract (svex-alist-keys x.nextstate) prev-st) phase x)
             (svtv-cycle-step-phase-outs env prev-st phase x)))
    :hints(("Goal" :in-theory (enable svtv-cycle-step-phase-outs))))

  (defthm svtv-cycle-step-phase-nextsts-of-extract-initst-keys
    (equal (svtv-cycle-step-phase-nextsts env (svex-env-extract (svex-alist-keys nextst) prev-st) phase nextst)
           (svtv-cycle-step-phase-nextsts env prev-st phase nextst))
    :hints(("Goal" :in-theory (enable svtv-cycle-step-phase-nextsts))))

  (defthm svtv-cycle-eval-outs-of-extract-initst-keys
    (b* (((fsm x)))
      (equal (svtv-cycle-eval-outs env (svex-env-extract (svex-alist-keys x.nextstate) prev-st) phases x)
             (svtv-cycle-eval-outs env prev-st phases x)))
    :hints(("Goal" :in-theory (enable svtv-cycle-eval-outs))))

  (defthm svtv-cycle-eval-nextst-of-extract-initst-keys
    (equal (svtv-cycle-eval-nextst env (svex-env-extract (svex-alist-keys x.nextstate) prev-st) phases x.nextstate)
           (svtv-cycle-eval-nextst env prev-st phases x.nextstate))
    :hints(("Goal" :in-theory (enable svtv-cycle-eval-nextst))))

  (local
   (defthm extract-keys-when-overridekeys-envs-agree
     (implies (and (overridekeys-envs-agree overridekeys impl-env spec-env spec-outs)
                   (svarlist-override-p keys nil))
              (equal (svex-env-extract keys impl-env)
                     (svex-env-extract keys spec-env)))
     :hints(("Goal" :in-theory (enable svex-env-extract
                                       svarlist-override-p)
             :induct t)
            (and stable-under-simplificationp
                 '(:use ((:instance overridekeys-envs-agree-implies
                          (v (car keys))))
                   :in-theory (enable svar-overridekeys-envs-agree
                                      svar-override-p-when-other))))))

  (local (defthm svtv-cycle-eval-outs-when-initst-is-impl-env
           (implies (and (overridekeys-envs-agree overridekeys impl-env spec-env spec-outs)
                         (svarlist-override-p (svex-alist-keys (fsm->nextstate x)) nil))
                    (equal (svtv-cycle-eval-outs impl-env impl-env phases x)
                           (svtv-cycle-eval-outs impl-env spec-env phases x)))
           :hints (("goal" :use ((:instance svtv-cycle-eval-outs-of-extract-initst-keys
                                  (prev-st impl-env)
                                  (env impl-env))
                                 (:instance svtv-cycle-eval-outs-of-extract-initst-keys
                                  (prev-st spec-env)
                                  (env impl-env)))))))

  (defthm fsm-overridekey-transparent-p-of-fsm-to-cycle
    (implies (and (fsm-overridekey-transparent-p fsm overridekeys)
                  (svarlist-override-p (svex-alist-keys (fsm->nextstate fsm)) nil)
                  (svtv-cyclephaselist-unique-i/o-phase phases)
                  (svarlist-override-p (svtv-cyclephaselist-keys phases) nil))
             (fsm-overridekey-transparent-p (fsm-to-cycle phases fsm nil) overridekeys))
    :hints(("Goal" :in-theory (enable fsm-to-cycle))
           (and stable-under-simplificationp
                `(:expand (,(car (last clause))))) ;; fsm-overridekey-transparent-p
           (and stable-under-simplificationp
                `(:expand ((:with svex-alist-overridekey-transparent-p
                            ,(car (last clause))))))
           (and stable-under-simplificationp
                        (let ((call (acl2::find-call-lst 'svex-alist-overridekey-transparent-p-witness clause)))
                          (and call
                               `(:clause-processor (acl2::generalize-with-alist-cp clause '(((mv-nth '0 ,call) . impl-env)
                                                                                            ((mv-nth '1 ,call) . spec-env)))))))))

  (local (defthm member-equal-when-nonoverride-p
           (implies (and (svar-override-p v type)
                         (svarlist-nonoverride-p x type))
                    (not (member-equal (svar-fix v) x)))
           :hints(("Goal" :in-theory (enable svarlist-nonoverride-p)))))

  (local (defthm member-equal-svar-change-override-when-nonoverride-p
           (implies (and (svarlist-nonoverride-p x type))
                    (not (member-equal (svar-change-override v type) x)))
           :hints (("goal" :use ((:instance member-equal-when-nonoverride-p
                                  (v (svar-change-override v type))))
                    :in-theory (disable member-equal-when-nonoverride-p)))))


  (local
   (defthm svex-envs-ovsimilar-of-append
    (implies (And (svex-envs-ovsimilar c d)
                  (svarlist-nonoverride-p (alist-keys (svex-env-fix a)) :test)
                  (svarlist-nonoverride-p (alist-keys (svex-env-fix a)) :val))
             (equal (svex-envs-ovsimilar (append a c) (append a d))
                    t))
    :hints ((and stable-under-simplificationp
                 (b* ((lit (car (last clause)))
                      (witness `(svex-envs-ovsimilar-witness . ,(cdr lit))))
                   `(:expand (,lit)
                     :use ((:instance svex-envs-ovsimilar-necc (x c) (y d)
                            (v ,witness))
                           (:instance svex-envs-ovsimilar-necc (x c) (y d)
                            (v (svar-change-override ,witness :test))))
                     :in-theory (enable svex-env-boundp-iff-member-alist-keys
                                        member-when-not-svar-override-p)
                     :do-not-induct t))))))

  (local (defthm svarlist-nonoverride-p-when-svarlist-override-p
           (implies (and (svarlist-override-p x type)
                         (not (equal (svar-overridetype-fix type) (svar-overridetype-fix type2))))
                    (svarlist-nonoverride-p x type2))
           :hints(("Goal" :in-theory (enable svarlist-nonoverride-p svarlist-override-p
                                             svar-override-p-when-other)))))

  (local
   (defthm svex-envs-ovsimilar-of-append-2
     (implies (And (svex-envs-ovsimilar c d)
                   (svarlist-override-p (alist-keys (svex-env-fix a)) nil)
                   (svarlist-override-p (alist-keys (svex-env-fix b)) nil))
             (equal (svex-envs-ovsimilar (append a b c) (append a b d))
                    t))
   :hints (("goal" :use ((:instance svex-envs-ovsimilar-of-append (a (append a b))))
            :in-theory (disable svex-envs-ovsimilar-of-append)))))

  (defthm svtv-cycle-step-phase-nextsts-when-ovcongruent
    (b* (((fsm x)))
      (implies (and (fsm-ovcongruent x)
                    (svarlist-override-p (svex-alist-keys x.nextstate) nil)
                    (svarlist-override-p (alist-keys (svtv-cyclephase->constants phase)) nil)
                    ;; (iff (svtv-cyclephase->outputs-captured phase)
                    ;;      (svtv-cyclephase->inputs-free phase))
                    (svex-envs-ovsimilar env1 env2))
               (equal (svex-envs-equivalent (svtv-cycle-step-phase-nextsts env1 prev-st phase x.nextstate)
                                            (svtv-cycle-step-phase-nextsts env2 prev-st phase x.nextstate))
                      t)))
    :hints(("Goal" :in-theory (e/d (svtv-cycle-step-phase-nextsts
                                    svtv-cycle-step-phase-outs
                                    fsm-step-env
                                    fsm-ovcongruent))
            :use ((:instance svex-alist-ovcongruent-necc
                   (x (fsm->nextstate x))
                   (env1 (append (svex-env-extract (svex-alist-keys (fsm->nextstate x)) prev-st)
                                 (svtv-cyclephase->constants phase)
                                 env1))
                   (env2 (append (svex-env-extract (svex-alist-keys (fsm->nextstate x)) prev-st)
                                 (svtv-cyclephase->constants phase)
                                 env2)))))))

  (defthm svtv-cycle-step-phase-outs-when-ovcongruent
    (b* (((fsm x)))
      (implies (and (fsm-ovcongruent x)
                    (svarlist-override-p (svex-alist-keys x.nextstate) nil)
                    (svarlist-override-p (alist-keys (svtv-cyclephase->constants phase)) nil)
                    (svex-envs-ovsimilar env1 env2))
               (equal (svex-envs-equivalent (svtv-cycle-step-phase-outs env1 prev-st phase x)
                                            (svtv-cycle-step-phase-outs env2 prev-st phase x))
                      t)))
    :hints(("Goal" :in-theory (e/d (svtv-cycle-step-phase-nextsts
                                    svtv-cycle-step-phase-outs
                                    fsm-step-env
                                    fsm-ovcongruent))
            :use ((:instance svex-alist-ovcongruent-necc
                   (x (fsm->values x))
                   (env1 (append (svex-env-extract (svex-alist-keys (fsm->nextstate x)) prev-st)
                                 (svtv-cyclephase->constants phase)
                                 env1))
                   (env2 (append (svex-env-extract (svex-alist-keys (fsm->nextstate x)) prev-st)
                                 (svtv-cyclephase->constants phase)
                                 env2)))))))

  (local
   (defthmd extract-keys-when-ovsimilar
     (implies (and (svex-envs-ovsimilar env1 env2)
                   (svarlist-override-p keys nil))
              (equal (equal (svex-env-extract keys env1)
                            (svex-env-extract keys env2))
                     t))
     :hints(("Goal" :in-theory (enable svex-env-extract
                                       svarlist-override-p)
             :induct t)
            (and stable-under-simplificationp
                 '(:use ((:instance svex-envs-ovsimilar-necc
                          (v (car keys)) (x env1) (y env2)))
                   :in-theory (enable svar-override-p-when-other))))))

  (defthm svtv-cycle-step-phase-outs-when-ovcongruent-2
    (b* (((fsm x)))
      (implies (and (fsm-ovcongruent x)
                    (svarlist-override-p (svex-alist-keys x.nextstate) nil)
                    (svarlist-override-p (alist-keys (svtv-cyclephase->constants phase)) nil)
                    (svex-envs-ovsimilar env1 env2))
               (equal (svex-envs-equivalent (svtv-cycle-step-phase-outs env1 env1 phase x)
                                            (svtv-cycle-step-phase-outs env2 env2 phase x))
                      t)))
    :hints(("Goal" :in-theory (e/d (svtv-cycle-step-phase-nextsts
                                    svtv-cycle-step-phase-outs
                                    fsm-step-env
                                    fsm-ovcongruent))
            :use ((:instance svex-alist-ovcongruent-necc
                   (x (fsm->values x))
                   (env1 (append (svex-env-extract (svex-alist-keys (fsm->nextstate x)) env1)
                                 (svtv-cyclephase->constants phase)
                                 env1))
                   (env2 (append (svex-env-extract (svex-alist-keys (fsm->nextstate x)) env1)
                                 (svtv-cyclephase->constants phase)
                                 env2)))
                  (:instance extract-keys-when-ovsimilar
                   (keys (svex-alist-keys (fsm->nextstate x)))))
            )))

  (defthm svtv-cycle-step-phase-nextsts-when-ovcongruent-2
    (b* (((fsm x)))
      (implies (and (fsm-ovcongruent x)
                    (svarlist-override-p (svex-alist-keys x.nextstate) nil)
                    (svarlist-override-p (alist-keys (svtv-cyclephase->constants phase)) nil)
                    (svex-envs-ovsimilar env1 env2))
               (equal (svex-envs-equivalent (svtv-cycle-step-phase-nextsts env1 env1 phase x.nextstate)
                                            (svtv-cycle-step-phase-nextsts env2 env2 phase x.nextstate))
                      t)))
    :hints(("Goal" :in-theory (e/d (svtv-cycle-step-phase-nextsts
                                    fsm-step-env
                                    fsm-ovcongruent))
            :use ((:instance svex-alist-ovcongruent-necc
                   (x (fsm->nextstate x))
                   (env1 (append (svex-env-extract (svex-alist-keys (fsm->nextstate x)) env1)
                                 (svtv-cyclephase->constants phase)
                                 env1))
                   (env2 (append (svex-env-extract (svex-alist-keys (fsm->nextstate x)) env1)
                                 (svtv-cyclephase->constants phase)
                                 env2)))
                  (:instance extract-keys-when-ovsimilar
                   (keys (svex-alist-keys (fsm->nextstate x)))))
            )))


  (defthm svtv-cycle-eval-outs-when-ovcongruent
    (b* (((fsm x)))
      (implies (and (fsm-ovcongruent x)
                    (svarlist-override-p (svex-alist-keys x.nextstate) nil)
                    (svarlist-override-p (svtv-cyclephaselist-keys phases) nil)
                    (svex-envs-ovsimilar env1 env2))
               (equal (svex-envs-equivalent (svtv-cycle-eval-outs env1 prev-st phases x)
                                            (svtv-cycle-eval-outs env2 prev-st phases x))
                      t)))
    :hints(("Goal" :in-theory (e/d (svtv-cycle-eval-outs))
            :induct (svtv-cycle-eval-outs env1 prev-st phases x)
            :expand ((:free (env1) (svtv-cycle-eval-outs env1 prev-st phases x))
                     (svtv-cyclephaselist-keys phases)))
           (and stable-under-simplificationp
                '(:use ((:instance svtv-cycle-step-phase-nextsts-when-ovcongruent
                         (phase (car phases))))
                  :in-theory (disable svtv-cycle-step-phase-nextsts-when-ovcongruent)))))

  (defthm svtv-cycle-eval-outs-when-ovcongruent-2
    (b* (((fsm x)))
      (implies (and (fsm-ovcongruent x)
                    (svarlist-override-p (svex-alist-keys x.nextstate) nil)
                    (svarlist-override-p (svtv-cyclephaselist-keys phases) nil)
                    (svex-envs-ovsimilar env1 env2))
               (equal (svex-envs-equivalent (svtv-cycle-eval-outs env1 env1 phases x)
                                            (svtv-cycle-eval-outs env2 env2 phases x))
                      t)))
    :hints(("Goal" :in-theory (e/d (svtv-cycle-eval-outs))
            :expand ((svtv-cycle-eval-outs env1 env1 phases x)
                     (svtv-cycle-eval-outs env2 env2 phases x)
                     (svtv-cyclephaselist-keys phases)))
           (and stable-under-simplificationp
                '(:use ((:instance svtv-cycle-step-phase-nextsts-when-ovcongruent-2
                         (phase (car phases))))
                  :in-theory (disable svtv-cycle-step-phase-nextsts-when-ovcongruent-2)))))

  (defthm svtv-cycle-eval-nextst-when-ovcongruent
    (b* (((fsm x)))
      (implies (and (fsm-ovcongruent x)
                    (svarlist-override-p (svex-alist-keys x.nextstate) nil)
                    (svarlist-override-p (svtv-cyclephaselist-keys phases) nil)
                    (svex-envs-ovsimilar env1 env2))
               (equal (svex-envs-equivalent (svtv-cycle-eval-nextst env1 prev-st phases x.nextstate)
                                            (svtv-cycle-eval-nextst env2 prev-st phases x.nextstate))
                      t)))
    :hints(("Goal" :in-theory (e/d (svtv-cycle-eval-nextst))
            :induct (svtv-cycle-eval-nextst env1 prev-st phases (fsm->nextstate x))
            :expand ((:free (env1) (svtv-cycle-eval-nextst env1 prev-st phases (fsm->nextstate x)))
                     (svtv-cyclephaselist-keys phases)))
           (and stable-under-simplificationp
                '(:use ((:instance svtv-cycle-step-phase-nextsts-when-ovcongruent
                         (phase (car phases))))
                  :in-theory (disable svtv-cycle-step-phase-nextsts-when-ovcongruent)))))

  (defthm svtv-cycle-eval-nextst-when-ovcongruent-2
    (b* (((fsm x)))
      (implies (and (fsm-ovcongruent x)
                    (svarlist-override-p (svex-alist-keys x.nextstate) nil)
                    (svarlist-override-p (svtv-cyclephaselist-keys phases) nil)
                    (svex-envs-ovsimilar env1 env2))
               (equal (svex-envs-equivalent (svtv-cycle-eval-nextst env1 env1 phases x.nextstate)
                                            (svtv-cycle-eval-nextst env2 env2 phases x.nextstate))
                      t)))
    :hints(("Goal" :in-theory (e/d (svtv-cycle-eval-nextst)
                                   (SVEX-ENVS-EQUIVALENT-WHEN-SIMILAR-AND-ALIST-KEYS-EQUIV))
            :expand ((svtv-cycle-eval-nextst env1 env1 phases (fsm->nextstate x))
                     (svtv-cycle-eval-nextst env2 env2 phases (fsm->nextstate x))
                     (svtv-cyclephaselist-keys phases)))
           (and stable-under-simplificationp
                '(:use ((:instance svtv-cycle-step-phase-nextsts-when-ovcongruent-2
                         (phase (car phases)))
                        (:instance extract-keys-when-ovsimilar
                         (keys (svex-alist-keys (fsm->nextstate x)))))
                  :in-theory (disable svtv-cycle-step-phase-nextsts-when-ovcongruent-2
                                      SVEX-ENVS-EQUIVALENT-WHEN-SIMILAR-AND-ALIST-KEYS-EQUIV)))))

  (defthm fsm-ovcongruent-p-of-fsm-to-cycle
    (implies (and (fsm-ovcongruent fsm)
                  (svarlist-override-p (svex-alist-keys (fsm->nextstate fsm)) nil)
                  ;; (svtv-cyclephaselist-unique-i/o-phase phases)
                  (svarlist-override-p (svtv-cyclephaselist-keys phases) nil)
                  )
             (fsm-ovcongruent (fsm-to-cycle phases fsm nil)))
    :hints(("Goal" :in-theory (enable fsm-to-cycle fsm-ovcongruent))
           (and stable-under-simplificationp
                `(:expand (,(car (last clause)))))
           (and stable-under-simplificationp
                        (let ((call (acl2::find-call-lst 'svex-alist-ovcongruent-witness clause)))
                          (and call
                               `(:clause-processor (acl2::generalize-with-alist-cp clause '(((mv-nth '0 ,call) . env1)
                                                                                            ((mv-nth '1 ,call) . env2))))))))))




(cmr::def-force-execute force-execute-force-execute force-execute)
(in-theory (enable force-execute-force-execute))





(defcong 4vec-1mask-equiv 4vec-1mask-equiv (4vec-rsh sh x) 2
  :hints(("Goal" :in-theory (enable 4vec-1mask-equiv 4vec-rsh 4vec-1mask 4vec-shift-core))
         (bitops::logbitp-reasoning)))

(defcong svex-envs-1mask-equiv  4vec-1mask-equiv (lhatom-eval x env) 2
  :hints(("Goal" :in-theory (enable lhatom-eval))))

(defcong svex-envs-1mask-equiv  4vec-1mask-equiv (lhatom-eval-zero x env) 2
  :hints(("Goal" :in-theory (enable lhatom-eval-zero))))

(defcong 4vec-1mask-equiv 4vec-1mask-equiv (4vec-concat sh x y) 2
  :hints(("Goal" :in-theory (enable 4vec-1mask-equiv 4vec-concat 4vec-1mask))
         (bitops::logbitp-reasoning)))

(defcong 4vec-1mask-equiv 4vec-1mask-equiv (4vec-concat sh x y) 3
  :hints(("Goal" :in-theory (enable 4vec-1mask-equiv 4vec-concat 4vec-1mask))
         (bitops::logbitp-reasoning)))

(defcong 4vec-1mask-equiv 4vec-1mask-equiv (4vec-sign-ext sh x) 2
  :hints(("Goal" :in-theory (enable 4vec-1mask-equiv 4vec-sign-ext 4vec-1mask))
         (bitops::logbitp-reasoning)))

(defcong svex-envs-1mask-equiv  4vec-1mask-equiv (lhs-eval x env) 2
  :hints(("Goal" :in-theory (enable lhs-eval lhrange-eval))))

(defcong svex-envs-1mask-equiv  4vec-1mask-equiv (lhs-eval-zx x env) 2
  :hints(("Goal" :in-theory (enable lhs-eval-zx))))

(defcong svex-envs-1mask-equiv  4vec-1mask-equiv (lhs-eval-signx x env) 2
  :hints(("Goal" :in-theory (enable lhs-eval-signx))))


(local (defthm svex-envs-1mask-equiv-of-cons
         (implies (and (svex-envs-1mask-equiv x y)
                       (double-rewrite (4vec-1mask-equiv xv yv)))
                  (equal (svex-envs-1mask-equiv (cons (cons k xv) x) (cons (cons k yv) y)) t))
         :hints ((and stable-under-simplificationp
                      (b* ((lit (car (last clause))))
                        `(:expand (,lit)
                          :in-theory (enable svex-env-lookup-of-cons-split)))))))



(defcong svex-envs-1mask-equiv svex-envs-1mask-equiv (svtv-name-lhs-map-eval x env) 2
  :hints(("Goal" :in-theory (enable svtv-name-lhs-map-eval))))


(defthmd svex-alist-eval-1mask-equiv-congruence-when-noncall-p
  (implies (and (svex-alist-noncall-p x)
                (svex-envs-1mask-equiv env1 env2))
           (equal (svex-envs-1mask-equiv (svex-alist-eval x env1)
                                         (svex-alist-eval x env2))
                  t))
  :hints (("goal" :in-theory (enable svex-alist-eval svex-alist-noncall-p)
           :induct t
           :expand ((:free (env) (svex-eval (cdar x) env))))))

(defthmd svex-alistlist-eval-1mask-equiv-congruence-when-noncall-p
  (implies (and (svex-alistlist-noncall-p x)
                (svex-envs-1mask-equiv env1 env2))
           (equal (svex-envlists-1mask-equiv (svex-alistlist-eval x env1)
                                             (svex-alistlist-eval x env2))
                  t))
  :hints (("goal" :in-theory (enable svex-alistlist-eval svex-alistlist-noncall-p
                                     svex-envlists-1mask-equiv
                                     svex-alist-eval-1mask-equiv-congruence-when-noncall-p))))


(defthmd svtv-fsm-namemap-env-1mask-equiv-congruence
  (implies (and (svex-alist-noncall-p alist)
                (svex-envs-1mask-equiv env1 env2))
           (equal (svex-envs-1mask-equiv (svtv-fsm-namemap-env (svex-alist-eval alist env1) map :test)
                                         (svtv-fsm-namemap-env (svex-alist-eval alist env2) map :test))
                  t))
  :hints(("Goal" :in-theory (enable svtv-fsm-namemap-env)
          :use ((:instance svex-alist-eval-1mask-equiv-congruence-when-noncall-p
                 (x alist))))))

(defthmd svtv-fsm-namemap-envlist-1mask-equiv-congruence
  (implies (and (svex-alistlist-noncall-p alists)
                (svex-envs-1mask-equiv env1 env2))
           (equal (svex-envlists-1mask-equiv (svtv-fsm-namemap-envlist (svex-alistlist-eval alists env1) map :test)
                                             (svtv-fsm-namemap-envlist (svex-alistlist-eval alists env2) map :test))
                  t))
  :hints(("Goal" :in-theory (enable svtv-fsm-namemap-envlist
                                    svex-alistlist-eval
                                    svex-alistlist-noncall-p
                                    svex-envlists-1mask-equiv
                                    svtv-fsm-namemap-env-1mask-equiv-congruence))))



;; (defcong svex-envs-1mask-equiv svex-envs-1mask-equiv (svtv-fsm-namemap-env env namemap :test) 1
;;   :hints(("Goal" :in-theory (enable svtv-fsm-namemap-env))))

(defrefinement svex-envs-1mask-equiv svex-envs-ovtestsimilar
  :hints (("goal" :in-theory (enable svex-envs-ovtestsimilar))))

(defrefinement svex-envlists-1mask-equiv svex-envlists-ovtestsimilar
  :hints (("goal" :in-theory (enable svex-envlists-ovtestsimilar
                                     svex-envlists-1mask-equiv))))

(defthmd svtv-fsm-namemap-envlist-ovtestsimilar-congruence
  (implies (and (svex-alistlist-noncall-p alists)
                (svex-envs-1mask-equiv env1 env2))
           (equal (svex-envlists-ovtestsimilar (svtv-fsm-namemap-envlist (svex-alistlist-eval alists env1) map :test)
                                               (svtv-fsm-namemap-envlist (svex-alistlist-eval alists env2) map :test))
                  t))
  :hints (("goal" :use svtv-fsm-namemap-envlist-1mask-equiv-congruence)))

(defthmd lhatom-eval-zero-when-override-test-vars-and-ovtestsimilar
  (implies (and (svarlist-override-p (lhatom-vars x) :test)
                (svex-envs-ovtestsimilar env1 env2))
           (equal (4vec-1mask-equiv (lhatom-eval-zero x env1)
                                    (lhatom-eval-zero x env2))
                  t))
  :hints(("Goal" :in-theory (enable lhatom-eval-zero
                                    lhatom-vars
                                    svarlist-override-p)
          :use ((:instance svex-envs-ovtestsimilar-necc
                 (k (lhatom-var->name x))
                 (x env1) (y env2))))))

(defthmd lhs-eval-signx-when-override-test-vars-and-ovtestsimilar
  (implies (and (svarlist-override-p (lhs-vars x) :test)
                (svex-envs-ovtestsimilar env1 env2))
           (equal (4vec-1mask-equiv (lhs-eval-signx x env1)
                                    (lhs-eval-signx x env2))
                  t))
  :hints(("Goal" :in-theory (enable lhs-vars)
          :induct (lhs-vars x)
          :expand ((:free (env) (lhs-eval-signx x env))))
         (and stable-under-simplificationp
              '(:use ((:instance lhatom-eval-zero-when-override-test-vars-and-ovtestsimilar
                       (x (lhrange->atom (car x)))))))))


(defthmd lhs-eval-zx-when-override-test-vars-and-ovtestsimilar
  (implies (and (svarlist-override-p (lhs-vars x) :test)
                (svex-envs-ovtestsimilar env1 env2))
           (equal (4vec-1mask-equiv (lhs-eval-zx x env1)
                                    (lhs-eval-zx x env2))
                  t))
  :hints(("Goal" :in-theory (enable lhs-vars)
          :induct (lhs-vars x)
          :expand ((:free (env) (lhs-eval-zx x env))))
         (and stable-under-simplificationp
              '(:use ((:instance lhatom-eval-zero-when-override-test-vars-and-ovtestsimilar
                       (x (lhrange->atom (car x)))))))))

(defthm svex-envs-ovtestsimilar-nth-when-svex-envlists-ovtestsimilar
    (implies (svex-envlists-ovtestsimilar x y)
             (equal (svex-envs-ovtestsimilar (nth n x) (nth n y)) t))
    :hints(("Goal" :in-theory (enable svex-envlists-ovtestsimilar))))

(defthmd lhprobe-eval-when-override-test-vars-and-ovtestsimilar
  (implies (and (svarlist-override-p (lhprobe-vars x) :test)
                (svex-envlists-ovtestsimilar envs1 envs2))
           (equal (4vec-1mask-equiv (lhprobe-eval x envs1)
                                    (lhprobe-eval x envs2))
                  t))
  :hints(("Goal" :in-theory (enable lhprobe-eval
                                    lhprobe-vars
                                    lhs-eval-signx-when-override-test-vars-and-ovtestsimilar
                                    lhs-eval-zx-when-override-test-vars-and-ovtestsimilar))))

(defthmd lhprobe-map-eval-when-override-test-vars-and-ovtestsimilar
  (implies (and (svarlist-override-p (lhprobe-map-vars x) :test)
                (svex-envlists-ovtestsimilar envs1 envs2))
           (equal (svex-envs-1mask-equiv (lhprobe-map-eval x envs1)
                                         (lhprobe-map-eval x envs2))
                  t))
  :hints(("Goal" :in-theory (enable lhprobe-map-eval
                                    lhprobe-map-vars
                                    lhprobe-eval-when-override-test-vars-and-ovtestsimilar))))




(local (defthm car-hons-assoc-equal
         (equal (car (hons-assoc-equal k x))
                (and (hons-assoc-equal k x) k))))

(defsection svtv-spec-pipe-env->cycle-envs-under-svex-envlists-ovtestsimilar
 (defcong svex-envs-ovtestsimilar svex-envs-ovtestsimilar (append x y) 2
    :hints (("goal" :do-not-induct t)
            (and stable-under-simplificationp
                 (let* ((lit (car (last clause)))
                        (wit `(svex-envs-ovtestsimilar-witness . ,(cdr lit))))
                   `(:expand (,lit)
                     :use ((:instance svex-envs-ovtestsimilar-necc
                            (x y-equiv)
                            (k ,wit))))))))

 (local (defthm not-member-when-svarlist-nonoverride-p
          (implies (and (svarlist-nonoverride-p x type)
                        (svar-override-p v type))
                   (not (member-equal (svar-fix v) x)))
          :hints(("Goal" :in-theory (enable svarlist-nonoverride-p)))))

 (local (defthm svex-envs-ovtestsimilar-to-nil-when-nonoverride-p
          (implies (svarlist-nonoverride-p (alist-keys (svex-env-fix x)) :test)
                   (equal (svex-envs-ovtestsimilar x nil) t))
          :hints(("Goal" :in-theory (e/d (svex-envs-ovtestsimilar
                                            svex-env-lookup-when-not-boundp
                                            svex-env-boundp-iff-member-alist-keys)
                                         (acl2::alist-keys-member-hons-assoc-equal))))))



  (local (defthm alist-keys-of-svtv-name-lhs-map-eval-x
           (equal (alist-keys (svtv-name-lhs-map-eval-x x env))
                  (alist-keys (svtv-name-lhs-map-fix x)))
           :hints(("Goal" :in-theory (enable svtv-name-lhs-map-fix
                                             svtv-name-lhs-map-eval-x
                                             alist-keys)))))

  (local (defthm alist-keys-of-svtv-name-lhs-map-eval
           (equal (alist-keys (svtv-name-lhs-map-eval x env))
                  (alist-keys (svtv-name-lhs-map-fix x)))
           :hints(("Goal" :in-theory (enable svtv-name-lhs-map-fix
                                             svtv-name-lhs-map-eval
                                             alist-keys)))))

  (local (defthm alist-keys-of-svtv-name-lhs-map-vals-change-override
           (equal (alist-keys (svtv-name-lhs-map-vals-change-override x type))
                  (alist-keys (svtv-name-lhs-map-fix x)))
           :hints(("Goal" :in-theory (enable svtv-name-lhs-map-fix
                                             svtv-name-lhs-map-vals-change-override
                                             alist-keys)))))

  (local (defthm svarlist-override-p-alist-keys-of-svtv-fsm-namemap-env
          (svarlist-override-p (alist-keys (svtv-fsm-namemap-env alist map type)) type)
          :hints(("Goal" :in-theory (enable svtv-fsm-namemap-env)))))

 (local (defthm svarlist-nonoverride-p-when-svarlist-override-p
           (implies (and (svarlist-override-p x type)
                         (not (equal (svar-overridetype-fix type) (svar-overridetype-fix type2))))
                    (svarlist-nonoverride-p x type2))
           :hints(("Goal" :in-theory (enable svarlist-nonoverride-p svarlist-override-p
                                             svar-override-p-when-other)))))

 (local (defthm svarlist-nonoverride-p-alist-keys-of-svtv-fsm-namemap-env
          (implies (not (equal (svar-overridetype-fix type) (svar-overridetype-fix type2)))
                   (svarlist-nonoverride-p (alist-keys (svtv-fsm-namemap-env alist map type)) type2))
          :hints (("Goal" :use ((:instance svarlist-override-p-alist-keys-of-svtv-fsm-namemap-env))
                   :in-theory (disable svarlist-override-p-alist-keys-of-svtv-fsm-namemap-env)))))


  (defthm svtv-fsm-namemap-env-under-svex-envs-ovtestsimilar
    (implies (not (equal (svar-overridetype-fix type) :test))
             (svex-envs-ovtestsimilar (svtv-fsm-namemap-env alist map type) nil)))

  (defthm svtv-fsm-phase-inputs-under-svex-envs-ovtestsimilar
    (svex-envs-ovtestsimilar (svtv-fsm-phase-inputs inputs override-vals override-tests map)
                             (svtv-fsm-namemap-env override-tests map :test))
    :hints(("Goal" :in-theory (enable svtv-fsm-phase-inputs))))
<<<<<<< HEAD
  
  (defthm svtv-fsm-to-fsm-inputs-under-svex-envlists-ovtestsimilar
    (svex-envlists-ovtestsimilar (svtv-fsm-to-fsm-inputs inputs override-vals override-tests map)
=======

  (defthm svtv-fsm-to-base-fsm-inputs-under-svex-envlists-ovtestsimilar
    (svex-envlists-ovtestsimilar (svtv-fsm-to-base-fsm-inputs inputs override-vals override-tests map)
>>>>>>> dbff212d
                                 (svtv-fsm-namemap-envlist (take (len inputs) override-tests) map :test))
    :hints(("Goal" :in-theory (enable svtv-fsm-namemap-envlist
                                      svtv-fsm-to-fsm-inputs
                                      svex-envlists-ovtestsimilar))))

  (defthm svtv-spec-pipe-env->cycle-envs-under-svex-envlists-ovtestsimilar
    (svex-envlists-ovtestsimilar (svtv-spec-pipe-env->cycle-envs x pipe-env)
                                 (b* (((svtv-spec x)))
                                   (svtv-fsm-namemap-envlist
                                    (svex-alistlist-eval
                                     (svtv-spec->override-test-alists* x)
                                     pipe-env)
                                    x.namemap :test)))
    :hints(("Goal" :in-theory (enable svtv-spec-pipe-env->cycle-envs
                                      svtv-spec->override-test-alists*
                                      take-of-svex-alistlist-eval))))

  (local (defthm lhprobe-map-overridemux-eval-of-fal-extract
           (implies (svarlist-p vars)
                    (equal (lhprobe-map-overridemux-eval (fal-extract vars bindings) envs outs)
                           (svex-env-reduce vars (lhprobe-map-overridemux-eval bindings envs outs))))
           :hints (("goal" :induct (fal-extract vars bindings)
                    :in-theory (enable svex-env-reduce-redef
                                       lhprobe-map-overridemux-eval
                                       fal-extract)))))

  (local (defthm svex-envs-agree-of-reduce-2
           (svex-envs-agree vars x (svex-env-reduce vars x))
           :hints(("Goal" :in-theory (enable svex-envs-agree-by-witness)))))


;; (SVEX-ENVLISTS-OVTESTS-OK
;;      ENVS
;;      (SVTV-SPEC-PIPE-ENV->CYCLE-ENVS
;;           (COUNTER-INVAR-SPEC)
;;           (LHPROBE-MAP-OVERRIDEMUX-EVAL
;;                (SVTV-SPEC-FSM-BINDINGS (COUNTER-INVAR-SPEC))
;;                ENVS
;;                (fsm-EVAL ENVS INITST
;;                               (SVTV-SPEC->CYCLE-FSM (COUNTER-INVAR-SPEC)))))
;;      (COUNTER-INVAR-RUN-OVERRIDEKEYS))


;; (SVEX-ENVLISTS-OVTESTS-OK
;;  '((((:VAR "sum1" . 32) . 15)) NIL)
;;  (SVTV-FSM-NAMEMAP-ENVLIST
;;       (SVEX-ALISTLIST-EVAL
;;            (SVTV-SPEC->OVERRIDE-TEST-ALISTS* (COUNTER-INVAR-SPEC))
;;            (LHPROBE-MAP-OVERRIDEMUX-EVAL
;;                 (SVTV-SPEC-FSM-BINDINGS (COUNTER-INVAR-SPEC))
;;                 ENVS
;;                 (fsm-EVAL ENVS INITST
;;                                (SVTV-SPEC->CYCLE-FSM (COUNTER-INVAR-SPEC)))))
;;       (SVTV-SPEC->NAMEMAP (COUNTER-INVAR-SPEC))
;;       :TEST)
;;  (COUNTER-INVAR-RUN-OVERRIDEKEYS))

  (defthm alistlist-eval-of-test-alists-under-bindings
    (implies (And (syntaxp (and (consp test-alists)
                                (equal (car test-alists) 'svtv-spec->override-test-alists*)))
                  (equal test-alists-eval (force-execute test-alists))
                  (syntaxp (quotep test-alists-eval))
                  (svex-alistlist-noncall-p test-alists-eval)
                  (equal bindings-eval (force-execute bindings))
                  (syntaxp (quotep bindings-eval))
                  (equal alist-vars (svex-alistlist-vars test-alists-eval))
                  (syntaxp (quotep alist-vars))
                  (equal bindings-trim (acl2::fal-extract alist-vars bindings-eval))
                  (equal bindings-vars (lhprobe-map-vars bindings-trim))
                  (svarlist-override-p bindings-vars :test)
                  (svex-envlists-ovtestsimilar norm-envs (double-rewrite envs))
                  (syntaxp (quotep norm-envs)))
             (svex-envlists-ovtestsimilar
              (SVTV-FSM-NAMEMAP-ENVLIST
               (svex-alistlist-eval
                test-alists
                (lhprobe-map-overridemux-eval bindings envs outs))
               namemap :test)
              (force-execute
               (svtv-fsm-namemap-envlist
                (svex-alistlist-eval test-alists-eval
                                     (lhprobe-map-eval bindings-trim (make-fast-alists norm-envs)))
                namemap :test))))
    :hints (("goal" :use ((:instance lhprobe-map-overridemux-eval-of-fal-extract
                           (vars (svex-alistlist-vars test-alists)))
                          (:instance svex-alistlist-eval-when-envs-agree
                           (x test-alists)
                           (env1 (lhprobe-map-overridemux-eval bindings envs outs))
                           (env2 (lhprobe-map-eval (fal-extract (svex-alistlist-vars test-alists) bindings) envs)))
                          (:instance lhprobe-map-eval-when-override-test-vars-and-ovtestsimilar
                           (x (fal-extract (svex-alistlist-vars test-alistS) bindings))
                           (envs1 envs) (envs2 norm-envs))
                          ;; (:instance SVEX-ALISTLIST-EVAL-1MASK-EQUIV-CONGRUENCE-WHEN-NONCALL-P
                          ;;  (x test-alists)
                          ;;  (env1 (lhprobe-map-eval (fal-extract (svex-alistlist-vars test-alists) bindings) envs))
                          ;;  (env2 (lhprobe-map-eval (fal-extract (svex-alistlist-vars test-alists) bindings) norm-envs)))
                          )
             :in-theory (e/d (svtv-fsm-namemap-envlist-ovtestsimilar-congruence
                              force-execute)
                             (lhprobe-map-overridemux-eval-of-fal-extract)))))


  (local (defthm svex-envs-agree-of-append-same
           (iff (svex-envs-agree vars (append env1 env2) (append env1 env3))
                (svex-envs-agree (set-difference-equal (svarlist-fix vars)
                                                       (alist-keys (svex-env-fix env1)))
                                 env2 env3))
           :hints (("goal" :in-theory (e/d ((:i len)
                                            svex-env-lookup-of-append
                                            svex-env-boundp-iff-member-alist-keys)
                                           (acl2::alist-keys-member-hons-assoc-equal))
                    :induct (len vars)
                    :expand ((:free (env1 env2) (svex-envs-agree vars env1 env2))
                             (svarlist-fix vars)
                             (:free (b) (set-difference-equal nil b))
                             (:free (a b c) (set-difference-equal (cons a b) c))
                             (:free (a b) (svex-envs-agree (cons a b) env2 env3))
                             (svex-envs-agree nil env2 env3))))))

  (local (defthm svex-envs-1mask-equiv-of-append-same
           (implies (svex-envs-1mask-equiv x y)
                    (equal (svex-envs-1mask-equiv (append z x) (append z y)) t))
           :hints ((and stable-under-simplificationp
                        `(:expand (,(car (last clause)))
                          :in-theory (enable svex-env-lookup-of-append))))))

  (defthm alistlist-eval-of-test-alists-under-bindings-gen
    (implies (And (syntaxp (and (consp test-alists)
                                (equal (car test-alists) 'svtv-spec->override-test-alists*)
                                (quotep test-env)))
                  (equal test-alists-eval (force-execute test-alists))
                  (syntaxp (quotep test-alists-eval))
                  (svex-alistlist-noncall-p test-alists-eval)
                  (equal bindings-eval (force-execute bindings))
                  (syntaxp (quotep bindings-eval))
                  (equal alist-vars (svex-alistlist-vars test-alists-eval))
                  (syntaxp (quotep alist-vars))
                  (equal env-vars (alist-keys (svex-env-fix test-env)))
                  (syntaxp (quotep env-vars))
                  (equal relevant-vars (acl2::hons-set-diff alist-vars env-vars))
                  (equal bindings-trim (acl2::fal-extract relevant-vars bindings-eval))
                  (equal bindings-vars (lhprobe-map-vars bindings-trim))
                  (svarlist-override-p bindings-vars :test)
                  (svex-envlists-ovtestsimilar norm-envs (double-rewrite envs))
                  (syntaxp (quotep norm-envs)))
             (svex-envlists-ovtestsimilar
              (SVTV-FSM-NAMEMAP-ENVLIST
               (svex-alistlist-eval
                test-alists
                (append test-env
                        (lhprobe-map-overridemux-eval bindings envs outs)))
               namemap :test)
              (force-execute
               (svtv-fsm-namemap-envlist
                (svex-alistlist-eval test-alists-eval
                                     (append test-env
                                             (lhprobe-map-eval bindings-trim (make-fast-alists norm-envs))))
                namemap :test))))
    :hints (("goal" :use ((:instance lhprobe-map-overridemux-eval-of-fal-extract
                           (vars (acl2::hons-set-diff (svex-alistlist-vars test-alists)
                                                      (alist-keys (svex-env-fix test-env)))))
                          (:instance svex-alistlist-eval-when-envs-agree
                           (x test-alists)
                           (env1 (append test-env (lhprobe-map-overridemux-eval bindings envs outs)))
                           (env2 (append test-env
                                         (lhprobe-map-eval
                                          (fal-extract
                                           (acl2::hons-set-diff (svex-alistlist-vars test-alists)
                                                                (alist-keys (svex-env-fix test-env)))
                                           bindings) envs))))
                          (:instance lhprobe-map-eval-when-override-test-vars-and-ovtestsimilar
                           (x (fal-extract
                               (acl2::hons-set-diff (svex-alistlist-vars test-alists)
                                                    (alist-keys (svex-env-fix test-env)))
                               bindings))
                           (envs1 envs) (envs2 norm-envs))
                          ;; (:instance SVEX-ALISTLIST-EVAL-1MASK-EQUIV-CONGRUENCE-WHEN-NONCALL-P
                          ;;  (x test-alists)
                          ;;  (env1 (lhprobe-map-eval (fal-extract (svex-alistlist-vars test-alists) bindings) envs))
                          ;;  (env2 (lhprobe-map-eval (fal-extract (svex-alistlist-vars test-alists) bindings) norm-envs)))
                          )
             :in-theory (e/d (svtv-fsm-namemap-envlist-ovtestsimilar-congruence
                              force-execute)
                             (lhprobe-map-overridemux-eval-of-fal-extract
                              lhprobe-map-eval-when-override-test-vars-and-ovtestsimilar
                              svex-alistlist-eval-when-envs-agree))
             :do-not-induct t))))
           ;; ?


(define svex-envs-check-ovtests-ok-rec ((keys svarlist-p)
                                        (x svex-env-p)
                                        (y svex-env-p)
                                        (overridekey-set))
  (if (atom keys)
      t
    (and (b* ((k (car keys)))
           (or (not (svar-override-p k :test))
               (if (hons-get (svar-fix k) overridekey-set)
                   (4vec-muxtest-subsetp (svex-env-lookup k x)
                                         (svex-env-lookup k y))
                 (4vec-1mask-equiv (svex-env-lookup k x)
                                   (svex-env-lookup k y)))))
         (svex-envs-check-ovtests-ok-rec (cdr keys) x y overridekey-set)))
  ///

  (local (defthm 4vec-fix-equal-svex-env-lookup-forward
           (implies (equal (4vec-fix x) (svex-env-lookup v y))
                    (4vec-equiv x (svex-env-lookup v y)))
           :rule-classes :forward-chaining))

  (local (defthm svex-envs-ovtests-ok-of-cons
           (implies (and (iff (svex-env-boundp k x) (svex-env-boundp k y))
                         (or (not (svex-env-boundp k x))
                             (and (4vec-equiv vx (svex-env-lookup k x))
                                  (4vec-equiv vy (svex-env-lookup k y)))))
                    (iff (svex-envs-ovtests-ok (cons (cons k vx) x)
                                               (cons (cons k vy) y)
                                               overridekeys)
                         (and (or (not (svar-p k))
                                  (not (svar-override-p k :test))
                                  (if (svarlist-member-nonoverride k overridekeys)
                                      (4vec-muxtest-subsetp vx vy)
                                    (4vec-1mask-equiv vx vy)))
                              (svex-envs-ovtests-ok x y overridekeys))))
           :hints (("goal" :in-theory (e/d (svex-env-lookup-of-cons-split
                                            svex-env-lookup-when-not-boundp)
                                           (svex-envs-ovtests-ok-necc)))
                   (and stable-under-simplificationp
                        (b* ((lit (assoc 'svex-envs-ovtests-ok clause))
                             (wit (if lit
                                      `(svex-envs-ovtests-ok-witness . ,(cdr lit))
                                    'k))
                             (other-x (if (or (not lit) (eq (cadr lit) 'x)) '(cons (cons k vx) x) 'x))
                             (other-y (if (or (not lit) (eq (cadr lit) 'x)) '(cons (cons k vy) y) 'y)))
                          `(,@(and lit `(:expand (,lit)))
                            :use ((:instance svex-envs-ovtests-ok-necc
                                   (k ,wit) (x ,other-x) (y ,other-y)))))))))


  (local (Defthm member-of-svarlist-change-override-rw
           (implies (syntaxp (not (equal type ''nil)))
                    (iff (member-equal v (svarlist-change-override x type))
                         (and (svar-p v)
                              (svar-override-p v type)
                              (svarlist-member-nonoverride v x))))
           :hints(("Goal" :in-theory (enable svarlist-change-override
                                             equal-of-svar-change-override)))))

  (defthm svex-envs-ovtests-ok-of-nils
    (svex-envs-ovtests-ok nil nil keys)
    :hints(("Goal" :in-theory (enable svex-envs-ovtests-ok))))

  (defthm svex-envs-check-ovtests-ok-rec-correct
    (iff (svex-envs-check-ovtests-ok-rec keys x y (pairlis$ (svarlist-change-override overridekeys :test) nil))
         (svex-envs-ovtests-ok (svex-env-extract keys x)
                               (svex-env-extract keys y)
                               overridekeys))
    :hints(("Goal" :in-theory (enable svex-env-extract))))

  (defthm svex-envs-ovtests-ok-of-extract-superset-1
    (implies (subsetp-equal (alist-keys (svex-env-fix x)) (svarlist-fix keys))
             (iff (svex-envs-ovtests-ok (svex-env-extract keys x) y overridekeys)
                  (svex-envs-ovtests-ok x y overridekeys)))
    :hints (("goal" :in-theory (e/d (svex-env-lookup-of-cons-split
                                     svex-env-lookup-when-not-boundp
                                     svex-env-boundp-iff-member-alist-keys)
                                    (svex-envs-ovtests-ok-necc
                                     acl2::alist-keys-member-hons-assoc-equal)))
            (and stable-under-simplificationp
                 (b* ((lit (assoc 'svex-envs-ovtests-ok clause))
                      (wit `(svex-envs-ovtests-ok-witness . ,(cdr lit)))
                      (other-x (if (eq (cadr lit) 'x) '(svex-env-extract keys x) 'x)))
                   `(:expand (,lit)
                     :use ((:instance svex-envs-ovtests-ok-necc
                            (k ,wit) (x ,other-x) (y y))))))))

  (defthm svex-envs-ovtests-ok-of-extract-superset-2
    (implies (subsetp-equal (alist-keys (svex-env-fix y)) (svarlist-fix keys))
             (iff (svex-envs-ovtests-ok x (svex-env-extract keys y) overridekeys)
                  (svex-envs-ovtests-ok x y overridekeys)))
    :hints (("goal" :in-theory (e/d (svex-env-lookup-of-cons-split
                                     svex-env-lookup-when-not-boundp
                                     svex-env-boundp-iff-member-alist-keys)
                                    (svex-envs-ovtests-ok-necc
                                     acl2::alist-keys-member-hons-assoc-equal)))
            (and stable-under-simplificationp
                 (b* ((lit (assoc 'svex-envs-ovtests-ok clause))
                      (wit `(svex-envs-ovtests-ok-witness . ,(cdr lit)))
                      (other-y (if (eq (caddr lit) 'y) '(svex-env-extract keys y) 'y)))
                   `(:expand (,lit)
                     :use ((:instance svex-envs-ovtests-ok-necc
                            (k ,wit) (y ,other-y) (x x)))))))))


(define svex-envs-check-ovtests-ok ((x svex-env-p)
                                    (y svex-env-p)
                                    (overridekey-set))
  (svex-envs-check-ovtests-ok-rec (append (alist-keys (svex-env-fix x))
                                          (alist-keys (svex-env-fix y)))
                                  x y overridekey-set)
  ///
  (defthm svex-envs-check-ovtests-ok-correct
    (iff (svex-envs-check-ovtests-ok x y (pairlis$ (svarlist-change-override overridekeys :test) nil))
         (svex-envs-ovtests-ok x y overridekeys))
    :hints(("Goal" :in-theory (disable svex-env-extract-of-append)))))

(define svex-envlists-check-ovtests-ok-rec ((x svex-envlist-p)
                                            (y svex-envlist-p)
                                            (overridekey-set))
  (if (atom x)
      (atom y)
    (And (consp y)
         (svex-envs-check-ovtests-ok (car x) (car y) overridekey-set)
         (svex-envlists-check-ovtests-ok-rec (cdr x) (cdr y) overridekey-set)))
  ///

  (defthm svex-envlists-check-ovtests-ok-rec-correct
    (iff (svex-envlists-check-ovtests-ok-rec x y (pairlis$ (svarlist-change-override overridekeys :test) nil))
         (svex-envlists-ovtests-ok x y overridekeys))
    :hints(("Goal" :in-theory (enable svex-envlists-ovtests-ok)))))


(define svex-envlists-check-ovtests-ok ((x svex-envlist-p)
                                        (y svex-envlist-p)
                                        (overridekeys svarlist-p))
  (svex-envlists-check-ovtests-ok-rec (make-fast-alists x)
                                      (make-fast-alists y)
                                      (make-fast-alist (pairlis$ (svarlist-change-override overridekeys :test) nil)))
  ///
  (defthmd svex-envlists-check-ovtests-ok-correct
    (iff (svex-envlists-check-ovtests-ok x y overridekeys)
         (svex-envlists-ovtests-ok x y overridekeys))))


(defthm svex-envlists-ovtests-ok-when-variable-free
  (implies (syntaxp (and (cmr::term-variable-free-p x)
                         (cmr::term-variable-free-p y)
                         (cmr::term-variable-free-p overridekeys)))
           (equal (svex-envlists-ovtests-ok x y overridekeys)
                  (force-execute (svex-envlists-check-ovtests-ok x y overridekeys))))
  :hints(("Goal" :in-theory (enable force-execute
                                    svex-envlists-check-ovtests-ok-correct))))



(defthm svex-envlist-all-keys-of-append
  (equal (svex-envlist-all-keys (append x y))
         (append (svex-envlist-all-keys x)
                 (svex-envlist-all-keys y)))
  :hints(("Goal" :in-theory (enable svex-envlist-all-keys))))

(defthm svex-envlist-all-keys-of-svtv-cycle-fsm-inputs-no-i/o
  (implies (svtv-cyclephaselist-no-i/o-phase phases)
           (set-equiv (svex-envlist-all-keys
                       (svtv-cycle-fsm-inputs ins phases))
                      (svtv-cyclephaselist-keys phases)))
  :hints(("Goal" :in-theory (enable svtv-cyclephaselist-keys
                                    svtv-cyclephaselist-no-i/o-phase
                                    svtv-cycle-fsm-inputs
                                    svex-envlist-all-keys
                                    svtv-cycle-step-fsm-inputs))))

(defthm svex-envlist-all-keys-of-svtv-cycle-fsm-inputs
  (implies (svtv-cyclephaselist-unique-i/o-phase phases)
           (set-equiv (svex-envlist-all-keys
                       (svtv-cycle-fsm-inputs ins phases))
                      (append (alist-keys (svex-env-fix ins))
                              (svtv-cyclephaselist-keys phases))))
  :hints(("Goal" :in-theory (enable svtv-cyclephaselist-keys
                                    svtv-cyclephaselist-unique-i/o-phase
                                    svtv-cycle-fsm-inputs
                                    svex-envlist-all-keys
                                    svtv-cycle-step-fsm-inputs))))

(defthm svex-envlist-all-keys-of-svtv-cycle-run-fsm-inputs
  (implies (svtv-cyclephaselist-unique-i/o-phase phases)
           (set-equiv (svex-envlist-all-keys
                       (svtv-cycle-run-fsm-inputs ins phases))
                      (and (Consp ins)
                           (append (svex-envlist-all-keys ins)
                                   (svtv-cyclephaselist-keys phases)))))
  :hints(("Goal" :in-theory (enable svtv-cycle-run-fsm-inputs
                                    svex-envlist-all-keys))))

(defthm svarlist-remove-override-of-append
  (equal (svarlist-remove-override (append x y) type)
         (append (svarlist-remove-override x type)
                 (svarlist-remove-override y type)))
  :hints(("Goal" :in-theory (enable svarlist-remove-override))))

(defthm alist-keys-of-svex-env-remove-override
  (equal (alist-keys (svex-env-remove-override x type))
         (svarlist-remove-override (alist-keys (svex-env-fix x)) type))
  :hints(("Goal" :in-theory (enable svex-env-remove-override
                                    svarlist-remove-override)
          :expand ((svex-env-fix x)
                   (:free (a b) (alist-keys (cons a b))))
          :induct t)))

(defthm svex-envlist-all-keys-of-remove-override
  (equal (svex-envlist-all-keys (svex-envlist-remove-override envs type))
         (svarlist-remove-override (svex-envlist-all-keys envs) type))
  :hints(("Goal" :in-theory (enable svex-envlist-all-keys svex-envlist-remove-override)
          :expand ((svarlist-remove-override nil type)))))


(defthm svarlist-nonoverride-p-of-svarlist-remove-override-same
  (svarlist-nonoverride-p (svarlist-remove-override x type) type)
  :hints(("Goal" :in-theory (e/d (svarlist-nonoverride-p
                                  svarlist-remove-override)))))

(defthm svarlist-nonoverride-p-of-svarlist-remove-override
  (iff (svarlist-nonoverride-p (svarlist-remove-override x type1) type2)
       (if (svar-overridetype-equiv type1 type2)
           t
         (svarlist-nonoverride-p x type2)))
  :hints(("Goal" :in-theory (e/d (svarlist-nonoverride-p
                                    svarlist-remove-override
                                    svar-override-p-when-other)
                                 (svar-overridetype-equiv))
          :induct t)))


(defcong svex-envs-similar svex-envs-similar (svex-env-x-override x y) 1
  :hints((and stable-under-simplificationp
              `(:expand (,(car (last clause)))))))

(defsection svex-alist-all-xes-p
  (local (std::set-define-current-function svex-alist-all-xes-p))
  (local (in-theory (enable svex-alist-all-xes-p)))

  (defthmd lookup-when-svex-alist-all-xes-p
    (implies (and (svex-alist-all-xes-p x)
                  (svex-lookup k x))
             (equal (svex-lookup k x) (svex-x)))
    :hints(("Goal" :in-theory (enable svex-lookup-redef))))

  (defthmd eval-when-svex-alist-all-xes-under-svex-envs-similar
    (implies (svex-alist-all-xes-p x)
             (svex-envs-similar (svex-alist-eval x env) nil))
    :hints(("Goal" :in-theory (enable lookup-when-svex-alist-all-xes-p
                                      svex-envs-similar))))

  (defthm svex-alist-<<=-when-svex-alist-all-xes-p
    (implies (svex-alist-all-xes-p x)
             (svex-alist-<<= x y))
    :hints(("Goal" :in-theory (enable svex-alist-<<=
                                      eval-when-svex-alist-all-xes-under-svex-envs-similar)
            :do-not-induct t)))

  (defthm svex-env-x-override-when-svex-alist-all-xes-p
    (implies (svex-alist-all-xes-p x)
             (svex-envs-similar (svex-env-x-override
                                 (svex-alist-eval x env)
                                 env2)
                                env2))
    :hints(("Goal" :in-theory (enable eval-when-svex-alist-all-xes-under-svex-envs-similar)
            :do-not-induct t)))

  (local (in-theory (enable svex-alist-fix))))

(defcong svex-envlists-equivalent equal (svtv-spec-cycle-outs->pipe-out x outs) 2
  :hints(("Goal" :in-theory (enable svtv-spec-cycle-outs->pipe-out))))

;; (SVTV-OVERRIDE-TRIPLEMAPLIST-ENVS-MATCH
;;  (COUNTER-INVAR-RUN-TRIPLEMAPLIST)
;;  (LHPROBE-MAP-OVERRIDEMUX-EVAL
;;   (SVTV-SPEC-FSM-BINDINGS (COUNTER-INVAR-SPEC))
;;   ENVS
;;   (fsm-EVAL ENVS INITST
;;                  (SVTV-SPEC->CYCLE-FSM (COUNTER-INVAR-SPEC))))
;;  '((SUM1-OVR . -1)))





(defsection svex-envs-ovtestequiv
  ;; (def-universal-equiv svex-envs-ovtestequiv
  ;;   :qvars (k)
  ;;   :equiv-terms ((4vec-1mask-equiv (svex-env-lookup k x))))

  (defun-sk svex-envs-ovtestequiv (x y)
    (forall k
            (implies (svar-override-p k :test)
                     (equal (equal (svex-env-lookup k x)
                                   (svex-env-lookup k y))
                            t)))
    :rewrite :direct)


  (in-theory (disable svex-envs-ovtestequiv
                      svex-envs-ovtestequiv-necc))

  (local (defthm svex-envs-ovtestequiv-necc-tmp
           (implies (and (svex-envs-ovtestequiv x y)
                         (svar-override-p k :test))
                    (equal (svex-env-lookup k x)
                           (svex-env-lookup k y)))
           :hints(("Goal" :in-theory (enable svex-envs-ovtestequiv-necc)))))

  (defequiv svex-envs-ovtestequiv
    :hints ((and stable-under-simplificationp
                 `(:expand (,(car (last clause)))
                   :in-theory (enable svex-envs-ovtestequiv-necc)))))

  (local (in-theory (disable svex-envs-ovtestequiv-necc-tmp)))

  (defrefinement  svex-envs-similar svex-envs-ovtestequiv
    :hints(("Goal" :in-theory (enable svex-envs-ovtestequiv))))

  (defrefinement  svex-envs-ovtestequiv svex-envs-ovtestsimilar
    :hints(("Goal" :in-theory (enable svex-envs-ovtestsimilar)
            :use ((:instance svex-envs-ovtestequiv-necc
                   (k (svex-envs-ovtestsimilar-witness x y))))))))


(define svex-envlists-ovtestequiv ((x svex-envlist-p) (y svex-envlist-p))
  (if (Atom x)
      (atom y)
    (and (consp y)
         (ec-call (svex-envs-ovtestequiv (car x) (car y)))
         (svex-envlists-ovtestequiv (cdr x) (cdr y))))
  ///
  (defequiv svex-envlists-ovtestequiv :otf-flg t)

  (defrefinement svex-envlists-similar svex-envlists-ovtestequiv
    :hints(("Goal" :in-theory (enable svex-envlists-similar-rec))))

  (defrefinement svex-envlists-ovtestequiv svex-envlists-ovtestsimilar
    :hints(("Goal" :in-theory (enable svex-envlists-ovtestsimilar)))))



(define svtv-override-triple-relevant-vars ((triple svtv-override-triple-p)
                                            (spec svex-env-p))
  :returns (vars svarlist-p)
  (b* (((svtv-override-triple triple)))
    (if (equal (svex-eval triple.val spec) (4vec-x))
        (svex-vars triple.test)
      (append (svex-vars triple.test)
              (svex-vars triple.val))))
  ///
  (defthm svtv-override-triple-relevant-vars-correct
    (implies (subsetp-equal (svtv-override-triple-relevant-vars triple spec) (svarlist-fix vars))
             (equal (svtv-override-triple-envs-match triple (svex-env-reduce vars env) spec)
                    (svtv-override-triple-envs-match triple env spec)))
    :hints(("Goal" :in-theory (enable svtv-override-triple-envs-match)))))

(define svtv-override-triplemap-relevant-vars ((triplemap svtv-override-triplemap-p)
                                               (spec svex-env-p))
  :returns (vars svarlist-p)
  (if (atom triplemap)
      nil
    (append (and (mbt (and (Consp (car triplemap))
                           (svar-p (caar triplemap))))
                 (svtv-override-triple-relevant-vars (cdar triplemap) spec))
            (svtv-override-triplemap-relevant-vars (cdr triplemap) spec)))
  ///
  (defthm svtv-override-triplemap-relevant-vars-correct
    (implies (subsetp-equal (svtv-override-triplemap-relevant-vars triplemap spec) (svarlist-fix vars))
             (equal (svtv-override-triplemap-envs-match triplemap (svex-env-reduce vars env) spec)
                    (svtv-override-triplemap-envs-match triplemap env spec)))
    :hints(("Goal" :in-theory (enable svtv-override-triplemap-envs-match))))

  (local (in-theory (enable svtv-override-triplemap-fix))))


(define svtv-override-triplemaplist-relevant-vars ((triplemaps svtv-override-triplemaplist-p)
                                                   (spec svex-env-p))
  :returns (vars svarlist-p)
  (if (atom triplemaps)
      nil
    (append (svtv-override-triplemap-relevant-vars (car triplemaps) spec)
            (svtv-override-triplemaplist-relevant-vars (cdr triplemaps) spec)))
  ///
  (defthm svtv-override-triplemaplist-relevant-vars-correct
    (implies (subsetp-equal (svtv-override-triplemaplist-relevant-vars triplemaps spec) (svarlist-fix vars))
             (equal (svtv-override-triplemaplist-envs-match triplemaps (svex-env-reduce vars env) spec)
                    (svtv-override-triplemaplist-envs-match triplemaps env spec)))
    :hints(("Goal" :in-theory (enable svtv-override-triplemaplist-envs-match)))))


(define svtv-override-triple-test-only-p ((triple svtv-override-triple-p)
                                          (spec svex-env-p))
  (b* (((svtv-override-triple triple)))
    (svex-case triple.test
      :call nil
      :otherwise (or (svex-case triple.val :quote)
                     (equal (svex-eval triple.val spec) (4vec-x)))))
  ///
  (defthm svtv-override-triple-test-only-p-correct
    (implies (and (svtv-override-triple-test-only-p triple spec)
                  (svex-envs-1mask-equiv env1 env2))
             (equal (equal (svtv-override-triple-envs-match triple env1 spec)
                           (svtv-override-triple-envs-match triple env2 spec))
                    t))
    :hints(("Goal" :in-theory (enable svtv-override-triple-envs-match)
            :expand ((:free (env) (svex-eval (svtv-override-triple->test triple) env)))))))



(define svtv-override-triplemap-test-only-p ((triplemap svtv-override-triplemap-p)
                                               (spec svex-env-p))
  (if (atom triplemap)
      t
    (and (or (not (mbt (and (Consp (car triplemap))
                            (svar-p (caar triplemap)))))
             (svtv-override-triple-test-only-p (cdar triplemap) spec))
         (svtv-override-triplemap-test-only-p (cdr triplemap) spec)))
  ///
  (defthm svtv-override-triplemap-test-only-p-correct
    (implies (and (svtv-override-triplemap-test-only-p triplemap spec)
                  (svex-envs-1mask-equiv env1 env2))
             (equal (equal (svtv-override-triplemap-envs-match triplemap env1 spec)
                           (svtv-override-triplemap-envs-match triplemap env2 spec))
                    t))
    :hints(("Goal" :in-theory (enable svtv-override-triplemap-envs-match)
            :induct t)
           (and stable-under-simplificationp
                '(:use ((:instance svtv-override-triple-test-only-p-correct
                         (triple (cdar triplemap))))
                  :in-theory (disable svtv-override-triple-test-only-p-correct)))))

  (local (in-theory (enable svtv-override-triplemap-fix))))


(define svtv-override-triplemaplist-test-only-p ((triplemaps svtv-override-triplemaplist-p)
                                                   (spec svex-env-p))
  (if (atom triplemaps)
      t
    (and (svtv-override-triplemap-test-only-p (car triplemaps) spec)
         (svtv-override-triplemaplist-test-only-p (cdr triplemaps) spec)))
  ///
  (defthm svtv-override-triplemaplist-test-only-p-correct
    (implies (and (svtv-override-triplemaplist-test-only-p triplemaps spec)
                  (svex-envs-1mask-equiv env1 env2))
             (equal (equal (svtv-override-triplemaplist-envs-match triplemaps env1 spec)
                           (svtv-override-triplemaplist-envs-match triplemaps env2 spec))
                    t))
    :hints(("Goal" :in-theory (enable svtv-override-triplemaplist-envs-match)
            :induct t)
           (and stable-under-simplificationp
                '(:use ((:instance svtv-override-triplemap-test-only-p-correct
                         (triplemap (car triplemaps))))
                  :in-theory (disable svtv-override-triplemap-test-only-p-correct))))))


;; (SVTV-OVERRIDE-TRIPLEMAPLIST-ENVS-MATCH
;;  (COUNTER-INVAR-RUN-TRIPLEMAPLIST)
;;  (LHPROBE-MAP-OVERRIDEMUX-EVAL
;;   (SVTV-SPEC-FSM-BINDINGS (COUNTER-INVAR-SPEC))
;;   ENVS
;;   (fsm-EVAL ENVS INITST
;;                  (SVTV-SPEC->CYCLE-FSM (COUNTER-INVAR-SPEC))))
;;  '((SUM1-OVR . -1)))


(defthm svtv-override-triplemaplist-envs-match-relevant-vars
  (implies (and (syntaxp (and (quotep spec)
                              (not (quotep env))))
                (equal triplemaps-eval (force-execute triplemaps))
                (syntaxp (quotep triplemaps-eval))
                (equal spec-fast (make-fast-alist spec))
                (equal relevant-vars (svtv-override-triplemaplist-relevant-vars triplemaps-eval spec-fast))
                (syntaxp (quotep relevant-vars))
                ;; need some rules here!
                (equal env-trim (svex-env-reduce relevant-vars env))
                (syntaxp (progn$ (cw "relevant-vars: ~x0~%" relevant-vars)
                                 (cw "env-trim: ~x0~%" env-trim)
                                 (quotep env-trim))))
           (equal (svtv-override-triplemaplist-envs-match triplemaps env spec)
                  (force-execute
                   (svtv-override-triplemaplist-envs-match triplemaps (make-fast-alist env-trim) spec-fast))))
  :hints(("Goal" :in-theory (enable force-execute))))


(defthmd svex-env-reduce-of-append-envs-under-svex-envs-1mask-equiv-special
  (implies (syntaxp (and (quotep vars) (quotep env1)))
           (svex-envs-1mask-equiv (svex-env-reduce vars (append env1 env2))
                                  (append (svex-env-reduce vars env1)
                                          (svex-env-reduce
                                           (acl2::hons-set-diff (svarlist-fix vars) (alist-keys (Svex-env-fix env1)))
                                           env2))))
  :hints(("Goal" :in-theory (e/d (svex-envs-1mask-equiv
                                  svex-env-boundp-iff-member-alist-keys)
                                 (acl2::alist-keys-member-hons-assoc-equal))
          :do-not-induct t)))

(defcong svex-envs-1mask-equiv svex-envs-1mask-equiv (append x y) 2
  :hints ((And stable-under-simplificationp
               `(:expand (,(car (last clause)))))))

(defthm svtv-override-triplemaplist-envs-match-relevant-vars-test-only
  (implies (and (syntaxp (and (quotep spec)
                              (not (quotep env))))
                (equal triplemaps-eval (force-execute triplemaps))
                (syntaxp (quotep triplemaps-eval))
                (equal spec-fast (make-fast-alist spec))
                (svtv-override-triplemaplist-test-only-p triplemaps-eval spec-fast)
                (equal relevant-vars (svtv-override-triplemaplist-relevant-vars triplemaps-eval spec-fast))
                (syntaxp (quotep relevant-vars))
                ;; need some rules here!
                (equal env-trim1 (svex-env-reduce relevant-vars env))
                (svex-envs-1mask-equiv env-trim (double-rewrite env-trim1))
                (syntaxp (progn$ (cw "relevant-vars: ~x0~%" relevant-vars)
                                 (cw "env-trim1: ~x0~%" env-trim1)
                                 (cw "env-trim: ~x0~%" env-trim)
                                 (quotep env-trim))))
           (equal (svtv-override-triplemaplist-envs-match triplemaps env spec)
                  (force-execute
                   (svtv-override-triplemaplist-envs-match triplemaps (make-fast-alist env-trim) spec-fast))))
  :hints(("Goal" :in-theory (e/d (force-execute) (svtv-override-triplemaplist-test-only-p-correct))
          :use ((:instance svtv-override-triplemaplist-test-only-p-correct
                 (env1 env-trim)
                 (env2 (svex-env-reduce
                        (svtv-override-triplemaplist-relevant-vars triplemaps spec)
                        env)))))))


(defthm svex-env-reduce-of-lhprobe-map-overridemux-eval
  (equal (svex-env-reduce vars (lhprobe-map-overridemux-eval bindings envs outs))
         (lhprobe-map-overridemux-eval (fal-extract (svarlist-fix vars) bindings) envs outs))
  :hints(("Goal" :in-theory (enable svarlist-fix)
          :induct (svarlist-fix vars)
          :expand ((:free (a b) (fal-extract (cons a b) bindings))
                   (:free (a b ev) (svex-env-reduce (cons a b) ev))
                   (:free (ev) (svex-env-reduce vars ev))
                   (fal-extract nil bindings)
                   (:free (a b) (lhprobe-map-overridemux-eval (cons a b) envs outs))
                   (lhprobe-map-overridemux-eval nil envs outs)))))

(defthm fal-extract-const-of-svtv-spec-fsm-bindings
  (implies (and (syntaxp (quotep vars))
                (equal bindings (force-execute (svtv-spec-fsm-bindings x)))
                (syntaxp (quotep bindings)))
           (equal (fal-extract vars (svtv-spec-fsm-bindings x))
                  (fal-extract vars (make-fast-alist bindings))))
  :hints(("Goal" :in-theory (enable force-execute))))


(defthmd lhatom-eval-zero-svex-envlists-ovtestequiv-congruence-when-only-test-vars
  (implies (and (svarlist-override-p (lhatom-vars lhatom) :test)
                (svex-envs-ovtestequiv env1 env2))
           (equal (equal (lhatom-eval-zero lhatom env1)
                         (lhatom-eval-zero lhatom env2))
                  t))
  :hints(("Goal" :in-theory (enable lhatom-eval-zero
                                    lhatom-vars
                                    svarlist-override-p)
          :use ((:instance svex-envs-ovtestequiv-necc
                 (k (lhatom-var->name lhatom))
                 (x env1) (y env2))))))

(defthmd lhatom-eval-zero-svex-envlists-ovtestsimilar-congruence-when-only-test-vars
  (implies (and (svarlist-override-p (lhatom-vars lhatom) :test)
                (svex-envs-ovtestsimilar env1 env2))
           (equal (4vec-1mask-equiv (lhatom-eval-zero lhatom env1)
                                    (lhatom-eval-zero lhatom env2))
                  t))
  :hints(("Goal" :in-theory (enable lhatom-eval-zero
                                    lhatom-vars
                                    svarlist-override-p)
          :use ((:instance svex-envs-ovtestsimilar-necc
                 (k (lhatom-var->name lhatom))
                 (x env1) (y env2))))))

(defthm lhs-eval-signx-svex-envlists-ovtestequiv-congruence-when-only-test-vars
  (implies (and (svarlist-override-p (lhs-vars lhs) :test)
                (svex-envs-ovtestequiv env1 env2))
           (equal (equal (lhs-eval-signx lhs env1)
                         (lhs-eval-signx lhs env2))
                  t))
  :hints(("Goal" :in-theory (enable lhs-vars)
          :induct (lhs-vars lhs)
          :expand ((:free (env) (lhs-eval-signx lhs env))))
         (and stable-under-simplificationp
              '(:use ((:instance lhatom-eval-zero-svex-envlists-ovtestequiv-congruence-when-only-test-vars
                       (lhatom (lhrange->atom (car lhs)))))))))

(defthm lhs-eval-signx-svex-envlists-ovtestsimilar-congruence-when-only-test-vars
  (implies (and (svarlist-override-p (lhs-vars lhs) :test)
                (svex-envs-ovtestsimilar env1 env2))
           (equal (4vec-1mask-equiv (lhs-eval-signx lhs env1)
                                    (lhs-eval-signx lhs env2))
                  t))
  :hints(("Goal" :in-theory (enable lhs-vars)
          :induct (lhs-vars lhs)
          :expand ((:free (env) (lhs-eval-signx lhs env))))
         (and stable-under-simplificationp
              '(:use ((:instance lhatom-eval-zero-svex-envlists-ovtestsimilar-congruence-when-only-test-vars
                       (lhatom (lhrange->atom (car lhs)))))))))

(defthm lhs-eval-zx-svex-envlists-ovtestequiv-congruence-when-only-test-vars
  (implies (and (svarlist-override-p (lhs-vars lhs) :test)
                (svex-envs-ovtestequiv env1 env2))
           (equal (equal (lhs-eval-zx lhs env1)
                         (lhs-eval-zx lhs env2))
                  t))
  :hints(("Goal" :in-theory (enable lhs-vars)
          :induct (lhs-vars lhs)
          :expand ((:free (env) (lhs-eval-zx lhs env))))
         (and stable-under-simplificationp
              '(:use ((:instance lhatom-eval-zero-svex-envlists-ovtestequiv-congruence-when-only-test-vars
                       (lhatom (lhrange->atom (car lhs)))))))))


(defthm lhs-eval-zx-svex-envlists-ovtestsimilar-congruence-when-only-test-vars
  (implies (and (svarlist-override-p (lhs-vars lhs) :test)
                (svex-envs-ovtestsimilar env1 env2))
           (equal (4vec-1mask-equiv (lhs-eval-zx lhs env1)
                                    (lhs-eval-zx lhs env2))
                  t))
  :hints(("Goal" :in-theory (enable lhs-vars)
          :induct (lhs-vars lhs)
          :expand ((:free (env) (lhs-eval-zx lhs env))))
         (and stable-under-simplificationp
              '(:use ((:instance lhatom-eval-zero-svex-envlists-ovtestsimilar-congruence-when-only-test-vars
                       (lhatom (lhrange->atom (car lhs)))))))))

(defthm svex-envs-ovtestequiv-nth-when-svex-envlists-ovtestequiv
  (implies (svex-envlists-ovtestequiv envs1 envs2)
           (equal (svex-envs-ovtestequiv (nth n envs1) (nth n envs2)) t))
  :hints(("Goal" :in-theory (enable svex-envlists-ovtestequiv))))

(defthm lhprobe-eval-svex-envlists-ovtestequiv-congruence-when-only-test-vars
  (implies (and (svarlist-override-p (lhprobe-vars lhprobe) :test)
                (svex-envlists-ovtestequiv envs1 envs2))
           (equal (equal (lhprobe-eval lhprobe envs1)
                         (lhprobe-eval lhprobe envs2))
                  t))
  :hints(("Goal" :in-theory (enable lhprobe-eval
                                    lhprobe-vars))))

(defthm lhprobe-map-eval-svex-envlists-ovtestequiv-congruence-when-only-test-vars
  (implies (and (svarlist-override-p (lhprobe-map-vars lhmap) :test)
                (svex-envlists-ovtestequiv envs1 envs2))
           (equal (equal (lhprobe-map-eval lhmap envs1)
                         (lhprobe-map-eval lhmap envs2))
                  t))
  :hints(("Goal" :in-theory (enable lhprobe-map-eval
                                    lhprobe-map-vars))))


(defthm lhprobe-eval-svex-envlists-ovtestsimilar-congruence-when-only-test-vars
  (implies (and (svarlist-override-p (lhprobe-vars lhprobe) :test)
                (svex-envlists-ovtestsimilar envs1 envs2))
           (equal (4vec-1mask-equiv (lhprobe-eval lhprobe envs1)
                                    (lhprobe-eval lhprobe envs2))
                  t))
  :hints(("Goal" :in-theory (enable lhprobe-eval
                                    lhprobe-vars))))


;; (defthm svex-envs-1mask-equiv-of-cons
;;   (implies (and (svex-envs-1mask-equiv rest1 rest2)
;;                 (4vec-1mask-equiv val1 val2))
;;            (equal (svex-envs-1mask-equiv (cons (cons var val1) rest1)
;;                                          (cons (cons var val2) rest2))
;;                   t))
;;   :hints ((and stable-under-simplificationp
;;                `(:expand (,(car (last clause)))
;;                  :in-theory (enable svex-env-lookup-of-cons-split)))))

(defthm lhprobe-map-eval-svex-envlists-ovtestsimilar-congruence-when-only-test-vars
  (implies (and (svarlist-override-p (lhprobe-map-vars lhmap) :test)
                (svex-envlists-ovtestsimilar envs1 envs2))
           (equal (svex-envs-1mask-equiv (lhprobe-map-eval lhmap envs1)
                                         (lhprobe-map-eval lhmap envs2))
                  t))
  :hints(("Goal" :in-theory (enable lhprobe-map-eval
                                    lhprobe-map-vars))))



(defthm lhprobe-map-overridemux-eval-when-only-test-vars
  (implies (and (syntaxp (quotep lhmap))
                (equal vars (lhprobe-map-vars lhmap))
                (syntaxp (quotep vars))
                (svarlist-override-p vars :test)
                (svex-envlists-ovtestequiv equiv-envs (double-rewrite envs))
                (syntaxp (and (not (equal equiv-envs envs))
                              (quotep equiv-envs)
                              (progn$ ;; (cw "equiv-envs: ~x0~%" equiv-envs)
                                      t)))
                (equal ans (lhprobe-map-eval lhmap (make-fast-alists equiv-envs)))
                (syntaxp (and (quotep ans)
                              (progn$ ;; (cw "ans: ~x0~%" ans)
                                      t))))
           (equal (lhprobe-map-overridemux-eval lhmap envs outs)
                  ans)))


(defthm lhprobe-map-overridemux-eval-when-only-test-vars-under-svex-env-1mask-equiv
  (implies (and (syntaxp (quotep lhmap))
                (equal vars (lhprobe-map-vars lhmap))
                (syntaxp (quotep vars))
                (svarlist-override-p vars :test)
                (svex-envlists-ovtestsimilar equiv-envs (double-rewrite envs))
                (syntaxp (and (not (equal equiv-envs envs))
                              (quotep equiv-envs)
                              (progn$ ;; (cw "equiv-envs: ~x0~%" equiv-envs)
                                      t)))
                (equal ans (lhprobe-map-eval lhmap (make-fast-alists equiv-envs)))
                (syntaxp (and (quotep ans)
                              (progn$ ;; (cw "ans: ~x0~%" ans)
                                      t))))
           (svex-envs-1mask-equiv (lhprobe-map-overridemux-eval lhmap envs outs)
                                  ans)))



;; needed from svtv-generalize:
;; svtv-override-triple-envs-match
;; svtv-override-triplemap-envs-match
;; svtv-override-triplemaplist-envs-match




(defsection svtv-probe-to-lhprobe
  (local (in-theory (enable svtv-probe-to-lhprobe)))
  (local (std::set-define-current-function svtv-probe-to-lhprobe))

  (defret lhprobe-eval-of-<fn>
    (b* (((svtv-probe x)))
      (implies (hons-assoc-equal x.signal (svtv-name-lhs-map-fix namemap))
               (equal (lhprobe-eval lhprobe envs)
                      (svex-env-lookup x.signal (svtv-name-lhs-map-eval namemap (nth x.time envs))))))
    :hints(("Goal" :in-theory (enable lhprobe-eval)))))



(defsection svtv-probealist-vars
  (local (std::set-define-current-function svtv-probealist-vars))
  (local (in-theory (enable svtv-probealist-vars)))

  (defthm svtv-probe->signal-of-lookup-member-svtv-probealist-vars
    (implies (hons-assoc-equal v x)
             (member-equal (svtv-probe->signal (cdr (hons-assoc-equal v x)))
                           (svtv-probealist-vars x))))

  (defthmd svtv-probe->signal-of-lookup-member-svtv-probealist-vars-rw
    (implies (and (hons-assoc-equal v x)
                  (subsetp-equal (svtv-probealist-vars x) keys))
             (member-equal (svtv-probe->signal (cdr (hons-assoc-equal v x))) keys))
    :hints (("goal" :use svtv-probe->signal-of-lookup-member-svtv-probealist-vars
             :in-theory (disable svtv-probe->signal-of-lookup-member-svtv-probealist-vars
                                 svtv-probealist-vars)))))


(defsection svtv-probealist-to-lhprobe-map
  (local (in-theory (enable svtv-probealist-to-lhprobe-map)))
  (local (std::set-define-current-function svtv-probealist-to-lhprobe-map))

  (defret lhprobe-map-eval-of-<fn>
    (implies (and (subsetp-equal (svtv-probealist-vars x) (alist-keys (svtv-name-lhs-map-fix namemap)))
                  (<= (len (svtv-probealist-outvars x)) (len envs)))
             (equal (lhprobe-map-eval map envs)
                    (svtv-probealist-extract x (svtv-name-lhs-map-eval-list namemap envs))))
    :hints(("Goal" :in-theory (enable svtv-probealist-extract
                                      lhprobe-map-eval
                                      svtv-probealist-vars
                                      svtv-probealist-outvars))))

  (defret lookup-of-<fn>
    (equal (hons-assoc-equal key map)
           (and (svar-p key)
                (b* ((pair (hons-assoc-equal key (svtv-probealist-fix x))))
                  (and pair
                       (cons key (svtv-probe-to-lhprobe (cdr pair) namemap))))))
    :hints(("Goal" :in-theory (enable svtv-probealist-fix))))


  (defthm svtv-probe->time-of-lookup-bounded-by-outvars-len
    (implies (hons-assoc-equal v probes)
             (< (svtv-probe->time (cdr (hons-assoc-equal v probes)))
                 (len (Svtv-probealist-outvars probes))))
    :hints(("Goal" :in-theory (enable svtv-probealist-outvars)))
    :rule-classes :linear)

  (defthmd lookup-in-svtv-spec-cycle-outs->pipe-out
    (b* (((svtv-spec x)))
      (implies (and (subsetp-equal (svtv-probealist-vars x.probes) (alist-keys x.namemap))
                    (<= (len (svtv-probealist-outvars x.probes)) (len envs)))
               (equal (svex-env-lookup v (svtv-spec-cycle-outs->pipe-out x envs))
                      (let ((pair (hons-assoc-equal (svar-fix v) (svtv-probealist-to-lhprobe-map x.probes x.namemap))))
                        (if pair
                            (lhprobe-eval (cdr pair) envs)
                          (4vec-x))))))
    :hints(("Goal" :in-theory (e/d (svtv-spec-cycle-outs->pipe-out
                                    acl2::hons-assoc-equal-iff-member-alist-keys
                                    svtv-probe->signal-of-lookup-member-svtv-probealist-vars-rw)
                                   (acl2::alist-keys-member-hons-assoc-equal)))))

  (local (defthm len-of-svtv-probealist-out-vars-when-atom-fix
           (implies (not (consp (svtv-probealist-fix x)))
                    (equal (Svtv-probealist-outvars x) nil))
           :hints(("Goal" :in-theory (enable svtv-probealist-outvars
                                             svtv-probealist-fix)))))

  (defret lhprobe-map-max-stage-of-<fn>
    (equal (lhprobe-map-max-stage map)
           (+ -1 (len (svtv-probealist-outvars x))))
    :hints(("Goal" :in-theory (enable lhprobe-map-max-stage
                                      svtv-probealist-outvars
                                      svtv-probealist-fix
                                      svtv-probe-to-lhprobe))))

  (local (in-theory (enable svtv-probealist-fix))))







(defthm fsm-eval-of-take
  (implies (<= (nfix n) (len envs))
           (equal (fsm-eval (take n envs) initst fsm)
                  (take n (fsm-eval envs initst fsm))))
  :hints(("Goal" :in-theory (e/d (fsm-eval take)
                                 (acl2::take-of-too-many
                                  acl2::take-when-atom)))))

(defthm svtv-spec-fsm-syntax-check-implies-probe-vars-subset-of-namemap
  (implies (svtv-spec-fsm-syntax-check x)
           (subsetp-equal (svtv-probealist-vars (svtv-spec->probes x))
                          (alist-keys (svtv-spec->namemap x))))
  :hints(("Goal" :in-theory (e/d (svtv-spec-fsm-syntax-check)
                                 (acl2::hons-subset)))))


(defthm svex-unroll-state-is-fsm-final-state
  (equal (svex-unroll-state nextstates envs initst)
         (fsm-final-state envs initst nextstates))
  :hints(("Goal" :in-theory (enable fsm-step fsm-step-env fsm-final-state svex-unroll-state)
          :induct (svex-unroll-state nextstates envs initst)
          :expand ((fsm-final-state envs initst nextstates)))))

(defthmd fsm-eval-of-fsm-final-state
  (equal (fsm-eval envs2
                        (fsm-final-state envs1 initst (fsm->nextstate fsm))
                        fsm)
         (nthcdr (len envs1) (fsm-eval (append envs1 envs2) initst fsm)))
  :hints (("goal" :induct (fsm-final-state envs1 initst (fsm->nextstate fsm))
           :in-theory (enable (:i fsm-final-state))
           :expand ((fsm-final-state envs1 initst (fsm->nextstate fsm))
                    (:free (a b) (fsm-eval (cons a b) initst fsm))))))








(defthmd hons-assoc-equal-of-svtv-spec-fsm-bindings
  (implies (and (syntaxp (quotep k))
                (equal svtv-spec (force-execute spec))
                (syntaxp (quotep svtv-spec)))
           (equal (hons-assoc-equal k (svtv-spec-fsm-bindings spec))
                  (hons-assoc-equal k (svtv-spec-fsm-bindings svtv-spec))))
  :hints(("Goal" :in-theory (enable force-execute))))



(defthm lhs-eval-zx-nth-under-ovtestequiv
  (implies (and (syntaxp (Quotep lhs))
                (svarlist-override-p (lhs-vars lhs) :test)
                (svex-envlists-ovtestequiv envs-val (double-rewrite envs))
                (syntaxp (and (not (equal envs envs-val))
                              (quotep envs-val))))
           (equal (lhs-eval-zx lhs (nth n envs))
                  (lhs-eval-zx lhs (make-fast-alist (nth n envs-val))))))


(defthm lhs-eval-zx-nth-under-ovtestsimilar
  (implies (and (syntaxp (Quotep lhs))
                (svarlist-override-p (lhs-vars lhs) :test)
                (svex-envlists-ovtestsimilar envs-val (double-rewrite envs))
                (syntaxp (and (not (equal envs envs-val))
                              (quotep envs-val))))
           (4vec-1mask-equiv (lhs-eval-zx lhs (nth n envs))
                             (lhs-eval-zx lhs (make-fast-alist (nth n envs-val))))))


(local (defthm 4vec-bit?!-of-4vec-concat-free
         (implies (And (2vec-p n)
                       (natp (2vec->val n)))
                  (equal (4vec-bit?! test
                                     (4vec-concat n then1 then2)
                                     (4vec-concat n else1 else2))
                         (4vec-concat n (4vec-bit?! test then1 else1)
                                      (4vec-bit?! (4vec-rsh n test) then2 else2))))
         :hints (("goal" :in-theory (enable 4vec-concat 4vec-bit?! 4vec-bitmux 4vec-1mask
                                            4vec-rsh 4vec-shift-core))
                 (bitops::logbitp-reasoning))))

(defsection 4vec-bit?!-mask-of-lhs-eval-zx
  (local (in-theory (disable (tau-system))))
  (local (defun ind (lhs mask)
           (if (atom lhs)
               mask
             (ind (cdr lhs) (4vec-rsh (2vec (lhrange->w (car lhs))) mask)))))

  (local (in-theory (disable logmask)))

  (local (defthm loghead-of-logtail-equal-mask
           (implies (case-split (equal (loghead (+ (nfix n) (nfix m)) x) (logmask (+ (nfix n) (nfix m)))))
                    (equal (equal (loghead n (logtail m x)) (logmask n))
                           t))
           :hints ((bitops::logbitp-reasoning))))

  (local (defthm loghead-of-logtail-not-equal-mask
           (implies (and (natp n) (natp m)
                         (case-split (not (equal (loghead n x) (logmask n)))))
                    (equal (equal (loghead (+ n m) x) (logmask (+ n m)))
                           nil))
           :hints ((bitops::logbitp-reasoning))))

  (local (defthm 4vec-concat-of-4vec-bit?!-when-mask
           (implies (and (2vec-p mask)
                         (2vec-p w)
                         (natp (2vec->val w))
                         (case-split
                           (equal (loghead (2vec->val w) (2vec->val mask))
                                  (logmask (2vec->val w)))))
                    (equal (4vec-concat w (4vec-bit?! mask a b) c)
                           (4vec-concat w a c)))
           :hints(("Goal" :in-theory (enable 4vec-bit?! 4vec-1mask 4vec-bitmux 4vec-concat))
                  (bitops::logbitp-reasoning))))


  (local (defthm 4vec-bit?!-mask-when-zero-ext
           (implies (and (2vec-p mask)
                         (equal (loghead n (2vec->val mask))
                                (logmask n))
                         (equal (4vec-rsh (2vec (nfix n)) lhs1) 0)
                         (equal (4vec-rsh (2vec (nfix n)) lhs2) 0))
                    (equal (4vec-bit?! mask lhs1 lhs2) (4vec-fix lhs1)))
           :hints (("goal" :in-theory (enable 4vec-bit?! 4vec-1mask 4vec-bitmux 4vec-rsh 4vec-shift-core))
                   (bitops::logbitp-reasoning :prune-examples nil))))

  (local (defthm 4vec-rsh-width-of-lhs-eval-zx
           (equal (4vec-rsh (2vec (lhs-width lhs)) (lhs-eval-zx lhs env))
                  0)
<<<<<<< HEAD
           :hints(("Goal" :in-theory (enable lhs-eval-zx lhs-width)))))
  
  (defthm 4vec-bit?!-mask-of-lhs-eval-zx
=======
           :hints(("Goal" :in-theory (enable lhs-eval-zero lhs-width)))))

  (defthm 4vec-bit?!-mask-of-lhs-eval-zero
>>>>>>> dbff212d
    (implies (and (syntaxp (and (quotep mask)
                                (quotep lhs)))
                  (2vec-p mask)
                  (equal w (lhs-width lhs))
                  (equal (loghead w (2vec->val mask))
                         (logmask w))
                  (equal (lhs-width lhs2) w))
             (equal (4vec-bit?! mask (lhs-eval-zx lhs env) (lhs-eval-zx lhs2 env2))
                    (lhs-eval-zx lhs env)))
    :hints (("goal" :use ((:instance 4vec-bit?!-mask-when-zero-ext
                           (n (lhs-width lhs))
                           (lhs1 (lhs-eval-zx lhs env))
                           (lhs2 (lhs-eval-zx lhs2 env2))))
             :in-theory (disable 4vec-bit?!-mask-when-zero-ext))))

  (defthm 4vec-bit?!-of-0
    (equal (4vec-bit?! 0 x y)
           (4vec-fix y))
    :hints(("Goal" :in-theory (enable 4vec-bit?! 4vec-bitmux))))

  (defthm 4vec-bit?!-of-neg1
    (equal (4vec-bit?! -1 x y)
           (4vec-fix x))
    :hints(("Goal" :in-theory (enable 4vec-bit?! 4vec-bitmux)))))


(defthm append-take-take-nthcdr
  (equal (append (take n x) (take m (nthcdr n x)))
         (take (+ (nfix n) (nfix m)) x))
  :hints(("Goal" :induct (nthcdr n x)
          :in-theory (enable take nthcdr))))

(encapsulate nil
  (local (defun ind (n m x)
           (if (or (zp n) (zp m))
               (list m x)
             (ind (1- n) (1- m) (cdr x)))))
  (defthmd nthcdr-of-take
    (equal (nthcdr n (take m x))
           (take (nfix (- (nfix m) (nfix n))) (nthcdr n x)))
    :hints (("goal" :induct (ind n m x)
             :expand ((take m x)
                      (:free (x) (nthcdr n x)))))))


(local (include-book "std/lists/nth" :dir :system))
(std::defredundant :names (acl2::nth-of-nthcdr
                           acl2::nth-of-take))


(define svex-alistlist-removekeys ((keys svarlist-p) (alists svex-alistlist-p))
  (if (atom alists)
      nil
    (cons (svex-alist-removekeys keys (car alists))
          (svex-alistlist-removekeys keys (cdr alists)))))


(std::def-primitive-aggregate svtv-to-fsm-thm
  (thmname
   svtv-spec-thmname
   fsmname
   svtv
   svtv-spec
   triples-name

   input-vars
   output-vars
   override-vars
   spec-override-vars

   ;; eliminate-override-vars
   ;; eliminate-override-signals
   ;; eliminate-all-overrides
   remaining-override-vars
   new-eliminated-override-vars
   all-eliminated-override-vars
   override-test-envs

   outmap
   bindings
   triple-val-alist
   run-length

   hyp
   concl
   rule-classes

   cycle-num-rewrite-strategy
   base-cycle-var
   primary-output-var
   pkg-sym))


(defconst *svtv-to-fsm-first-thm-template*
  '(defthm <thmname>-fixed-envlist
     (b* ((fsm (<fsmname>))
          (outs (fsm-eval envs initst fsm))
          <bindings>)
       (implies (and (lhprobe-constraintlist-overridemux-eval
                      (<svtvname>-fsm-constraints) envs outs)
                     (svex-envlists-ovtestsimilar envs <override-test-envs>)
                     <hyp>
                     (equal (len envs) <run-length>))
                <concl>))
     :hints (("goal" :use ((:instance fsm-eval-when-overridekeys-envlists-agree*
                            (x (<fsmname>))
                            (impl-envs (b* ((fsm (<fsmname>))
                                            (outs (fsm-eval envs initst fsm))
                                            (svtv-env
                                             (append <test-env>
                                                     (lhprobe-map-overridemux-eval (<svtvname>-fsm-bindings) envs outs)))
                                            (fsm-envs (svtv-spec-pipe-env->cycle-envs (<specname>) svtv-env)))
                                         (svex-envlist-x-override
                                          fsm-envs
                                          (svex-envlist-remove-override
                                           (svex-envlist-remove-override envs :test) :val))))
                            (spec-envs envs)
                            (initst initst)
                            (overridekeys (<svtvname>-overridekeys))))
              ;;            :in-theory (e/d (svtv-spec-run-in-terms-of-cycle-fsm
              ;;                             CONSTRAINTS-EVAL-OF-SVTV-SPEC-FSM-CONSTRAINTS-IMPLIES
              ;;                             svex-envlists-ovtests-ok-when-variable-free)
              ;;                            (fsm-eval-when-overridekeys-envlists-agree*
              ;;                             <svtv-spec-thmname>
              ;;                             LOOKUP-OF-LHPROBE-MAP-OVERRIDEMUX-EVAL
              ;;                             unsigned-byte-p
              ;;                             acl2::fal-extract-of-cons))
              :in-theory
              '(;; lhs-eval-zx-SVEX-ENV-EQUIV-CONGRUENCE-ON-ENV
                ;;                            SVEX-ENVLISTS-SIMILAR-IMPLIES-EQUAL-fsm-EVAL-1
                SVEX-ENVLISTS-EQUIVALENT-REFINES-SVEX-ENVLISTS-SIMILAR
                svex-envlists-equivalent-is-an-equivalence
                svex-envlists-similar-is-an-equivalence
                <svtvname>-fsm-constraints
                <svtvname>-fsm-bindings
                <svtvname>-fsm-output-map
                cycle-fsm-of-<specname>
                no-duplicate-state-keys-of-<fsmname>
                nextstate-keys-non-override-of-<fsmname>

                (:CONGRUENCE
                 SV::SVEX-ENVLISTS-EQUIVALENT-IMPLIES-EQUAL-SVTV-SPEC-CYCLE-OUTS->PIPE-OUT-2)
<<<<<<< HEAD
                
                (:congruence SVEX-ENVS-SIMILAR-IMPLIES-EQUAL-lhs-eval-zx-2)
=======

                (:congruence SVEX-ENVS-SIMILAR-IMPLIES-EQUAL-LHS-EVAL-ZERO-2)
>>>>>>> dbff212d
                (:congruence 4VEC-1MASK-EQUIV-IMPLIES-EQUAL-4VEC-BIT?!-1)
                (:COMPOUND-RECOGNIZER ACL2::NATP-COMPOUND-RECOGNIZER)
                (:CONGRUENCE SET-EQUIV-IMPLIES-EQUAL-SVARLIST-NONOVERRIDE-P-1)
                (:CONGRUENCE
                 SVEX-ENVLISTS-OVTESTSIMILAR-IMPLIES-IFF-SVEX-ENVLISTS-OVTESTS-OK-1)
                (:CONGRUENCE
                 SVEX-ENVLISTS-OVTESTSIMILAR-IMPLIES-IFF-SVEX-ENVLISTS-OVTESTS-OK-2)
                (:CONGRUENCE SVEX-ENVLISTS-SIMILAR-IMPLIES-SVEX-ENVS-SIMILAR-NTH-2)
                (:CONGRUENCE SVEX-ENVS-SIMILAR-IMPLIES-EQUAL-fsm-EVAL-2)
                (:DEFINITION DOUBLE-REWRITE)
                (:DEFINITION HONS-GET)
                (:DEFINITION LHPROBE-EVAL)
                (:DEFINITION MAX)
                (:DEFINITION NOT)
                (:DEFINITION SYNP)
; (:EQUIVALENCE SVEX-ENVLISTS-OVTESTEQUIV-IS-AN-EQUIVALENCE)
                (:EQUIVALENCE SVEX-ENVLISTS-OVTESTSIMILAR-IS-AN-EQUIVALENCE)
                (:EQUIVALENCE SVEX-ENVS-1MASK-EQUIV-IS-AN-EQUIVALENCE)
                (:EXECUTABLE-COUNTERPART 2VEC->VAL$INLINE)
                (:EXECUTABLE-COUNTERPART 2VEC-P$INLINE)
                (:EXECUTABLE-COUNTERPART CDR)
                (:EXECUTABLE-COUNTERPART <svtvname>-fsm-output-map)
                (:EXECUTABLE-COUNTERPART EQUAL)
                (:EXECUTABLE-COUNTERPART FAL-EXTRACT)
                (:EXECUTABLE-COUNTERPART FORCE-EXECUTE)
                (:EXECUTABLE-COUNTERPART HONS-ASSOC-EQUAL)
                (:EXECUTABLE-COUNTERPART LHPROBE->LHS$INLINE)
                (:EXECUTABLE-COUNTERPART LHPROBE->SIGNEDP$INLINE)
                (:EXECUTABLE-COUNTERPART LHPROBE->STAGE$INLINE)
                (:EXECUTABLE-COUNTERPART LHPROBE-CHANGE-OVERRIDE)
                (:EXECUTABLE-COUNTERPART LHPROBE-MAP-EVAL)
                (:EXECUTABLE-COUNTERPART LHPROBE-MAP-VARS)
                (:EXECUTABLE-COUNTERPART LHPROBE-VARS)
                (:EXECUTABLE-COUNTERPART lhs-eval-zx)
                (:EXECUTABLE-COUNTERPART LHS-VARS)
                (:EXECUTABLE-COUNTERPART LHS-WIDTH)
                (:EXECUTABLE-COUNTERPART ACL2::LOGHEAD$INLINE)
                (:EXECUTABLE-COUNTERPART ACL2::LOGMASK$INLINE)
                (:EXECUTABLE-COUNTERPART MAKE-FAST-ALIST)
                (:EXECUTABLE-COUNTERPART MAKE-FAST-ALISTS)
                (:EXECUTABLE-COUNTERPART NTH)
                (:EXECUTABLE-COUNTERPART SVAR-FIX$INLINE)
                (:EXECUTABLE-COUNTERPART SVAR-OVERRIDETYPE-EQUIV$INLINE)
                (:EXECUTABLE-COUNTERPART SVARLIST-FIX$INLINE)
                (:EXECUTABLE-COUNTERPART SVARLIST-NONOVERRIDE-P)
                (:EXECUTABLE-COUNTERPART SVARLIST-OVERRIDE-P)
                (:EXECUTABLE-COUNTERPART SVEX-ALISTLIST-EVAL)
                (:EXECUTABLE-COUNTERPART SVEX-ALISTLIST-NONCALL-P)
                (:EXECUTABLE-COUNTERPART SVEX-ALISTLIST-VARS)
                (:EXECUTABLE-COUNTERPART SVEX-ENVLIST-1MASK)
                (:EXECUTABLE-COUNTERPART SVTV-OVERRIDE-TRIPLELIST-ENVS-MATCH)
                (:EXECUTABLE-COUNTERPART SVTV-OVERRIDE-TRIPLEMAPLIST-RELEVANT-VARS)
                (:EXECUTABLE-COUNTERPART SVTV-SPEC-FSM-BINDINGS)
                (:executable-counterpart svtv-override-triplemaplist-test-only-p)
                (:META FORCE-EXECUTE-FORCE-EXECUTE)
                (:META SVTV-OVERRIDE-SUBST-MATCHES-ENV-META)
                (:META
                 SVTV-OVERRIDE-TRIPLEMAPLIST-ENVS-MATCH-CHECKS-WHEN-VARIABLE-FREE)
                (:REWRITE 4VEC-BIT?!-MASK-OF-lhs-eval-zx)
                (:REWRITE ALISTLIST-EVAL-OF-TEST-ALISTS-UNDER-BINDINGS)
                (:REWRITE ALISTLIST-EVAL-OF-TEST-ALISTS-UNDER-BINDINGS-gen)
                (:REWRITE fsm-OVCONGRUENT-OF-<FSMNAME>)
                (:REWRITE
                 fsm-OVERRIDEKEY-TRANSPARENT-P-OF-<FSMNAME>-wrt-<svtvname>-overridekeys)
                (:REWRITE ACL2::COMMUTATIVITY-OF-APPEND-UNDER-SET-EQUIV)
                (:REWRITE CONSTRAINTS-EVAL-OF-SVTV-SPEC-FSM-CONSTRAINTS-IMPLIES)
                (:REWRITE CONSTRAINTS-EVAL-OF-SVTV-SPEC-FSM-CONSTRAINTS-IMPLIES-gen)
                (:REWRITE <SPECNAME>-FACTS)
                (:REWRITE CYCLE-OUTPUTS-CAPTURED-OF-<SPECNAME>)
                (:REWRITE FAL-EXTRACT-CONST-OF-SVTV-SPEC-FSM-BINDINGS)
                (:REWRITE HONS-ASSOC-EQUAL-OF-SVTV-SPEC-FSM-BINDINGS)
                (:REWRITE LEN-OF-fsm-EVAL)
                (:REWRITE LEN-OF-SVEX-ENVLIST-X-OVERRIDE)
                (:REWRITE LEN-OF-SVTV-SPEC-PIPE-ENV->CYCLE-ENVS)
                (:REWRITE LHPROBE-MAP-FIX-WHEN-LHPROBE-MAP-P)
                (:REWRITE lhprobe-map-overridemux-eval-when-only-test-vars-under-svex-env-1mask-equiv)
                (:REWRITE LHPROBE-MAP-P-OF-SVTV-SPEC-FSM-BINDINGS)
                (:REWRITE LHPROBE-OVERRIDEMUX-EVAL-SPLIT-ON-VAR-OVERRIDETYPE)
; (:REWRITE lhs-eval-zx-NTH-UNDER-OVTESTEQUIV)
                (:REWRITE lhs-eval-zx-NTH-UNDER-OVTESTsimilar)
                (:REWRITE LOOKUP-OF-LHPROBE-MAP-OVERRIDEMUX-EVAL)
                (:REWRITE NEXTSTATE-KEYS-NON-OVERRIDE-OF-<SPECNAME>)
                (:REWRITE NEXTSTATE-KEYS-OF-SVTV-SPEC->CYCLE-FSM)
                (:REWRITE OUTVARS-LEN-OF-<SPECNAME>)
                (:REWRITE SVARLIST-NONOVERRIDE-P-OF-APPEND)
                (:REWRITE SVARLIST-NONOVERRIDE-P-OF-SVARLIST-REMOVE-OVERRIDE)
                (:REWRITE
                 SVARLIST-NONOVERRIDE-TEST-OF-<SPECNAME>-CYCLEPHASELIST-KEYS)
                (:REWRITE SVEX-ALIST-ALL-XES-OF-<SPECNAME>-INITST)
                (:REWRITE SVEX-ENV-REDUCE-OF-LHPROBE-MAP-OVERRIDEMUX-EVAL)
                (:REWRITE SVEX-ENV-X-OVERRIDE-WHEN-SVEX-ALIST-ALL-XES-P)
                (:REWRITE SVEX-ENVLIST-ALL-KEYS-OF-REMOVE-OVERRIDE)
                (:REWRITE SVEX-ENVLIST-ALL-KEYS-OF-SVTV-CYCLE-RUN-FSM-INPUTS)
                (:REWRITE SVEX-ENVLISTS-OVTESTS-OK-WHEN-VARIABLE-FREE)
                (:REWRITE SVTV-OVERRIDE-TRIPLEMAPLIST-ENVS-MATCH-RELEVANT-VARS-TEST-ONLY)
                (:REWRITE SVTV-OVERRIDE-TRIPLEMAPLIST-ENVS-MATCH-SIMPLIFY)
                (:REWRITE SVTV-SPEC-CYCLE-OUTS->PIPE-OUT-OF-<SPECNAME>)
                (:REWRITE SVTV-SPEC-FSM-SYNTAX-CHECK-OF-<SPECNAME>)
                (:REWRITE
                 SVTV-SPEC-PIPE-ENV->CYCLE-ENVS-UNDER-SVEX-ENVLISTS-OVTESTSIMILAR)
                (:REWRITE SVTV-SPEC-RUN-IN-TERMS-OF-CYCLE-FSM)
                ;; (:REWRITE BITOPS::UNSIGNED-BYTE-P-INCR)
                (:REWRITE-QUOTED-CONSTANT
                 SVEX-ENVLIST-1MASK-UNDER-SVEX-ENVLISTS-1MASK-EQUIV)
                (:TYPE-PRESCRIPTION LEN)
                (:TYPE-PRESCRIPTION LHPROBE-CONSTRAINTLIST-OVERRIDEMUX-EVAL)
                (:TYPE-PRESCRIPTION OVERRIDEKEYS-ENVLISTS-AGREE*)
                (:TYPE-PRESCRIPTION UNSIGNED-BYTE-P)


                (:EXECUTABLE-COUNTERPART 4VEC-1MASK)
                (:REWRITE 4VEC-BIT?!-WHEN-TEST-EMPTY)
                (:REWRITE 4VEC-FIX-OF-4VEC)
                (:REWRITE 4VEC-P-OF-lhs-eval-zx)
                (:REWRITE-QUOTED-CONSTANT 4VEC-1MASK-IDENTITY)

                svex-env-lookup-of-append
                (svex-env-boundp)
                svtv-spec-non-test-vars-force-execute
                (acl2::hons-intersect-p)
                (alist-keys)
                (svex-env-fix)
                (hons-set-diff)
                svex-env-reduce-of-append-envs-under-svex-envs-1mask-equiv-special
                (svex-env-reduce)
                SVEX-ENVS-1MASK-EQUIV-IMPLIES-SVEX-ENVS-1MASK-EQUIV-APPEND-2
                (append)

                (sv::4vec-fix)
                (unsigned-byte-p)))
             (and stable-under-simplificationp
                  '(:use ((:instance <svtv-spec-thmname>
                           (env (b* ((fsm (<fsmname>))
                                     (outs (fsm-eval envs initst fsm)))
                                  (append <test-env>
                                          (lhprobe-map-overridemux-eval (<svtvname>-fsm-bindings) envs outs))))
                           (base-ins (svtv-cycle-run-fsm-inputs
                                      (svex-envlist-remove-override
                                       (svex-envlist-remove-override envs :test) :val)
                                      (svtv-spec->cycle-phases (<specname>)))))))))
     :rule-classes nil))





(define svtv-to-fsm-first-thm-input-var-bindings ((input-vars svarlist-p)
                                                  (bindings lhprobe-map-p)
                                                  (overridetype svar-overridetype-p)
                                                  (envs-var)) ;; envs/outs
  :hooks nil
  (b* (((when (atom input-vars)) nil)
       (in (car input-vars))
       (look (hons-get in bindings))
       ((unless look)
        (raise "SVTV input not found in bindings: ~x0~%" in)
        (svtv-to-fsm-first-thm-input-var-bindings (cdr input-vars) bindings overridetype envs-var))
       ((lhprobe probe) (cdr look)))
    (cons `(,in (,(if probe.signedp 'lhs-eval-signx 'lhs-eval-zx)
                 ',(lhs-change-override probe.lhs overridetype)
                 (nth ,probe.stage ,envs-var)))
          (svtv-to-fsm-first-thm-input-var-bindings (cdr input-vars) bindings overridetype envs-var))))




;; (append (svtv-to-fsm-first-thm-input-var-bindings '(inc) (counter-invar-run-fsm-bindings) nil 'envs)
;;         (svtv-to-fsm-first-thm-input-var-bindings '(sum1) (counter-invar-run-fsm-bindings) :val 'envs)
;;         (svtv-to-fsm-first-thm-input-var-bindings '(sum) (counter-invar-run-fsm-bindings) nil 'outs)
;;         (svtv-to-fsm-first-thm-input-var-bindings '(sum-out sum1-out) (counter-invar-run-fsm-output-map) nil 'outs))


(define svtv-to-fsm-first-thm (x)
  :mode :program
  (b* (((svtv-to-fsm-thm x))
       ((acl2::with-fast x.bindings x.outmap x.triple-val-alist))
       (var-bindings (append (svtv-to-fsm-first-thm-input-var-bindings x.input-vars x.bindings nil 'envs)
                             (svtv-to-fsm-first-thm-input-var-bindings
                              x.remaining-override-vars
                              x.bindings :val 'envs)
                             (svtv-to-fsm-first-thm-input-var-bindings
                              x.all-eliminated-override-vars
                              x.bindings nil 'outs)
                             (svtv-to-fsm-first-thm-input-var-bindings x.output-vars x.outmap nil 'outs)))
       (test-env (svtv-genthm-override-test-alist
                  x.new-eliminated-override-vars
                  x.triple-val-alist x.triples-name))
       ;; (run-length (len (svtv-probealist-outvars spec.probes)))
       )
    (acl2::template-subst *svtv-to-fsm-first-thm-template*
                          :atom-alist `((<fsmname> . ,x.fsmname)
                                        (<hyp> . ,x.hyp)
                                        (<concl> . ,x.concl)
                                        (<run-length> . ,x.run-length)
                                        (<svtv-spec-thmname> . ,x.svtv-spec-thmname)
                                        (<specname> . ,x.svtv-spec)
                                        (<override-test-envs> . ',x.override-test-envs)
                                        (<test-env> . ',test-env))
                          :splice-alist `((<bindings> . ,var-bindings))
                          :str-alist `(("<SVTVNAME>" . ,(symbol-name x.svtv))
                                       ("<SPECNAME>" . ,(symbol-name x.svtv-spec))
                                       ("<THMNAME>" . ,(symbol-name  x.thmname))
                                       ("<FSMNAME>" . ,(symbol-name  x.fsmname)))
                          :pkg-sym x.pkg-sym)))





(defconst *svtv-to-fsm-final-thm-template*
  '(defthm <thmname>
     (b* ((fsm (<fsmname>))
          (outs (fsm-eval envs initst fsm))
          <bindings>)
       (implies (and <cycle-num-equations>
                     (lhprobe-constraintlist-overridemux-eval
                      (<svtvname>-fsm-constraints)
                      (nthcdr <basecycle> envs)
                      (nthcdr <basecycle> outs))
                     (svex-envlists-ovtestsimilar (take <run-length> (nthcdr <basecycle> envs))
                                                  <override-test-envs>)
                     <hyp>
                     (>= (len envs) (+ <basecycle> <run-length>)))
                <concl>))
     :hints (("goal" :use ((:instance <thmname>-fixed-envlist
                            (envs (take <run-length> (nthcdr <basecycle> envs)))
                            (initst (b* ((fsm (<fsmname>)))
                                      (fsm-final-state (take <basecycle> envs) initst
                                                            (fsm->nextstate fsm))))))
                         ;; :in-theory (e/d (svtv-spec-run-in-terms-of-cycle-fsm
                         ;;    CONSTRAINTS-EVAL-OF-SVTV-SPEC-FSM-CONSTRAINTS-IMPLIES
                         ;;    svex-envlists-ovtests-ok-when-variable-free
                         ;;    fsm-eval-of-fsm-final-state
                         ;;    nthcdr-of-take)
                         ;;   (fsm-eval-when-overridekeys-envlists-agree*
                         ;;    <thmname>-fixed-envlist
                         ;;    nthcdr-of-fsm-eval-is-fsm-eval
                         ;;    LOOKUP-OF-LHPROBE-MAP-OVERRIDEMUX-EVAL
                         ;;    unsigned-byte-p
                         ;;    acl2::fal-extract-of-cons
                         ;;    fsm-eval-of-cons
                         ;;    lhs-eval-zx-of-cons
                         ;;    take nth len nthcdr
                         ;;    acl2::take-of-len-free
                         ;;    acl2::take-of-too-many
                         ;;    acl2::take-when-atom
                         ;;    acl2::len-when-atom
                         ;;    consp-of-fsm-eval
                         ;;    acl2::natp-when-integerp
                         ;;    (tau-system)
                         ;;    ))

              :in-theory '((:COMPOUND-RECOGNIZER ACL2::NATP-COMPOUND-RECOGNIZER)
                           (:CONGRUENCE ACL2::NAT-EQUIV-IMPLIES-EQUAL-NTH-1)
                           (:CONGRUENCE ACL2::NAT-EQUIV-IMPLIES-EQUAL-NTHCDR-1)
                           (:DEFINITION NOT)
                           (:EXECUTABLE-COUNTERPART <)
                           (:EXECUTABLE-COUNTERPART BINARY-+)
                           (:EXECUTABLE-COUNTERPART unary--)
                           (:EXECUTABLE-COUNTERPART EQUAL)
                           (:EXECUTABLE-COUNTERPART NFIX)
                           (:REWRITE APPEND-TAKE-TAKE-NTHCDR)
                           (:REWRITE fsm-EVAL-OF-fsm-FINAL-STATE)
                           (:REWRITE fsm-EVAL-OF-TAKE)
                           (:REWRITE ACL2::COMMUTATIVITY-2-OF-+)
                           (:REWRITE COMMUTATIVITY-OF-+)
                           (:REWRITE CYCLE-FSM-OF-<specname>)
                           (:REWRITE ACL2::DISTRIBUTIVITY-OF-MINUS-OVER-+)
                           (:REWRITE FIX-OF-NUMBER)
                           (:REWRITE ACL2::FOLD-CONSTS-IN-+)
                           (:REWRITE INVERSE-OF-+)
                           (:REWRITE ACL2::LEN-OF-TAKE)
                           (:REWRITE LHPROBE-CONSTRAINTLIST-OVERRIDEMUX-EVAL-OF-TAKE-ENVS)
                           (:REWRITE LHPROBE-CONSTRAINTLIST-OVERRIDEMUX-EVAL-OF-TAKE-OUTS)
                           (:REWRITE MAX-STAGE-OF-<SVTVNAME>-FSM-CONSTRAINTS)
                           (:REWRITE ACL2::NFIX-UNDER-NAT-EQUIV)
                           (:REWRITE ACL2::NFIX-WHEN-NATP)
                           (:REWRITE ACL2::NTH-OF-NTHCDR)
                           (:REWRITE ACL2::NTH-OF-TAKE)
                           (:REWRITE NTHCDR-OF-TAKE)
                           (:REWRITE OUTVARS-LEN-OF-<specname>)
                           (:REWRITE UNICITY-OF-0)
                           (:TYPE-PRESCRIPTION INTEGERP-OF-LHPROBE-CONSTRAINTLIST-MAX-STAGE)
                           (:TYPE-PRESCRIPTION LEN)
                           (:TYPE-PRESCRIPTION LHPROBE-CONSTRAINTLIST-OVERRIDEMUX-EVAL)
                           (:TYPE-PRESCRIPTION NFIX)

                           acl2::natp-when-gte-0
                           acl2::natp-when-integerp)
              ))
     :rule-classes <rule-classes>))






(define svtv-to-fsm-final-thm-var-bindings ((vars symbol-listp)
                                            (bindings lhprobe-map-p)
                                            (overridetype svar-overridetype-p)
                                            (envs-var symbolp) ;; envs/outs
                                            (x svtv-to-fsm-thm-p))
  :returns (mv bindings (equation-alist alistp))
  :hooks nil
  :guard (b* (((svtv-to-fsm-thm x)))
           (and (symbolp x.base-cycle-var)
                (symbolp x.pkg-sym)))
  :prepwork ((local (defthm alistp-remove-equal (implies (alistp x) (alistp (remove-equal k x))))))
  :verify-guards :after-returns
  (b* (((when (atom vars)) (mv nil nil))
       (in (car vars))
       (look (hons-get in bindings))
       ((unless look)
        (raise "SVTV input not found in bindings: ~x0~%" in)
        (svtv-to-fsm-final-thm-var-bindings
         (cdr vars) bindings overridetype envs-var x))
       ((lhprobe probe) (cdr look))
       ((mv rest-bindings rest-equations)
        (svtv-to-fsm-final-thm-var-bindings
         (cdr vars) bindings overridetype envs-var x))
       ((svtv-to-fsm-thm x))
       ;; Depending on the cycle-num-rewrite-strategy, we generate the cycle-var and equation differently:
       ;; :all-free -- cycle var <varname>-cycle-num, (equal cycle-var (+ probe.stage base-cycle-var))
       ;; :by-cycle -- cycle var <base-cycle-var>+stage,
       ;;              (equal cycle-var (+ probe.stage base-cycle-var)) (but uniquify)
       ;; :single-var -- cycle var is actual expression (+ pipe.stage base-cycle-var), no equations
       ((mv cycle-var equations)
        (case x.cycle-num-rewrite-strategy
          (:all-free (b* ((cycle-var (intern-in-package-of-symbol
                                      (concatenate 'string (symbol-name in) "-CYCLE-NUM")
                                      x.pkg-sym))
                          (eqn (if (eq in x.primary-output-var)
                                   `(and (integerp ,cycle-var)
                                         (<= ,probe.stage ,cycle-var)
                                         (equal ,x.base-cycle-var (- ,cycle-var ,probe.stage)))
                                 `(equal ,cycle-var (+ ,probe.stage ,x.base-cycle-var)))))
                       (mv cycle-var (cons (cons in eqn) rest-equations))))
          (:by-cycle (b* (((when (eql probe.stage 0))
                           (mv x.base-cycle-var rest-equations))
                          (cycle-var
                           (intern-in-package-of-symbol
                            (concatenate 'string (symbol-name x.base-cycle-var)
                                         "+" (str::natstr probe.stage))
                            x.pkg-sym))
                          (eqn (if (eq in x.primary-output-var)
                                   `(and (integerp ,cycle-var)
                                         (<= ,probe.stage ,cycle-var)
                                         (equal ,x.base-cycle-var (- ,cycle-var ,probe.stage)))
                                 `(equal ,cycle-var (+ ,probe.stage ,x.base-cycle-var))))
                          (eqns (b* ((look (rassoc-equal eqn rest-equations))
                                     ((unless look)
                                      (cons (cons in eqn) rest-equations))
                                     ((when (eq in x.primary-output-var))
                                      (cons (cons in eqn) (remove-equal look rest-equations))))
                                  rest-equations)))
                       (mv cycle-var eqns)))
          (t ;; :single-var
           (mv (if (eql probe.stage 0)
                   x.base-cycle-var
                 `(+ ,probe.stage ,x.base-cycle-var))
               rest-equations)))))
    (mv (cons `(,in (,(if probe.signedp 'lhs-eval-signx 'lhs-eval-zx)
                     ',(lhs-change-override probe.lhs overridetype)
                     (nth ,cycle-var ,envs-var)))
              rest-bindings)
        equations)))




;; (append (svtv-to-fsm-final-thm-var-bindings '(inc) (counter-invar-run-fsm-bindings) nil 'envs)
;;         (svtv-to-fsm-final-thm-var-bindings '(sum1) (counter-invar-run-fsm-bindings) :val 'envs)
;;         (svtv-to-fsm-final-thm-var-bindings '(sum) (counter-invar-run-fsm-bindings) nil 'outs)
;;         (svtv-to-fsm-final-thm-var-bindings '(sum-out sum1-out) (counter-invar-run-fsm-output-map) nil 'outs))






(define svtv-to-fsm-final-thm (x)
  :mode :program
  (b* (((svtv-to-fsm-thm x))
       ((acl2::with-fast x.bindings x.outmap x.triple-val-alist))
       ((mv var-bindings1 cycle-eqns1)
        (svtv-to-fsm-final-thm-var-bindings
         x.input-vars x.bindings nil 'envs x))
       ((mv var-bindings2 cycle-eqns2)
        (svtv-to-fsm-final-thm-var-bindings
         x.remaining-override-vars x.bindings :val 'envs x))
       ((mv var-bindings3 cycle-eqns3)
        (svtv-to-fsm-final-thm-var-bindings
         x.all-eliminated-override-vars x.bindings nil 'outs x))
       ((mv var-bindings4 cycle-eqns4)
        (svtv-to-fsm-final-thm-var-bindings
         x.output-vars x.outmap nil 'outs x))
       (var-bindings (append var-bindings1 var-bindings2 var-bindings3 var-bindings4))
       (cycle-eqns-all (append cycle-eqns1 cycle-eqns2 cycle-eqns3 cycle-eqns4))
       (cycle-eqns (case x.cycle-num-rewrite-strategy
                     (:single-var ;; cycle-eqns are empty anyway
                      `((natp ,x.base-cycle-var)))
                     (t
                      (b* ((first-cycle-eqn (cdr (assoc-eq x.primary-output-var cycle-eqns-all)))
                           (rest-cycle-eqns (remove-equal first-cycle-eqn (strip-cdrs cycle-eqns-all))))
                        (cons first-cycle-eqn rest-cycle-eqns)))))
       ;; (run-length (len (svtv-probealist-outvars spec.probes)))
       )
    (acl2::template-subst *svtv-to-fsm-final-thm-template*
                          :atom-alist `((<fsmname> . ,x.fsmname)
                                        (<hyp> . ,x.hyp)
                                        (<concl> . ,x.concl)
                                        (<run-length> . ,x.run-length)
                                        (<svtv-spec-thmname> . ,x.svtv-spec-thmname)
                                        (<specname> . ,x.svtv-spec)
                                        (<override-test-envs> . ',x.override-test-envs)
                                        (<basecycle> . ,x.base-cycle-var)
                                        (<thmname> . ,x.thmname)
                                        (<rule-classes> . ,x.rule-classes))
                          :splice-alist `((<bindings> . ,var-bindings)
                                          (<cycle-num-equations> . ,cycle-eqns))
                          :str-alist `(("<SVTVNAME>" . ,(symbol-name x.svtv))
                                       ("<SPECNAME>" . ,(symbol-name x.svtv-spec))
                                       ("<THMNAME>" . ,(symbol-name x.thmname))
                                       ("<FSMNAME>" . ,(symbol-name x.fsmname)))
                          :pkg-sym x.pkg-sym)))


(define parse-svtv-to-fsm-thm (thmname args state)
  :returns thmobj
  :mode :program :stobjs state
  (b* ((defaults (table-alist 'svtv-to-fsm-thm-defaults (w state)))
       (ctx `(def-svtv-to-fsm-thm ,thmname))
       (full-args args)
       ;; Allow svtv-spec-thmname as the second arg without a keyword
       (args (if (keywordp (car args)) args (cdr args)))
       ((std::extract-keyword-args
         :defaults defaults
         :ctx ctx
         svtv-spec-thmname

         eliminate-override-vars
         eliminate-override-signals
         ;; outmap
         ;; bindings
         ;; triple-val-alist
         ;; run-length

         ;; hyp
         ;; concl
         (rule-classes ':rewrite)

         ;; unsigned-byte-hyps
         ;; env-val-widths-hyp

         (cycle-num-rewrite-strategy ':by-cycle)
         (base-cycle-var 'base-cycle)
         primary-output-var
         (pkg-sym thmname))
        args)
       (svtv-spec-thmname (or svtv-spec-thmname
                              (and (not (keywordp (car full-args)))
                                   (car full-args))))

       ((unless (and svtv-spec-thmname (symbolp svtv-spec-thmname)))
        (er hard ctx "~x0 must be specified" :svtv-spec-thmname))
       (svtv-thm (cdr (assoc-eq svtv-spec-thmname (table-alist 'svtv-generalized-thm-table (w state)))))
       ((unless svtv-thm)
        (er hard ctx "No entry in the ~x0 for svtv-spec-thm ~x1" 'svtv-generalized-thm-table svtv-spec-thmname))

       ((unless (member-eq cycle-num-rewrite-strategy '(:all-free :by-cycle :single-var)))
        (er hard ctx "Unknown :cycle-num-rewrite-strategy argument ~x0: possible values are ~&1~%"
            cycle-num-rewrite-strategy '(:all-free :by-cycle :single-var)))

       ((svtv-generalized-thm svtv-thm))

       ((with-fast svtv-thm.triple-val-alist))

       ((unless svtv-thm.svtv-spec)
        (er hard ctx "The ~x0 must be about an svtv-spec, but ~x1 is not" :svtv-spec-thmname svtv-spec-thmname))

       (fsm (cdr (assoc svtv-thm.svtv-spec (table-alist 'svtv-spec-to-fsm-table (w state)))))
       ((unless fsm)
        (er hard ctx "The svtv-spec ~x0 associated with theorem ~x1 doesn't ~
                      have an associated FSM. Ensure that the svtv-spec was ~
                      defined using ~x2 with the ~x3 option."
            svtv-thm.svtv-spec svtv-spec-thmname 'def-svtv-refinement :fsm))

       ;; We only use the SVTV to get variable names (which we could do by
       ;; scanning the svtv-spec alists instead) and to get the names of
       ;; functions/theorems.
       ;; ((mv err svtv-val) (magic-ev-fncall svtv-thm.svtv nil state t t))
       ;; ((when err) (er hard ctx "Couldn't evaluate ~x0" (list svtv-thm.svtv))
       ;;  )
       ((mv err svtv-spec-val) (magic-ev-fncall svtv-thm.svtv-spec nil state t t))
       ((when err) (er hard ctx "Couldn't evaluate ~x0" (list svtv-thm.svtv-spec)))
       ((svtv-spec svtv-spec-val))
       ((acl2::with-fast svtv-spec-val.namemap))

       (primary-output-var (or primary-output-var (car svtv-thm.output-vars)))

       (svtv-actual-override-vars (svex-alistlist-vars svtv-spec-val.override-val-alists))
       (svtv-actual-input-vars  (svex-alistlist-vars svtv-spec-val.in-alists))
       (svtv-actual-override-signals (svex-alistlist-all-keys svtv-spec-val.override-val-alists))

       (thm-spec-override-vars (append (strip-cars svtv-thm.spec-override-var-bindings) svtv-thm.spec-override-vars))
       (thm-input-vars (append (strip-cars svtv-thm.input-var-bindings) svtv-thm.input-vars))
       (thm-override-vars (append (strip-cars svtv-thm.override-var-bindings) svtv-thm.override-vars))

       ;; Sometimes spec-override-vars are listed as inputs. Correct this...
       (real-spec-override-vars (acl2::hons-intersection
                                 (append thm-input-vars thm-spec-override-vars)
                                 svtv-actual-override-vars))
       (real-input-vars (acl2::hons-intersection thm-input-vars svtv-actual-input-vars))



       (eliminate-all-overrides (or (eq eliminate-override-signals :all)
                                    (eq eliminate-override-vars :all)))

       ((unless (or eliminate-all-overrides
                    (acl2::hons-subset eliminate-override-vars real-spec-override-vars)))
        (let ((missing (hons-set-diff eliminate-override-vars real-spec-override-vars)))
          (er hard? ctx "The ~x0 must be a subset of the theorem's spec-override-vars, but the following are not: ~x1"
              :eliminate-override-vars missing)))
       ((unless (or eliminate-all-overrides
                    (acl2::hons-subset eliminate-override-signals svtv-actual-override-signals)))
        (let ((missing (hons-set-diff eliminate-override-signals svtv-actual-override-signals)))
          (er hard? "The ~x0 must be a subset of the SVTV's overridden signals, but the following are not: ~x1"
              :eliminate-override-signals missing)))

       (hyps (append (svtv-genthm-hyp-to-list svtv-thm.user-final-hyp)
                     (svtv-genthm-input-binding-hyp-termlist svtv-thm.input-var-bindings)
                     (svtv-genthm-input-binding-hyp-termlist (append svtv-thm.spec-override-var-bindings
                                                                     svtv-thm.override-var-bindings))
                     (svtv-genthm-hyp-to-list svtv-thm.final-hyp)
                     (svtv-genthm-hyp-to-list svtv-thm.hyp)))

       (remaining-override-vars (and (not eliminate-all-overrides)
                                     (hons-set-diff real-spec-override-vars eliminate-override-vars)))
       (new-eliminated-override-vars (if eliminate-all-overrides
                                         real-spec-override-vars
                                       eliminate-override-vars))
       (all-eliminated-override-vars (append thm-override-vars
                                             new-eliminated-override-vars))

       (override-test-svtv-env (svtv-genthm-override-test-alist
                                remaining-override-vars
                                svtv-thm.triple-val-alist svtv-thm.triples-name))
       (override-test-envs (if eliminate-all-overrides
                               (make-list (len svtv-spec-val.override-test-alists) :initial-element nil)
                             (with-fast-alist override-test-svtv-env
                               (svex-envlist-1mask
                                (svex-alistlist-eval
                                 (svtv-fsm-namemap-alistlist
                                  (svex-alistlist-removekeys eliminate-override-signals svtv-spec-val.override-test-alists)
                                  svtv-spec-val.namemap
                                  :test)
                                 override-test-svtv-env))))))
    (make-svtv-to-fsm-thm
     :thmname thmname
     :svtv-spec-thmname svtv-spec-thmname
     :fsmname fsm
     :svtv svtv-thm.svtv
     :svtv-spec svtv-thm.svtv-spec
     :triples-name svtv-thm.triples-name

     :input-vars real-input-vars
     :override-vars thm-override-vars
     :spec-override-vars real-spec-override-vars
     :output-vars svtv-thm.output-vars

     ;; :eliminate-override-vars (and (not eliminate-all-overrides) eliminate-override-vars)
     ;; :eliminate-override-signals (and (not eliminate-all-overrides) eliminate-override-signals)
     ;; :eliminate-all-overrides eliminate-all-overrides
     :remaining-override-vars remaining-override-vars
     :new-eliminated-override-vars new-eliminated-override-vars
     :all-eliminated-override-vars all-eliminated-override-vars

     :override-test-envs override-test-envs

     :outmap (svtv-probealist-to-lhprobe-map svtv-spec-val.probes svtv-spec-val.namemap)
     :bindings (svtv-spec-fsm-bindings svtv-spec-val)
     :triple-val-alist svtv-thm.triple-val-alist
     :run-length (len (svtv-probealist-outvars svtv-spec-val.probes))

     :hyp `(and . ,hyps)
     :concl svtv-thm.concl
     :rule-classes rule-classes

     :cycle-num-rewrite-strategy cycle-num-rewrite-strategy
     :base-cycle-var base-cycle-var
     :primary-output-var primary-output-var
     :pkg-sym pkg-sym)))

(define svtv-to-fsm-thm-fn (thmname args state)
  :mode :program
  (b* ((x (parse-svtv-to-fsm-thm thmname args state)))
    (list 'progn
          (svtv-to-fsm-first-thm x)
          (svtv-to-fsm-final-thm x))))

(defmacro def-svtv-to-fsm-thm (thmname &rest args)
  `(make-event
    (svtv-to-fsm-thm-fn ',thmname ',args state)))






(defxdoc def-svtv-to-fsm-thm
  :parents (svex-decomposition-methodology)
  :short "Lower a theorem about a SVTV-SPEC to a statement about the underlying FSM."
  :long "

<p> This macro takes an existing theorem about an SVTV-SPEC and turns it into a
theorem about the cycle FSM underlying it.  This can be useful in order to
compose together theorems about multiple SVTVs that are based on the same FSM,
and to prove non-fixed temporal properties that can't be stated at the SVTV
level.</p>

<p>Usage example (from svtv-to-fsm-test.lisp):</p>
@({
 (def-svtv-to-fsm-thm counter-invar-fsm-thm
   :svtv-spec-thmname counter-invar-svtv-thm
; optional arguments
   :eliminate-override-vars (sum1)
   :eliminate-override-signals (\"sum1\")
   :rule-classes :rewrite    ;; this is the default
   :cycle-num-rewrite-strategy :by-cycle ;; this is the default
   :primary-output-var (sum-out)
   :base-cycle-var base-cycle  ;; this is the default
   :pkg-sym symbol-from-my-package)
 })

<p> Prerequisites. As with @(see def-svtv-generalized-thm), we need to first
show that the override transparency property holds of our SVTV and its
underlying FSM, using @(see def-svtv-refinement). For following
@('def-svtv-to-fsm-thm') events to work, @(see def-svtv-refinement) must be
invoked with the @(':svtv-spec') and @(':fsm-name') options. Unless the FSM is
already defined, the @(':define-fsm') option should be set as well.  For
example (from svtv-to-fsm-test.lisp):</p>

@({
 (def-svtv-refinement counter-invar-run counter-invar-run-data
   :svtv-spec counter-invar-spec
   :inclusive-overridekeys t
   :fsm counter-fsm
   :define-fsm t)
 })

<p>In addition, the theorem to be lowered to the FSM level should be one resulting from an invocation of @(see def-svtv-generalized-thm) with the @(':svtv-spec') option -- e.g.:</p>

@({
 (def-svtv-generalized-thm counter-invar-svtv-thm
   :svtv counter-invar-run
   :svtv-spec counter-invar-spec
   :input-vars :all
   :output-vars (sum-out sum1-out)
   :override-vars (sum)
   :spec-override-vars (sum1)
   :unsigned-byte-hyps t
   :hyp (and (<= sum 11)
             (<= sum1 10))
   :concl (and (<= sum-out 11)
               (<= sum1-out 10)))
 })

<p>Note: At the moment, the ideal FSM-based methodology isn't yet supported; it
should work, but we haven't gotten to it yet.</p>

<p>Given these two previous events, we have:</p>

<ul>
 <li>an FSM, @('counter-fsm')</li>
 <li>an @(see svtv-spec) object specifying a run of that FSM on a symbolic but temporally fixed sequence of inputs and a set of outputs to sample at fixed times in that sequence</li>
 <li>an @(see svtv) containing combinational @(see svex) expressions representing the outputs of the above @(see svtv-spec) in terms of their symbolic inputs, assuming initial states and all other inputs are X</li>
 <li>a theorem about the svtv-spec (likely proved by symbolic execution of the svtv).</li>
</ul>

<p>We now want to lower the theorem about the svtv-spec to a theorem about the FSM.  The following form
proves one:</p>

@({
 (def-svtv-to-fsm-thm counter-invar-fsm-thm
   :svtv-spec-thmname counter-invar-svtv-thm
   :fsm counter-fsm)
 })

<h3>Arguments</h3>

<p>The first argument to the macro gives the name of the theorem to be
generated.  The rest are keyword arguments:</p>

<ul>

<li>@(':svtv-spec-thmname') (required): The name of the theorem, generated by
@(see def-svtv-generalized-thm), that the new theorem is to be derived
from.</li>

 <li>@(':eliminate-override-vars'): Either @(':all') or a list of SVTV variables
that were left overridden in the svtv-spec-thm that we want to instead sample
as outputs in this theorem.  Typically these were ones listed as
@(':spec-override-vars') in the svtv-spec theorem, although they may in some
cases be listed as @(':input-vars').  If @(':all'), then all signals overridden
in the theorem will be eliminated and sampled as outputs, even ones that were
hard-coded overrides in the SVTV.</li>

 <li>@(':eliminate-override-signals'): Either @(':all') or a list of signal
names -- strings, like the signal names used in @(see defsvtv$) -- that are
overridden unconditionally in the SVTV that we instead want to sample as
outputs in this theorem.  Setting this to @(':all') has the same effect as
setting @(':eliminate-override-vars') to @(':all').</li>

 <li>@(':rule-classes'): the rule-classes argument for the final
theorem. Defaults to @(':rewrite').  Note that the final theorem may not be in
a very good form for a non-rewrite rule.</li>

<li>@(':cycle-num-rewrite-strategy'): one of @(':all-free'),
@(':by-cycle') (the default), or @(':single-var').  This affects the form of
the rewrite rule and how aggressively it tries to match the possible forms of
the cycle numbers at which signals are sampled.  In all three cases, every SVTV
variable mentiond in the theorem is bound to @('(lhs-eval-zx LHS (nth CYCLE
envs/outs))') where envs/outs is either the list of input environments or
outputs of the FSM simulation, LHS is canonical form of the concatenation of
variable selects comprising that SVTV variable, and CYCLE is some expression
giving the cycle number at which the variable is sampled or provided as input.
The form of CYCLE affects how the rule applies as a rewrite rule.  Ultimately,
all such cycles are relative to some base cycle, the first cycle at which any
variables are sampled from the envs/outs.  But if we express all cycles as
offsets relative to that base cycle, then it will be difficult to apply this
theorem as a rewrite rule: the left-hand side will contain expressions such as
@('(+ N base-cycle)') for various constant values of N, and these may not match
the way these cycle numbers are expressed in the target term.  This is still a
good option if we don't intend to use this as a rewrite rule or if the SVTV is
purely combinational so that everything happens in a single cycle; this is what
we do under the @(':single-var') setting.  Otherwise, we can use free variables
that are constrained to their proper values by hypotheses so as to make the
rewrite rule easier to apply.  Under the setting @(':all-free'), every SVTV
variable has a corresponding cycle-number variable that are all
independent (until restricted by the hypotheses).  Under the setting
@(':by-cycle'), there is one cycle-number variable for each cycle in which a
variable is sampled.</li>

 <li>@(':primary-output-var'): This is irrelevant if the
@(':cycle-num-rewrite-strategy') is set to @(':single-var').  Otherwise, this
should be set to the name of an output that is sampled in the
svtv-spec-thm (i.e., listed in the @(':output-vars') of the @(see
def-svtv-generalized-thm) form).  For best behavior as a rewrite rule, this
variable should occur in the LHS of the conclusion.  When applied as a rewrite
rule, this variable will essentially match an expression such as
@('(lhs-eval-zx \"signal\" (nth (+ 3 k) outs))') where outs is an evaluation
of the FSM. This will determine the time offset (here @('(+ 3 k)') minus the
time offset of this output variable in the SVTV) for this application of the
theorem.  If not specified, we pick an arbitrary variable from the SVTV
theorem's output-vars.</li>

 <li>@(':base-cycle-var'): A variable name to be used in the final theorem;
it's only important that it doesn't conflict with other variable names.  The
default is @('sv::base-cycle').</li>

 <li>@(':pkg-sym'): symbol that determines the package in which to put newly
generated names.  Defaults to the theorem name.</li>
</ul>

")

(define svtv-spec-cycle-fsm-inputsubsts ((x svtv-spec-p))
  :returns (substs svex-alistlist-p)
  (b* (((svtv-spec x)))
    (svtv-fsm-to-fsm-inputsubsts
     (take (len (svtv-probealist-outvars x.probes))
           x.in-alists)
     x.override-val-alists
     x.override-test-alists
     x.namemap))
  ///
  (defretd eval-of-<fn>
    (equal (svex-alistlist-eval substs env)
           (svtv-spec-pipe-env->cycle-envs x env))
    :hints(("Goal" :in-theory (enable svtv-spec-pipe-env->cycle-envs)))))


(defthmd svtv-spec-pipe-env->cycle-envs-in-terms-of-inputsubst
  (equal (svtv-spec-pipe-env->cycle-envs x env)
         (svex-alistlist-eval (svtv-spec-cycle-fsm-inputsubsts x) env))
  :hints(("Goal" :in-theory (enable eval-of-svtv-spec-cycle-fsm-inputsubsts))))


(defthmd svtv-spec-cycle-fsm-inputsubsts-expand
  (implies (and (equal spec-eval (force-execute spec))
                (syntaxp (quotep spec-eval)))
           (equal (svtv-spec-cycle-fsm-inputsubsts spec)
                  (force-execute (sv::svtv-spec-cycle-fsm-inputsubsts spec-eval))))
  :hints(("Goal" :in-theory (enable force-execute))))


(defthmd lhs-eval-zx-of-svex-alist-eval
  (implies (and (syntaxp (and (quotep lhs) (quotep alist)))
                (equal subst (force-execute (lhs-subst-zero lhs alist))))
           (equal (lhs-eval-zx lhs (svex-alist-eval alist env))
                  (svex-eval subst env)))
  :hints(("Goal" :in-theory (enable force-execute))))

(defthmd unsigned-byte-p-of-4vec-concat
  (implies (and (integerp x)
                (natp n))
           (unsigned-byte-p n (4vec-concat n x 0)))
  :hints(("Goal" :in-theory (enable 4vec-concat
                                    4vec->upper
                                    4vec->lower
                                    4vec-fix 4vec))))


(defthmd svex-alist-eval-when-const
  (implies (and (syntaxp (quotep alist))
                (equal (svex-alist-vars alist) nil))
           (equal (svex-alist-eval alist env)
                  (force-execute (svex-alist-eval alist nil))))
  :hints(("Goal" :in-theory (enable force-execute
                                    svex-alist-eval-equal-when-extract-vars-similar))))



(encapsulate nil
  (local (defthm svex-alist-eval-of-nth
           (equal (svex-alist-eval (nth n x) env)
                  (nth n (svex-alistlist-eval x env)))))
  (local (in-theory (disable nth-of-svex-alistlist-eval)))
<<<<<<< HEAD
  
  (defthmd lhs-eval-zx-of-svtv-spec-pipe-env->cycle-envs
=======

  (defthmd lhs-eval-zero-of-svtv-spec-pipe-env->cycle-envs
>>>>>>> dbff212d
    (implies (and (syntaxp (and (quotep lhs)
                                (quotep n)))
                  (equal substs (force-execute (svtv-spec-cycle-fsm-inputsubsts spec)))
                  (syntaxp (quotep substs))
                  (equal subst (force-execute (lhs-subst-zero lhs (nth n substs)))))
             (equal (sv::lhs-eval-zx lhs (nth n (svtv-spec-pipe-env->cycle-envs spec env)))
                    (svex-eval subst env)))
    :hints(("Goal" :in-theory (enable force-execute
                                      eval-of-svtv-spec-cycle-fsm-inputsubsts)))))


(defthmd svex-envs-ovtestsimilar-of-svex-alist-eval-quote
  (implies (and (syntaxp (quotep alist))
                (equal test-alist (sv::force-execute (sv::svex-alist-filter-override alist :test)))
                (syntaxp (not (equal test-alist alist))))
           (equal (sv::svex-envs-ovtestsimilar (sv::svex-alist-eval alist env) other)
                  (sv::svex-envs-ovtestsimilar (sv::svex-alist-eval test-alist env) other)))
  :hints(("Goal" :in-theory (enable sv::force-execute)
          :cases ((sv::svex-envs-ovtestsimilar (sv::svex-alist-eval alist env) other)))
         (and stable-under-simplificationp
              '(:in-theory (enable sv::svex-envs-ovtestsimilar))))
  :otf-flg t)


(defthmd svex-envs-ovtestsimilar-of-quote
  (implies (and (syntaxp (quotep alist))
                (equal test-alist (sv::force-execute (sv::svex-env-1mask (sv::svex-env-filter-override alist :test))))
                (syntaxp (not (equal test-alist alist))))
           (equal (sv::svex-envs-ovtestsimilar alist other)
                  (sv::svex-envs-ovtestsimilar test-alist other)))
  :hints(("Goal" :in-theory (enable sv::force-execute)
          :cases ((sv::svex-envs-ovtestsimilar alist other)))
         (and stable-under-simplificationp
              '(:in-theory (enable sv::svex-envs-ovtestsimilar))))
  :otf-flg t)<|MERGE_RESOLUTION|>--- conflicted
+++ resolved
@@ -362,13 +362,9 @@
                                       svar-override-p-when-other)
                                    (svar-overridetype-equiv))))
     :otf-flg t)
-<<<<<<< HEAD
+
   
   (defthm lhs-overridemux-eval-signx-split-on-var-overridetype
-=======
-
-  (defthm lhs-overridemux-eval-ext-split-on-var-overridetype
->>>>>>> dbff212d
     (implies (and (syntaxp (quotep x))
                   (equal vars (lhs-vars x))
                   (bind-free (and (quotep vars)
@@ -437,19 +433,11 @@
                   (svarlist-override-p vars type))
              (equal (lhs-overridemux-eval-zero x env out)
                     (if (svar-overridetype-equiv type :val)
-<<<<<<< HEAD
                         (4vec-bit?! (lhs-eval-zx (lhs-change-override x :test) env)
                                     (lhs-eval-zx x env)
                                     (lhs-eval-zx (lhs-change-override x nil) out))
                       (lhs-eval-zx x env)))))
   
-=======
-                        (4vec-bit?! (lhs-eval-zero (lhs-change-override x :test) env)
-                                    (lhs-eval-zero x env)
-                                    (lhs-eval-zero (lhs-change-override x nil) out))
-                      (lhs-eval-zero x env)))))
-
->>>>>>> dbff212d
   (defthm lhs-overridemux-eval-zero-of-lhs-change-override
     (equal (lhs-overridemux-eval-zero (lhs-change-override x type) env out)
            (if (svar-overridetype-equiv type :val)
@@ -879,15 +867,9 @@
             (equal (4vec-bit-index n 0)
                    0)
             :hints(("Goal" :in-theory (enable 4vec-bit-index)))))
-<<<<<<< HEAD
   
    (defthm 4vec-bit-index-of-lhs-eval-signx
      (equal (4vec-bit-index n (lhs-eval-signx x env))
-=======
-
-   (defthm 4vec-bit-index-of-lhs-eval-ext
-     (equal (4vec-bit-index n (lhs-eval-ext x env))
->>>>>>> dbff212d
             (if (< (nfix n) (lhs-width x))
                 (lhbit-eval-zero (lhs-bitproj n x) env)
               (if (posp (lhs-width x))
@@ -2542,15 +2524,9 @@
     (svex-envs-ovtestsimilar (svtv-fsm-phase-inputs inputs override-vals override-tests map)
                              (svtv-fsm-namemap-env override-tests map :test))
     :hints(("Goal" :in-theory (enable svtv-fsm-phase-inputs))))
-<<<<<<< HEAD
   
   (defthm svtv-fsm-to-fsm-inputs-under-svex-envlists-ovtestsimilar
     (svex-envlists-ovtestsimilar (svtv-fsm-to-fsm-inputs inputs override-vals override-tests map)
-=======
-
-  (defthm svtv-fsm-to-base-fsm-inputs-under-svex-envlists-ovtestsimilar
-    (svex-envlists-ovtestsimilar (svtv-fsm-to-base-fsm-inputs inputs override-vals override-tests map)
->>>>>>> dbff212d
                                  (svtv-fsm-namemap-envlist (take (len inputs) override-tests) map :test))
     :hints(("Goal" :in-theory (enable svtv-fsm-namemap-envlist
                                       svtv-fsm-to-fsm-inputs
@@ -3699,15 +3675,9 @@
   (local (defthm 4vec-rsh-width-of-lhs-eval-zx
            (equal (4vec-rsh (2vec (lhs-width lhs)) (lhs-eval-zx lhs env))
                   0)
-<<<<<<< HEAD
            :hints(("Goal" :in-theory (enable lhs-eval-zx lhs-width)))))
   
   (defthm 4vec-bit?!-mask-of-lhs-eval-zx
-=======
-           :hints(("Goal" :in-theory (enable lhs-eval-zero lhs-width)))))
-
-  (defthm 4vec-bit?!-mask-of-lhs-eval-zero
->>>>>>> dbff212d
     (implies (and (syntaxp (and (quotep mask)
                                 (quotep lhs)))
                   (2vec-p mask)
@@ -3850,13 +3820,8 @@
 
                 (:CONGRUENCE
                  SV::SVEX-ENVLISTS-EQUIVALENT-IMPLIES-EQUAL-SVTV-SPEC-CYCLE-OUTS->PIPE-OUT-2)
-<<<<<<< HEAD
                 
                 (:congruence SVEX-ENVS-SIMILAR-IMPLIES-EQUAL-lhs-eval-zx-2)
-=======
-
-                (:congruence SVEX-ENVS-SIMILAR-IMPLIES-EQUAL-LHS-EVAL-ZERO-2)
->>>>>>> dbff212d
                 (:congruence 4VEC-1MASK-EQUIV-IMPLIES-EQUAL-4VEC-BIT?!-1)
                 (:COMPOUND-RECOGNIZER ACL2::NATP-COMPOUND-RECOGNIZER)
                 (:CONGRUENCE SET-EQUIV-IMPLIES-EQUAL-SVARLIST-NONOVERRIDE-P-1)
@@ -4686,13 +4651,8 @@
            (equal (svex-alist-eval (nth n x) env)
                   (nth n (svex-alistlist-eval x env)))))
   (local (in-theory (disable nth-of-svex-alistlist-eval)))
-<<<<<<< HEAD
   
   (defthmd lhs-eval-zx-of-svtv-spec-pipe-env->cycle-envs
-=======
-
-  (defthmd lhs-eval-zero-of-svtv-spec-pipe-env->cycle-envs
->>>>>>> dbff212d
     (implies (and (syntaxp (and (quotep lhs)
                                 (quotep n)))
                   (equal substs (force-execute (svtv-spec-cycle-fsm-inputsubsts spec)))
