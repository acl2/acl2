--- conflicted
+++ resolved
@@ -12,12 +12,9 @@
 (include-book "arithmetic/top" :dir :system)
 (include-book "../top")
 (value-triple (tshell-ensure))
-<<<<<<< HEAD
-=======
 
 ;; [Jared] Avoid certifying this file unless Smtlink is installed
 ;; cert_param: (uses-smtlink)
->>>>>>> 647a3d60
 
 
 ;; 2.1 A simple example
