; Supporting materials for:
;    New Rewriter Features in FGL
;    Sol Swords
;    Centaur Technology, Inc.
;    sswords@centtech.com

; Copyright (C) 2020 Centaur Technology
;
; Contact:
;   Centaur Technology Formal Verification Group
;   7600-C N. Capital of Texas Highway, Suite 300, Austin, TX 78731, USA.
;   http://www.centtech.com/
;
; License: (An MIT/X11-style license)
;
;   Permission is hereby granted, free of charge, to any person obtaining a
;   copy of this software and associated documentation files (the "Software"),
;   to deal in the Software without restriction, including without limitation
;   the rights to use, copy, modify, merge, publish, distribute, sublicense,
;   and/or sell copies of the Software, and to permit persons to whom the
;   Software is furnished to do so, subject to the following conditions:
;
;   The above copyright notice and this permission notice shall be included in
;   all copies or substantial portions of the Software.
;
;   THE SOFTWARE IS PROVIDED "AS IS", WITHOUT WARRANTY OF ANY KIND, EXPRESS OR
;   IMPLIED, INCLUDING BUT NOT LIMITED TO THE WARRANTIES OF MERCHANTABILITY,
;   FITNESS FOR A PARTICULAR PURPOSE AND NONINFRINGEMENT. IN NO EVENT SHALL THE
;   AUTHORS OR COPYRIGHT HOLDERS BE LIABLE FOR ANY CLAIM, DAMAGES OR OTHER
;   LIABILITY, WHETHER IN AN ACTION OF CONTRACT, TORT OR OTHERWISE, ARISING
;   FROM, OUT OF OR IN CONNECTION WITH THE SOFTWARE OR THE USE OR OTHER
;   DEALINGS IN THE SOFTWARE.
;
; Original author: Sol Swords <sswords@centtech.com>


(in-package "FGL")

; Matt K. mod: Avoid ACL2(p) error from a clause-processor that returns one or
; more stobjs.
(set-waterfall-parallelism nil)

(include-book "centaur/fgl/top" :dir :system)

;; ------------------------------------------------------
;; Binder function/rule examples.


;; True only if x is true
(defun syntactically-true (var x)
  (and x var))

(defcong iff equal (syntactically-true var x) 2)
(add-fgl-congruence iff-implies-equal-syntactically-true-2)

(def-fgl-brewrite syntactically-true-binder-rewrite-false
  (implies (equal var nil)
           (equal (syntactically-true var x) var)))

(def-fgl-brewrite syntactically-true-binder-rewrite-true
  (implies (and x
                (equal var t))
           (equal (syntactically-true var x) var)))

;; (def-fgl-brewrite syntactically-true-binder-rewrite
;;   (implies (equal var (let ((xtrue (if x t nil)))
;;                         (and (bind-var xtrue (syntax-interp (eq xtrue t)))
;;                              xtrue)))
;;            (equal (syntactically-true var x) var)))


(def-formula-checks syntrue-form-check
  (syntactically-true))

;; Binder metafunction for syntactically-true
(def-fgl-binder-meta syntactically-true-binder-meta
  (b* ((ans
        (fgl-object-case arg
          :g-concrete arg.val
          :g-integer t
          :g-boolean (eq arg.bool t)
          :g-cons t
          :g-map arg.alist
          :otherwise nil)))
    (mv t (if ans ''t ''nil) nil nil interp-st state))
  :formula-check syntrue-form-check
  :prepwork ((local (in-theory (enable syntactically-true)))
             (local (defthm fgl-object-alist-eval-under-iff
                      (iff (fgl-object-alist-eval x env)
                           (fgl-object-alist-fix x))
                      :hints (("goal" :expand ((fgl-object-alist-eval x env)
                                               (fgl-object-alist-fix x))
                               :in-theory (enable (:i len))
                               :induct (len x)))))
             (local (defthm fgl-ev-context-equv-forall-extensions-trivial
                      (implies (acl2::rewriting-negative-literal
                                `(fgl-ev-context-equiv-forall-extensions ,contexts ,obj ,term ,eval-alist))
                               (iff (fgl-ev-context-equiv-forall-extensions contexts obj term eval-alist)
                                    (and
                                     (equal (fgl-ev-context-fix contexts (fgl-ev term eval-alist))
                                            (fgl-ev-context-fix contexts obj))
                                     (hide (fgl-ev-context-equiv-forall-extensions contexts obj term eval-alist)))))
                      :hints (("goal" :expand ((:free (x) (hide x)))
                               :use ((:instance fgl-ev-context-equiv-forall-extensions-necc
                                      (ext eval-alist)))
                               :in-theory (disable fgl-ev-context-equiv-forall-extensions-necc)))))
             (local (include-book "centaur/fgl/primitive-lemmas" :dir :system)))
  :origfn syntactically-true :formals (arg))

<<<<<<< HEAD
(local (in-theory (disable ;; set::empty-set-unique
                           equal-of-booleans-rewrite
=======
(local (in-theory (disable equal-of-booleans-rewrite
>>>>>>> 47ebba04
                           lrat::nth-n59-listp
                           lrat::nth-i60-listp)))

(install-fgl-metafns fsodfad)


;; Don't actually use the above metafunction, for now
(remove-fgl-binder-meta syntactically-true syntactically-true-binder-meta)

;; ;; Upper bound for (integer-length x) if nonnil
;; (defun integer-length-bound (var x)
;;   (and (integerp var)
;;        (<= (integer-length x) var)
;;        var))

;; All elements of x are in either the first or second return value,
;; and all elements of the first return value are in y
(defun-nx split-list-by-membership (var x y)
   (mv-let (part1 part2) var
       (if (and (set-equiv (append part1 part2) x)
                (subsetp-equal part1 y))
           (mv part1 part2)
         (mv nil x))))

;; ;; No restrictions
;; (defun bind-var (var x)
;;   var)

;; note: integer-length-bound is defined in centaur/fgl/checks.lisp

(def-fgl-brewrite integer-length-bound-binder-rw
  (implies (equal var (cond ((bind-var symbolic (syntax-interp (fgl-object-case x :g-integer)))
                             (if (syntactically-true known-int-endp (int-endp x))
                                 0
                               (let ((rest-bound (integer-length-bound rest-bound (logcdr x))))
                                 (and rest-bound (+ 1 rest-bound)))))
                            ((bind-var concrete (syntax-interp (fgl-object-case x :g-concrete)))
                             (integer-length x))
                            (t nil)))
           (equal (integer-length-bound var x)
                  var))
  :hints(("Goal" :in-theory (enable int-endp integer-length-bound))))

(include-book "centaur/misc/equal-sets" :dir :system)

(def-fgl-brewrite split-list-by-membership-binder-rule
  (implies (equal var (if (syntactically-true known-consp (consp x))
                          (mv-let (rest1 rest2)
                            (split-list-by-membership rest-call (cdr x) y)
                            (if (syntactically-true known-member (member-equal (car x) y))
                                (mv (cons (car x) rest1) rest2)
                              (mv rest1 (cons (car x) rest2))))
                        (mv nil x)))
           (equal (split-list-by-membership var x y)
                  var))
  :hints ((acl2::set-reasoning)))


(local (include-book "centaur/bitops/ihsext-basics" :dir :system))
(local (in-theory (disable signed-byte-p)))

(local (defthm signed-byte-p-by-integer-length
         (implies (and (integerp n)
                       (< (integer-length x) n)
                       (integerp x))
                  (signed-byte-p n x))
         :hints (("goal" :induct (logext n x)
                  :in-theory (enable* bitops::ihsext-inductions
                                      bitops::ihsext-recursive-redefs)))))


(def-fgl-rewrite signed-byte-p-by-integer-length-bound
  (implies (and (integerp n)
                (integerp x)
                (equal bound (integer-length-bound bound1 x))
                bound
                (< bound n))
           (signed-byte-p n x))
  :hints(("Goal" :in-theory (enable integer-length-bound))))

(fgl-thm
 (signed-byte-p 30 (logext 20 x)))

(thm (signed-byte-p 30 (logext 20 x)))



;; ----------------------------------------------------------------------------
;; Show that power2-syntaxp and bind-k-to-common-expt-factors have the claimed
;; properties from the paper --- except:
;; "The syntax check POWER2-SYNTAXP provably is only true of terms whose
;; evaluation satisfies POWER2P, and the binding function
;; BIND-K-TO-COMMON-EXPT-FACTORS provably will only bind the variable K to a
;; term satisfying POWER2-SYNTAXP."

(include-book "rtl/rel9/arithmetic/expo" :dir :system)
(include-book "rtl/rel9/arithmetic/power2p" :dir :system)

#!acl2
(progn
(defevaluator p2ev p2ev-list ((expt x y) (binary-* x y) (unary-/ x) (power2p x)) :namedp t)

;; First claim -- power2-syntaxp is only true of terms whose evaluation satisfies power2p.
(defthm power2p-when-power2-syntaxp
  (implies (power2-syntaxp x)
           (power2p (p2ev x a)))
  :hints (("goal" :induct (power2-syntaxp x)
           :in-theory (enable power2-syntaxp))))


(defun power2-syntax-listp (x)
  (if (atom x)
      t
    (and (power2-syntaxp (car x))
         (power2-syntax-listp (cdr x)))))

(defthm power2-syntax-listp-of-get-expt-factors
  (power2-syntax-listp (get-expt-factors x))
  :hints(("Goal" :in-theory (enable get-expt-factors power2-syntaxp))))

(defthm power2-syntaxp-of-make-product-from-list-of-factors
  (implies (and (power2-syntax-listp x)
                (consp x))
           (power2-syntaxp (make-product-from-list-of-factors x)))
  :hints(("Goal" :in-theory (enable make-product-from-list-of-factors
                                    power2-syntaxp))))

;; Second claim -- bind-k-to-common-expt-factors will only bind k to a term
;; satisfying power2-syntaxp.
(defthm power2-syntaxp-of-bind-k-to-common-expt-factors
  (let ((alist (bind-k-to-common-expt-factors expr)))
    (implies alist
             (power2-syntaxp (cdr (assoc 'k alist)))))
  :hints(("Goal" :in-theory (enable bind-k-to-common-expt-factors))))


;; ----------------------------------------------------------------------------
;; Demonstrate quadratic blowup due to power2p-shift-2.
;; Note in order to profile power2-syntaxp I introduced a new version that is
;; identical but guard-verified, and a new version of power2p-shift-2 based on it.

(defun make-expts (n)
  (if (zp n)
      nil
    (cons `(expt 2 ,(intern-in-package-of-symbol (concatenate 'string "X" (coerce (explode-nonnegative-integer n 10 nil) 'string)) 'asd))
          (make-expts (1- n)))))

(defund power2-syntaxp-guarded (term)
  (declare (Xargs :guard (pseudo-termp term)))
  (if (not (consp term))
      nil
    (case (car term)
      (quote (and (rationalp (cadr term))
                  (power2p (cadr term))))
      (expt (equal (cadr term) '(quote 2))) ;allow the base to be any power of 2?  (constants only? or (expt 2 n)??
      (binary-* (and (power2-syntaxp-guarded (cadr term))
                     (power2-syntaxp-guarded (caddr term))
                     t))
      (unary-/ (power2-syntaxp-guarded (cadr term)))
      (otherwise nil))))

(defthm power2p-shift-2-mine
  (implies (and (syntaxp (power2-syntaxp-guarded y))
                (force (power2p y)) ;this should be true if the syntaxp hyp is satisfied
                )
           (equal (power2p (* x y))
                  (power2p x)))
  :hints (("goal" :in-theory (disable power2p)
           :use ( power2p-prod-not power2p-prod))))

(memoize 'power2-syntaxp-guarded :condition nil :recursive t)

(set-rewrite-stack-limit 10000)

;; Note: this originally contained (make-expts 4000), but this caused a stack
;; overflow in translate11-lst on some Lisp implementations.  Using 1000
;; instead seems to avoid the problem.
(make-event
 `(defthm power2p-of-bad-nesting
    (power2p (* . ,(make-expts 1000)))
    :hints(("Goal" :in-theory '(power2p-expt2-i power2p-shift-2-mine)))))



;; ----------------------------------------------------------------------------
;; Mock up of binder hypothesis rules for
;; bind-split-list-by-membership



(defun-nx bind-split-list-by-membership (free-var x y)
  (mv-let (part1 part2) free-var
    (and (set-equiv (append part1 part2) x)
         (subsetp-equal part1 y))))

(defthm bind-split-list-by-membership-default
   (implies (equal free-var (mv nil x))
            (bind-split-list-by-membership free-var x y)))

(defthm bind-split-list-by-membership-nonmember
  (implies (and (consp x)
                (bind-split-list-by-membership rest-split (cdr x) y)
                (equal free-var (mv-let (rest1 rest2) rest-split
                                   (mv rest1 (cons (car x) rest2)))))
           (bind-split-list-by-membership free-var x y))
  :hints ((acl2::set-reasoning)))

(defthm bind-split-list-by-membership-member
  (implies (and (consp x)
                (member (car x) y)
                (bind-split-list-by-membership rest-split (cdr x) y)
                (equal free-var (mv-let (rest1 rest2) rest-split
                                   (mv (cons (car x) rest1) rest2))))
           (bind-split-list-by-membership free-var x y))
  :hints ((acl2::set-reasoning)))
)<|MERGE_RESOLUTION|>--- conflicted
+++ resolved
@@ -107,12 +107,7 @@
              (local (include-book "centaur/fgl/primitive-lemmas" :dir :system)))
   :origfn syntactically-true :formals (arg))
 
-<<<<<<< HEAD
-(local (in-theory (disable ;; set::empty-set-unique
-                           equal-of-booleans-rewrite
-=======
 (local (in-theory (disable equal-of-booleans-rewrite
->>>>>>> 47ebba04
                            lrat::nth-n59-listp
                            lrat::nth-i60-listp)))
 
