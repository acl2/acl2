--- conflicted
+++ resolved
@@ -75,12 +75,8 @@
 
 (defrule encodingp-forward
   (implies (encodingp x f)
-<<<<<<< HEAD
-           (formatp f))
-=======
            (and (natp x)
                 (formatp f)))
->>>>>>> 37f62d28
   :enable encodingp
   :rule-classes :forward-chaining)
 
@@ -500,8 +496,6 @@
   :rule-classes ((:rewrite :match-free :once))
   :hints (("Goal" :in-theory (enable nrepp) :use (largest-lpn-1 positive-lpn))))
 
-<<<<<<< HEAD
-=======
 (defruled lpn<abs-as-expo
   (implies
    (and (rationalp x)
@@ -530,7 +524,6 @@
    ("subgoal 1" :use (:instance largest-lpn
                        (x (abs x))))))
 
->>>>>>> 37f62d28
 ;;;***************************************************************
 ;;;               Denormals and Zeroes
 ;;;***************************************************************
