--- conflicted
+++ resolved
@@ -331,7 +331,6 @@
         (1+ (bit-diff (fl (/ x 2)) (fl (/ y 2))))
       0)))
 
-<<<<<<< HEAD
 (defrule bit-diff-nonnegative-integer
   (implies (and (integerp x)
                 (integerp y)
@@ -349,16 +348,10 @@
       (+ (* (digits x (1- m) 0 b) (expt b n))
          (digits y (1- n) 0 b))
     0))
-=======
-(local (defrule integerp-bit-diff
-  (implies (and (integerp x) (integerp y) (not (= x y)))
-           (integerp (bit-diff x y)))
-  :induct (bit-diff x y)))
 
 (verify-guards bit-diff
   :hints (("goal" :cases ((equal (fl (/ x 2)) (fl (/ y 2))))
                   :in-theory (e/d (bitn bits fl) (bit-diff)))))
->>>>>>> 37f62d28
 
 (defund binary-cat (x m y n)
   (declare (xargs :guard (and (integerp x)
