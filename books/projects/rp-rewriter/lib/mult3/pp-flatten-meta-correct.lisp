; Note: The license below is based on the template at:
; http://opensource.org/licenses/BSD-3-Clause

; Copyright (C) 2019, Regents of the University of Texas
; All rights reserved.

; Redistribution and use in source and binary forms, with or without
; modification, are permitted provided that the following conditions are
; met:

; o Redistributions of source code must retain the above copyright
;   notice, this list of conditions and the following disclaimer.

; o Redistributions in binary form must reproduce the above copyright
;   notice, this list of conditions and the following disclaimer in the
;   documentation and/or other materials provided with the distribution.

; o Neither the name of the copyright holders nor the names of its
;   contributors may be used to endorse or promote products derived
;   from this software without specific prior written permission.

; THIS SOFTWARE IS PROVIDED BY THE COPYRIGHT HOLDERS AND CONTRIBUTORS
; "AS IS" AND ANY EXPRESS OR IMPLIED WARRANTIES, INCLUDING, BUT NOT
; LIMITED TO, THE IMPLIED WARRANTIES OF MERCHANTABILITY AND FITNESS FOR
; A PARTICULAR PURPOSE ARE DISCLAIMED. IN NO EVENT SHALL THE COPYRIGHT
; HOLDER OR CONTRIBUTORS BE LIABLE FOR ANY DIRECT, INDIRECT, INCIDENTAL,
; SPECIAL, EXEMPLARY, OR CONSEQUENTIAL DAMAGES (INCLUDING, BUT NOT
; LIMITED TO, PROCUREMENT OF SUBSTITUTE GOODS OR SERVICES; LOSS OF USE,
; DATA, OR PROFITS; OR BUSINESS INTERRUPTION) HOWEVER CAUSED AND ON ANY
; THEORY OF LIABILITY, WHETHER IN CONTRACT, STRICT LIABILITY, OR TORT
; (INCLUDING NEGLIGENCE OR OTHERWISE) ARISING IN ANY WAY OUT OF THE USE
; OF THIS SOFTWARE, EVEN IF ADVISED OF THE POSSIBILITY OF SUCH DAMAGE.

; Original Author(s):
; Mertcan Temel         <mert@utexas.edu>

(in-package "RP")

(include-book "fnc-defs")

(include-book "pp-flatten-meta-fncs")

(local
 (include-book "lemmas"))

(local
 (include-book "projects/rp-rewriter/proofs/aux-function-lemmas" :dir :system))

(local
 (include-book "projects/rp-rewriter/proofs/eval-functions-lemmas" :dir :system))

(local
 (include-book "projects/rp-rewriter/proofs/rp-equal-lemmas" :dir :system))

(local
 (fetch-new-events
  (include-book "arithmetic-5/top" :dir :system)
  use-arith-5
  :disabled t))

(local
 (in-theory (enable pp)))

(local
 (in-theory (e/d (sum-comm-1-loop-stopper
                  sum-comm-2-loop-stopper)
                 (sum-comm-1
                  sum-comm-2))))

(local
 (defthmd rp-evl-of-ex-from-rp-reverse
   (implies (syntaxp (atom x))
            (equal (rp-evlt x a)
                   (rp-evlt (ex-from-rp x) a)))
   :hints (("goal"
            :in-theory (e/d (ex-from-rp
                             is-rp) ())))))

(local
 (defthm when-ex-from-rp-is-1
   (implies (equal (ex-from-rp term) ''1)
            (equal (rp-evlt term a)
                   1))
   :hints (("goal"
            :in-theory (e/d (ex-from-rp is-rp)
                            (ex-from-rp-lemma1))))))

(local
 (defthm when-ex-from-rp-is-0
   (implies (equal (ex-from-rp term) ''0)
            (equal (rp-evlt term a)
                   0))
   :hints (("goal"
            :in-theory (e/d (ex-from-rp is-rp)
                            (ex-from-rp-lemma1))))))

;; valid-sc

(defun valid-sc-subterms-lst (lst a)
  (if (atom lst)
      (eq lst nil)
    (and (valid-sc-subterms (car lst) a)
         (valid-sc-subterms-lst (cdr lst) a))))

(local
 (encapsulate
   nil

   (local
    (use-arith-5 t))

   (defthm floor-len-is-less-than-len
     (implies (and (natp len))
              (<= (floor len 2) len)))

   (defthm natp-len
     (natp (len x)))

   (defthmd dummy-arith-lemma-1
     (implies (NOT (CONSP LST))
              (equal (len lst) 0)))

   (defthmd dummy-arith-lemma-2
     (implies (and (<= SIZE (LEN LST))
                   (consp lst))
              (equal (< (LEN (CDR LST)) (+ -1 SIZE)) nil)))))

(local
 (defthm valid-sc-subterms-cut-list-by-half
   (implies (and (valid-sc-subterms lst a)
                 (<= size (len lst)))
            (and (valid-sc-subterms (mv-nth 0 (cut-list-by-half lst size)) a)
                 (valid-sc-subterms (mv-nth 1 (cut-list-by-half lst size)) a)))
   :hints (("Goal"
            ;;          :do-not-induct t
            ;;            :induct (cut-list-by-half lst size)
            :in-theory (e/d (cut-list-by-half
                             dummy-arith-lemma-2
                             )
                            (+-IS-SUM))))))

(local
 (defthm valid-sc-subterms-lst-cut-list-by-half
   (implies (and (valid-sc-subterms-lst lst a)
                 (<= size (len lst)))
            (and (valid-sc-subterms-lst (mv-nth 0 (cut-list-by-half lst size)) a)
                 (valid-sc-subterms-lst (mv-nth 1 (cut-list-by-half lst size)) a)))
   :hints (("Goal"
            :do-not-induct t
            :induct (cut-list-by-half lst size)
            :in-theory (e/d (cut-list-by-half)
                            (+-IS-SUM))))))

(local
 (defthm valid-sc-subterms-lst-cut-list-by-half-2
   (implies (and (valid-sc-subterms-lst (strip-cdrs lst) a)
                 (<= size (len lst)))
            (and (valid-sc-subterms-lst
                  (strip-cdrs (mv-nth 0 (cut-list-by-half lst size)))
                  a)
                 (valid-sc-subterms-lst
                  (strip-cdrs (mv-nth 1 (cut-list-by-half lst size)))
                  a)))
   :hints (("Goal"
            :do-not-induct t
            :induct (cut-list-by-half lst size)
            :in-theory (e/d (cut-list-by-half
                             dummy-arith-lemma-1)
                            (+-IS-SUM))))))

(defthm valid-sc-subterms-merge-sorted-and$-lists
  (implies (and (valid-sc-subterms lst1 a)
                (valid-sc-subterms lst2 a))
           (valid-sc-subterms (merge-sorted-and$-lists lst1 lst2) a))
  :hints (("Goal"
           :induct (merge-sorted-and$-lists lst1 lst2)
           :in-theory (e/d (merge-sorted-and$-lists) ()))))

(encapsulate nil
  (local
   (use-arith-5 t))

  (defthm valid-sc-subterms-sort-and$-list
    (implies (valid-sc-subterms lst a)
             (valid-sc-subterms (sort-and$-list lst len) a))
    :hints (("Goal"
             :induct (sort-and$-list lst len)
             :do-not-induct t
             :in-theory (e/d (sort-and$-list)
                             (+-IS-SUM)))))

  (defthm valid-sc-subterms-lst-merge-sorted-pp-lists
    (implies (and (valid-sc-subterms-lst (strip-cdrs lst1) a)
                  (valid-sc-subterms-lst (strip-cdrs lst2) a))
             (valid-sc-subterms-lst
              (strip-cdrs
               (merge-sorted-pp-lists lst1 lst2))
              a))
    :hints (("Goal"
             :induct (merge-sorted-pp-lists lst1 lst2)
             :in-theory (e/d (merge-sorted-pp-lists) ()))))

  (defthm valid-sc-subterms-lst-sort-pp-lists
    (implies (valid-sc-subterms-lst (strip-cdrs lst1) a)
             (valid-sc-subterms-lst (strip-cdrs
                                     (sort-pp-lists lst1 len))
                                    a))
    :hints (("Goal"
             ;;:induct (sort-pp-lists lst1 len)
             ;;:do-not-induct t
             :in-theory (e/d (sort-pp-lists) ())))))

(local
 (defthm valid-sc-subterms-lst-and$-pp-lists-aux
   (implies (and (valid-sc-subterms cur a)
                 (valid-sc-subterms-lst (strip-cdrs lst2) a)
                 (valid-sc-subterms-lst (strip-cdrs acc) a))
            (valid-sc-subterms-lst (strip-cdrs (and$-pp-lists-aux cur lst2 acc
                                                                  sign))
                                   a))
   :hints (("Goal"
            :in-theory (e/d (and$-pp-lists-aux) ())))))

(defthm valid-sc-subterms-lst-and$-pp-lists
  (implies (and (valid-sc-subterms-lst (strip-cdrs lst1) a)
                (valid-sc-subterms-lst (strip-cdrs lst2) a)
                (valid-sc-subterms-lst (strip-cdrs acc) a))
           (valid-sc-subterms-lst (strip-cdrs (and$-pp-lists lst1 lst2 acc
                                                             sign))
                                  a))
  :hints (("Goal"
           :in-theory (e/d (and$-pp-lists) ()))))

(defthm valid-sc-subterms-lst-pp-term-to-pp-lists
  (implies (valid-sc term a)
           (valid-sc-subterms-lst (strip-cdrs (pp-term-to-pp-lists term sign))
                                  a))
  :hints (("Goal"
           :in-theory (e/d (pp-term-to-pp-lists) ()))))

(defthm valid-sc-pp-lists-to-term-p+
  (implies (valid-sc-subterms-lst (strip-cdrs lst) a)
           (valid-sc-subterms (pp-lists-to-term-pp-lst lst) a))
  :hints (("Goal"
           :in-theory (e/d (pp-lists-to-term-pp-lst
                            CREATE-AND-LIST-INSTANCE
                            is-if
                            is-rp) ()))))

(defret valid-sc-of-pp-remove-extraneous-sc
  (implies (force (valid-sc term a))
           (valid-sc res-term a))
  :fn pp-remove-extraneous-sc
  :hints (("Goal"
           :do-not-induct t
           :induct (pp-remove-extraneous-sc term)
           :expand ((:free (x y) (is-rp (cons x y))))
           :in-theory (e/d (pp-remove-extraneous-sc)
                           ((:REWRITE CAR-OF-EX-FROM-RP-IS-NOT-RP)
                            (:DEFINITION INCLUDE-FNC)
                            (:DEFINITION RP-TERMP)
                            (:REWRITE NOT-INCLUDE-RP-MEANS-VALID-SC)
                            (:REWRITE RP-TERMP-OF-PP-REMOVE-EXTRANEOUS-SC)
                            (:DEFINITION FALIST-CONSISTENT)
                            (:DEFINITION FALIST-CONSISTENT-AUX)
                            rp-termp)))))

(defthm valid-sc-subterms-append-wog
  (implies (and (force (valid-sc-subterms lst1 a))
                (force (valid-sc-subterms lst2 a)))
           (valid-sc-subterms (append-wog lst1 lst2) a))
  :hints (("Goal"
           :induct (append-wog lst1 lst2)
           :do-not-induct t
           :in-theory (e/d (append-wog) ()))))

(defthm valid-sc-subterms-list-to-lst
  (implies (valid-sc term a)
           (valid-sc-subterms (list-to-lst term) a))
  :hints (("Goal"
           :in-theory (e/d (list-to-lst
                            valid-sc
                            is-rp
                            is-if)
                           ()))))


(defret pp-flatten-returns-valid-sc
  (implies (force (valid-sc term a))
           (VALID-SC-SUBTERMS pp-lst a))
  :fn pp-flatten
  :hints (("Goal"
           :in-theory (e/d (pp-flatten
                            create-and-list-instance
                            is-if is-rp) ()))))

(defthm valid-sc-subterms-of-cdr
  (implies (or (valid-sc-subterms lst a)
               (and (valid-sc lst a)
                    (not (equal (car lst) 'rp))
                    (not (equal (car lst) 'quote))
                    (not (equal (car lst) 'if))))
           (valid-sc-subterms (cdr lst) a))
  :hints (("Goal"
           :in-theory (e/d (is-rp
                            is-if)
                           ()))))

(local
 (defret valid-sc-of-<fn>
   (implies (and (valid-sc cur a)
                 valid)
            (VALID-SC-SUBTERMS (cdr pp-list-entry) a))
   :fn SORT-SUM-META-AUX-AUX
   :hints (("Goal"
            :in-theory (e/d (SORT-SUM-META-AUX-AUX
                             is-rp is-if)
                            ((:DEFINITION EVAL-AND-ALL)
                             (:REWRITE NOT-INCLUDE-RP-MEANS-VALID-SC)
                             (:DEFINITION INCLUDE-FNC)
                             (:REWRITE CAR-OF-EX-FROM-RP-IS-NOT-RP)

                             (:DEFINITION RP-TERMP)
                             (:DEFINITION FALIST-CONSISTENT)
                             (:REWRITE DEFAULT-CDR)
                             (:DEFINITION FALIST-CONSISTENT-AUX)
                             rp-trans
                             (:TYPE-PRESCRIPTION O<)
                             (:TYPE-PRESCRIPTION INCLUDE-FNC)
                             (:TYPE-PRESCRIPTION VALID-SC-SUBTERMS)
                             (:REWRITE DEFAULT-CAR)
                             (:DEFINITION INCLUDE-FNC-SUBTERMS)
                             (:REWRITE NOT-INCLUDE-RP-MEANS-VALID-SC-LST)
                             (:TYPE-PRESCRIPTION VALID-SC)
                             (:TYPE-PRESCRIPTION O-P)
                             (:TYPE-PRESCRIPTION INCLUDE-FNC-SUBTERMS)
                             (:REWRITE VALID-SC-OF-EX-FROM-RP)
                             (:LINEAR ACL2::APPLY$-BADGEP-PROPERTIES . 1)
                             (:definition rp-termp)))))))

(local
 (defthm sort-sum-meta-aux-returns-valid-sc
   (implies (valid-sc term a)
            (valid-sc-subterms-lst
             (strip-cdrs (mv-nth 1 (sort-sum-meta-aux term)))
             a))
   :hints (("goal"
            :in-theory (e/d (sort-sum-meta-aux
                             )
                            ((:definition valid-sc)
                             (:DEFINITION EVAL-AND-ALL)
                             (:REWRITE NOT-INCLUDE-RP-MEANS-VALID-SC)
                             (:DEFINITION INCLUDE-FNC)
                             (:REWRITE CAR-OF-EX-FROM-RP-IS-NOT-RP)

                             (:DEFINITION RP-TERMP)
                             (:DEFINITION FALIST-CONSISTENT)
                             (:REWRITE DEFAULT-CDR)
                             (:DEFINITION FALIST-CONSISTENT-AUX)
                             rp-trans
                             (:definition rp-termp)
                             (:rewrite car-of-ex-from-rp-is-not-rp)
                             (:definition rp-term-listp)
                             (:rewrite not-include-rp-means-valid-sc)
                             (:definition include-fnc)
                             (:rewrite rp-termp-implies-subterms)
                             (:definition quotep)))))))

(local
 (defthm sort-sum-meta-aux2-returns-valid-sc
   (implies (valid-sc term a)
            (valid-sc-subterms-lst
             (strip-cdrs (mv-nth 1 (sort-sum-meta-aux2 term)))
             a))
   :hints (("goal"
            :in-theory (e/d (sort-sum-meta-aux2
                             )
                            ((:definition valid-sc)
                             (:DEFINITION EVAL-AND-ALL)
                             (:REWRITE NOT-INCLUDE-RP-MEANS-VALID-SC)
                             (:DEFINITION INCLUDE-FNC)
                             (:REWRITE CAR-OF-EX-FROM-RP-IS-NOT-RP)

                             (:DEFINITION RP-TERMP)
                             (:DEFINITION FALIST-CONSISTENT)
                             (:REWRITE DEFAULT-CDR)
                             (:DEFINITION FALIST-CONSISTENT-AUX)
                             rp-trans
                             (:definition rp-termp)
                             (:rewrite car-of-ex-from-rp-is-not-rp)
                             (:definition rp-term-listp)
                             (:rewrite not-include-rp-means-valid-sc)
                             (:definition include-fnc)
                             (:rewrite rp-termp-implies-subterms)
                             (:definition quotep)))))))

(defthm sort-sum-meta-returns-valid-sc
  (implies (valid-sc term a)
           (valid-sc (mv-nth 0 (sort-sum-meta term)) a))
  :hints (("Goal"
           :in-theory (e/d (sort-sum-meta
                            CREATE-LIST-INSTANCE
                            is-rp
                            is-if) ()))))

;;;;;;;;;;;;;;;;
;; EVAL LEMMAS

(progn
  (local
   (defthmd eval-of-binary-not-1
     (implies (and (mult-formula-checks state)
                   (rp-evl-meta-extract-global-facts)
                   (equal (car term)
                          'binary-not)
                   (consp term)
                   (consp (cdr term))
                   (not (cddr term)))
              (equal (rp-evlt term a)
                     (binary-not (rp-evlt (cadr term) a))))
     :hints (("goal"
              :in-theory (e/d ()
                              (evl-of-extract-from-rp))))))

  (local
   (defthm eval-of-binary-not
     (implies (and (mult-formula-checks state)
                   (rp-evl-meta-extract-global-facts)
                   (equal (car (ex-from-rp term))
                          'binary-not)
                   (consp (ex-from-rp term))
                   (consp (cdr (ex-from-rp term)))
                   (not (cddr (ex-from-rp term))))
              (equal (rp-evlt term a)
                     (binary-not (rp-evlt (cadr (ex-from-rp term)) a))))
     :hints (("goal"
              :in-theory (e/d (rp-evl-of-ex-from-rp-reverse
                               eval-of-binary-not-1)
                              (evl-of-extract-from-rp)))))))

(progn
  (local
   (defthmd eval-of---1
     (implies (and (mult-formula-checks state)
                   (rp-evl-meta-extract-global-facts)
                   (equal (car term)
                          '--)
                   (consp term)
                   (consp (cdr term))
                   (not (cddr term)))
              (equal (rp-evlt term a)
                     (-- (rp-evlt (cadr term) a))))
     :hints (("goal"
              :in-theory (e/d ()
                              (evl-of-extract-from-rp))))))

  (local
   (defthm eval-of----
     (implies (and (mult-formula-checks state)
                   (rp-evl-meta-extract-global-facts)
                   (equal (car (ex-from-rp term))
                          '--)
                   (consp (ex-from-rp term))
                   (consp (cdr (ex-from-rp term)))
                   (not (cddr (ex-from-rp term))))
              (equal (rp-evlt term a)
                     (-- (rp-evlt (cadr (ex-from-rp term)) a))))
     :hints (("goal"
              :in-theory (e/d (rp-evl-of-ex-from-rp-reverse
                               eval-of---1)
                              (evl-of-extract-from-rp)))))))

(progn
  (local
   (defthmd eval-of-bit-of-1
     (implies (and (mult-formula-checks state)
                   (rp-evl-meta-extract-global-facts)
                   (equal (car term)
                          'bit-of)
                   (consp term)
                   (consp (cdr term))
                   (consp (cddr term))
                   (not (cdddr term)))
              (equal (rp-evlt term a)
                     (bit-of (rp-evlt (cadr term) a)
                             (rp-evlt (caddr term) a))))
     :hints (("goal"
              :in-theory (e/d ()
                              (evl-of-extract-from-rp))))))

  (local
   (defthm eval-of-bit-of
     (implies (and (mult-formula-checks state)
                   (rp-evl-meta-extract-global-facts)
                   (equal (car (ex-from-rp term))
                          'bit-of)
                   (consp (ex-from-rp term))
                   (consp (cdr (ex-from-rp term)))
                   (consp (cddr (ex-from-rp term)))
                   (not (cdddr (ex-from-rp term))))
              (equal (rp-evlt term a)
                     (bit-of (rp-evlt (cadr (ex-from-rp term)) a)
                             (rp-evlt (caddr (ex-from-rp term)) a))))
     :hints (("goal"
              :in-theory (e/d (rp-evl-of-ex-from-rp-reverse
                               eval-of-bit-of-1)
                              (evl-of-extract-from-rp)))))))

(progn
  (local
   (defthmd eval-of-binary-?-1
     (implies (and (mult-formula-checks state)
                   (rp-evl-meta-extract-global-facts)
                   (equal (car term)
                          'binary-?)
                   (consp term)
                   (consp (cdr term))
                   (consp (cddr term))
                   (consp (cdddr term))
                   (not (cddddr term)))
              (equal (rp-evlt term a)
                     (binary-? (rp-evlt (cadr term) a)
                               (rp-evlt (caddr term) a)
                               (rp-evlt (cadddr term) a))))
     :hints (("goal"
              :in-theory (e/d ()
                              (evl-of-extract-from-rp))))))

  (local
   (defthm eval-of-binary-?
     (implies (and (mult-formula-checks state)
                   (rp-evl-meta-extract-global-facts)
                   (equal (car (ex-from-rp term))
                          'binary-?)
                   (consp (ex-from-rp term))
                   (consp (cdr (ex-from-rp term)))
                   (consp (cddr (ex-from-rp term)))
                   (consp (cdddr (ex-from-rp term)))
                   (not (cddddr (ex-from-rp term))))
              (equal (rp-evlt term a)
                     (binary-? (rp-evlt (cadr (ex-from-rp term)) a)
                               (rp-evlt (caddr (ex-from-rp term)) a)
                               (rp-evlt (cadddr (ex-from-rp term)) a))))
     :hints (("goal"
              :in-theory (e/d (rp-evl-of-ex-from-rp-reverse
                               eval-of-binary-?-1)
                              (evl-of-extract-from-rp)))))))

(progn
  (local
   (defthmd eval-of-binary-or-1
     (implies (and (mult-formula-checks state)
                   (rp-evl-meta-extract-global-facts)
                   (equal (car term)
                          'binary-or)
                   (consp term)
                   (consp (cdr term))
                   (consp (cddr term))
                   (not (cdddr term)))
              (equal (rp-evlt term a)
                     (binary-or (rp-evlt (cadr term) a)
                                (rp-evlt (caddr term) a))))
     :hints (("goal"
              :in-theory (e/d ()
                              (evl-of-extract-from-rp))))))

  (local
   (defthm eval-of-binary-or
     (implies (and (mult-formula-checks state)
                   (rp-evl-meta-extract-global-facts)
                   (equal (car (ex-from-rp term))
                          'binary-or)
                   (consp (ex-from-rp term))
                   (consp (cdr (ex-from-rp term)))
                   (consp (cddr (ex-from-rp term)))
                   (not (cdddr (ex-from-rp term))))
              (equal (rp-evlt term a)
                     (binary-or (rp-evlt (cadr (ex-from-rp term)) a)
                                (rp-evlt (caddr (ex-from-rp term)) a))))
     :hints (("goal"
              :in-theory (e/d (rp-evl-of-ex-from-rp-reverse
                               eval-of-binary-or-1)
                              (evl-of-extract-from-rp)))))))

(progn
  (local
   (defthmd eval-of-binary-xor-1
     (implies (and (mult-formula-checks state)
                   (rp-evl-meta-extract-global-facts)
                   (equal (car term)
                          'binary-xor)
                   (consp term)
                   (consp (cdr term))
                   (consp (cddr term))
                   (not (cdddr term)))
              (equal (rp-evlt term a)
                     (binary-xor (rp-evlt (cadr term) a)
                                 (rp-evlt (caddr term) a))))
     :hints (("goal"
              :in-theory (e/d ()
                              (evl-of-extract-from-rp))))))

  (local
   (defthm eval-of-binary-xor
     (implies (and (mult-formula-checks state)
                   (rp-evl-meta-extract-global-facts)
                   (equal (car (ex-from-rp term))
                          'binary-xor)
                   (consp (ex-from-rp term))
                   (consp (cdr (ex-from-rp term)))
                   (consp (cddr (ex-from-rp term)))
                   (not (cdddr (ex-from-rp term))))
              (equal (rp-evlt term a)
                     (binary-xor (rp-evlt (cadr (ex-from-rp term)) a)
                                 (rp-evlt (caddr (ex-from-rp term)) a))))
     :hints (("goal"
              :in-theory (e/d (rp-evl-of-ex-from-rp-reverse
                               eval-of-binary-xor-1)
                              (evl-of-extract-from-rp)))))))

(progn
  (local
   (defthmd eval-of-binary-and-1
     (implies (and (mult-formula-checks state)
                   (rp-evl-meta-extract-global-facts)
                   (equal (car term)
                          'binary-and)
                   (consp term)
                   (consp (cdr term))
                   (consp (cddr term))
                   (not (cdddr term)))
              (equal (rp-evlt term a)
                     (binary-and (rp-evlt (cadr term) a)
                                 (rp-evlt (caddr term) a))))
     :hints (("goal"
              :in-theory (e/d ()
                              (evl-of-extract-from-rp))))))

  (local
   (defthm eval-of-binary-and
     (implies (and (mult-formula-checks state)
                   (rp-evl-meta-extract-global-facts)
                   (equal (car (ex-from-rp term))
                          'binary-and)
                   (consp (ex-from-rp term))
                   (consp (cdr (ex-from-rp term)))
                   (consp (cddr (ex-from-rp term)))
                   (not (cdddr (ex-from-rp term))))
              (equal (rp-evlt term a)
                     (binary-and (rp-evlt (cadr (ex-from-rp term)) a)
                                 (rp-evlt (caddr (ex-from-rp term)) a))))
     :hints (("goal"
              :in-theory (e/d (rp-evl-of-ex-from-rp-reverse
                               eval-of-binary-and-1)
                              (evl-of-extract-from-rp)))))))

(local
 (defthmd not$-to-pp-sum
   (implies (bitp a)
            (equal (not$ a)
                   (sum 1 (-- a))))))

(progn
  (local
   (defthmd has-bitp-rp-implies-lemma
     (implies (and (has-bitp-rp term)
                   (mult-formula-checks state)
                   (rp-evl-meta-extract-global-facts)
                   (eval-and-all (context-from-rp term nil) a))
              (bitp (rp-evlt term a)))
     :hints (("goal"
              :induct (has-bitp-rp term)
              :do-not-induct t
              :in-theory (e/d (has-bitp-rp
                               is-rp
                               is-if
                               eval-and-all
                               context-from-rp)
                              (bitp
                               ex-from-rp-lemma1
                               valid-sc))))))

  (defthm pp-has-bitp-rp-implies
    (implies (and (has-bitp-rp term)
                  (mult-formula-checks state)
                  (rp-evl-meta-extract-global-facts)
                  (valid-sc term a))
             (and (bitp (rp-evlt term a))
                  (bitp (rp-evlt (ex-from-rp term) a))))
    :hints (("goal"
             :induct (has-bitp-rp term)
             :expand ((valid-sc term a))
             :do-not-induct t
             :in-theory (e/d (has-bitp-rp
                              has-bitp-rp-implies-lemma
                              is-rp
                              is-if)
                             (bitp
                              rp-trans
                              ex-from-rp-lemma1
                              context-from-rp
                              valid-sc-ex-from-rp-2
                              not-include-rp
                              rp-evl-of-rp-call
                              valid-sc
                              eval-and-all))))))

(defthmd rp-evlt-of-ex-from-rp-reverse-only-atom-and-car
  (AND (IMPLIES (SYNTAXP (or (ATOM TERM)
                             (and (equal (car term) 'car)
                                  (not (include-fnc term 'ex-from-rp )))))
                (EQUAL (RP-EVL (RP-TRANS TERM) A)
                       (RP-EVL (RP-TRANS (EX-FROM-RP TERM))
                               A)))
       (IMPLIES (SYNTAXP (not (or (ATOM TERM)
                                  (and (equal (car term) 'car)
                                       (not (include-fnc term 'ex-from-rp ))))))
                (EQUAL (RP-EVL (RP-TRANS (EX-FROM-RP TERM)) A)
                       (RP-EVL (RP-TRANS TERM) A)))))

(create-regular-eval-lemma pp 1 mult-formula-checks)

(defthm pp-term-p-is-bitp
  (implies (and (pp-term-p term)
                (mult-formula-checks state)
                (rp-evl-meta-extract-global-facts)
                (valid-sc term a))
           (bitp (rp-evlt term a)))
  :hints (("goal"
           :do-not-induct t
           :induct (pp-term-p term)
           :in-theory (e/d* (;;rp-evlt-of-ex-from-rp-reverse-only-atom-and-car
                             (:REWRITE
                              REGULAR-RP-EVL-OF_PP_WHEN_MULT-FORMULA-CHECKS_WITH-EX-FROM-RP))
                            (valid-sc
                             bitp
                             RP-TRANS-IS-TERM-WHEN-LIST-IS-ABSENT
                             rp-trans
                             ;;rp-evlt-of-ex-from-rp
                             sum
                             not$-to-pp-sum)))))

;;;;;;;;;;;;;;;;;;;;;;;;;;;;;;;;
;; ARITH LEMMAS

(local
 (in-theory (disable rp-evlt-of-ex-from-rp)))

(local
 (encapsulate
   nil
   (local
    (in-theory (disable +-IS-SUM)))
   (local
    (use-arith-5 t))
   (defthm floor-of-two-is-less
     (implies (and (> x 2)
                   (integerp x))
              (< (floor x 2)
                 x)))

   (defthm floor-of-len-is-less-than-lst
     (implies (and (consp lst)
                   (consp (cdr lst)))
              (< (FLOOR (LEN LST) 2) (LEN LST)))
     :hints (("Goal"
              :in-theory (e/d (len) ()))))

   (defthm fix-less-than-with-smm
     (implies (consp lst)
              (< 2 (+ 2 (LEN lst)))))))

(progn
  (local
   (in-theory (enable bit-listp)))

  (local
   (defun bit-list-listp (lst)
     (if (atom lst)
         (equal lst nil)
       (and (bit-listp (car lst))
            (bit-list-listp (cdr lst))))))

  (local
   (defun rp-evlt-lst-lst (lst a)
     (if (atom lst)
         nil
       (cons (rp-evlt-lst (car lst) a)
             (rp-evlt-lst-lst (cdr lst) a)))))

  (local
   (define times$ (x y)
     :verify-guards nil
     (b* ((x (ifix x))
          (y (ifix y)))
       (* x y)))))

(local
 (defthm times$-of-1-and-0
   (and (equal (times$ 1 x)
               (ifix x))
        (equal (times$ x 1)
               (ifix x))
        (equal (times$ x 0)
               0)
        (equal (times$ 0 x)
               0))
   :hints (("goal"
            :in-theory (e/d (times$ and$) ())))))

(local
 (defthm len-equals-2
   (implies (and (integerp x)
                 (integerp y))
            (equal (EQUAL (+ x (len lst)) y)
                   (equal (len lst) (- y x))))
   :hints (("Goal"
            :in-theory (e/d () (+-IS-SUM))))))

(progn (local
        (defthm bit-listp-lemma
          (implies (bit-listp (rp-evlt-lst lst a))
                   (bit-listp (rp-evlt-lst (cdr lst) a)))))

       (local
        (defthm bit-listp-lemma-2
          (implies (and (bit-listp (rp-evlt-lst lst a))
                        (consp lst))
                   (bitp (rp-evlt (car lst) a))))))

(progn
  (local
   (defthmd or$-to-pp-sum
     (implies (and (bitp x)
                   (bitp y))
              (equal (or$ x y)
                     (sum x y (-- (and$ x y)))))
     :hints (("goal"
              :in-theory (e/d (bitp) ())))))

  (local
   (defthmd binary-xor-to-pp-sum
     (implies (and (bitp x)
                   (bitp y))
              (equal (binary-xor  x y)
                     (sum x y
                          (-- (and$ x y))
                          (-- (and$ x y)))))))

  (local
   (defthmd binary-?-to-pp-sum
     (implies (and (bitp x)
                   (bitp test)
                   (bitp y))
              (equal (binary-? test  x y)
                     (sum y (and$ test x)
                          (-- (and$ test y)))))))

  (local
   (defthm ---of-pp-sum
     (implies t
              (equal (-- (sum x y))
                     (sum (-- x) (-- y))))
     :hints (("goal"
              :in-theory (e/d (bitp sum --)
                              (+-IS-SUM))))))

  (local
   (defthm --of--
     (equal (-- (-- x))
            (ifix x))
     :hints (("Goal"
              :in-theory (e/d (--) ())))))

  (local
   (defthm type-fix-of-fncs
     (and (equal (ifix (and$ a b))
                 (and$ a b))
          (equal (ifix (sum a b))
                 (sum a b)))
     :hints (("goal"
              :in-theory (e/d (and$ ifix) ())))))

  (local
   (defthm type-fix-of--
     (equal (ifix (-- x))
            (-- x))))

  (local
   (defthm type-fix-when-integerp
     (implies (integerp x)
              (equal (ifix x)
                     x))))

  (local
   (defthm type-fix-when-bitp
     (implies (bitp x)
              (equal (ifix x)
                     x))))

  (local
   (defthm integerp-of-fncs
     (and (integerp (sum x y))
          (integerp (-- x))
          (integerp (and$ x y))
          (integerp (or$ x y))
          (integerp (not$ x)))))

  (local
   (defthm bitp-implies-integerp
     (implies (bitp x)
              (integerp x))))

  (local
   (defthm when-minus-of-x-is-zero
     (implies (and (integerp x)
                   (equal (- x) 0))
              (equal x 0))
     :rule-classes :forward-chaining))

  (local
   (defthm when-minus-of-x-is-1
     (implies (and (integerp x)
                   (equal (- x) 1))
              (equal x -1))
     :rule-classes :forward-chaining))

  (local
   (defthm binar-and-abs-is-and$-2-lemma
     (equal (EQUAL (- (IFIX X)) 0)
            (equal (ifix x) 0))))

  (local
   (defthm binar-and-abs-is-and$-2-lemma-2
     (equal (EQUAL (- (IFIX X)) 1)
            (equal (ifix x) -1))))

  (local
   (defthm binar-and-abs-is-and$-2
     (and (implies (and (bitp x)
                        (bitp y))
                   (equal (times$ x y)
                          (and$ x y)))
          (implies (and (bitp x)
                        (bitp (-- y)))
                   (equal (times$ x y)
                          (-- (and$ x (-- y)))))
          (implies (and (bitp (-- x))
                        (bitp y))
                   (equal (times$ x y)
                          (-- (and$ (-- x) y))))
          (implies (and (bitp (-- x))
                        (bitp (-- y)))
                   (equal (times$ x y)
                          (and$ (-- x) (-- y)))))
     :hints (("goal"
              :in-theory (e/d (times$
                               bit-fix --
                               and$) ())))))
  (local
   (defthm pp-sum-equals
     (equal (equal (sum a x)
                   (sum a y))
            (equal (ifix x)
                   (ifix y)))))

  (local
   (defthm --of--equals
     (equal (equal (-- x)
                   (-- y))
            (equal (ifix x)
                   (ifix y)))
     :hints (("Goal"
              :in-theory (e/d (--) ())))))

  (local
   (defthm and$-of-1-0
     (implies t
              (and (equal (and$ x 1)
                          (bit-fix x))
                   (equal (and$ 1 x)
                          (bit-fix x))
                   (equal (and$ 0 x)
                          0)
                   (equal (and$ x 0)
                          0)))
     :hints (("goal"
              :in-theory (e/d (and$) ())))))

  (local
   (defthm pp-sum-of-negated-sum
     (and (equal (sum a (-- a) b)
                 (ifix b))
          (equal (sum a (-- a))
                 0)
          (equal (sum (-- a) a b)
                 (ifix b))
          (equal (sum (-- a) a)
                 0))
     :hints (("goal"
              :in-theory (e/d (sum
                               --
                               ifix)
                              (+-IS-SUM))))))

  (local
   (defthm and$-assoc
     (equal (and$ (and$ a b) c)
            (and$ a b c))
     :hints (("goal"
              :in-theory (e/d (and$) ())))))

  (local
   (defthm and$-comm-loop=stopper
     (and (equal (and$ b a c)
                 (and$ a b c))
          (equal (and$ b a)
                 (and$ a b)))
     :hints (("goal"
              :in-theory (e/d (and$) ()))))))

(local
 (encapsulate
   nil

   (local
    (use-arith-5 t))

   (defthmd and$-is-times
     (implies (and (bitp x)
                   (bitp y))
              (equal (and$ x y)
                     (times$ x y))))

   (defthm type-fix-of-times
     (equal (ifix (times$ a b))
            (times$ a b))
     :hints (("goal"
              :in-theory (e/d (times$ ifix) ()))))

   (defthm times$-of---
     (and (equal (times$ a (-- b))
                 (-- (times$ a b)))
          (equal (times$ (-- a) b)
                 (-- (times$ a b))))
     :hints (("goal"
              :in-theory (e/d (-- times$ ifix) ()))))

   (defthm times$-distribute-over-pp-sum
     (and (equal (times$ x (sum a b))
                 (sum (times$ x a)
                      (times$ x b)))
          (equal (times$ (sum a b) x)
                 (sum (times$ x a)
                      (times$ x b))))
     :hints (("goal"
              :in-theory (e/d (times$ sum
                                      ifix)
                              (+-IS-SUM)))))

   (defthm times$-comm
     (and (equal (times$ b (times$ a c))
                 (times$ a (times$ b c)))
          (equal (times$ b a)
                 (times$ a b)))
     :hints (("goal"
              :in-theory (e/d (times$) ()))))

   (defthm times$-reoder
     (equal (times$ (times$ a b) c)
            (times$ a (times$ b c)))
     :hints (("goal"
              :in-theory (e/d (times$) ()))))))

(local
 (defthm and$-of-repeated-vars
   (and (equal (and$ a a b)
               (and$ a b))
        (equal (and$ a a)
               (bit-fix a)))
   :hints (("Goal"
            :in-theory (e/d (and$) ())))))

(local
 (progn
   (defthm len-to-consp
     (implies (not (zp size))
              (equal (equal (len x) size)
                     (and (consp x)
                          (equal (len (cdr x)) (1- size)))))
     :hints (("Goal"
              :in-theory (e/d (len) ()))))

   (defthm len-to-consp-when-o
     (equal (equal (len x) 0)
            (atom x)))

   (defthm len-to-consp-when-less-than-2
     (equal (< (LEN X) 2)
            (not (and (consp x)
                      (consp (cdr x)))))
     :hints (("Goal"
              :in-theory (e/d (len) (+-IS-SUM)))))))

;;;;;;;;;;;;;;;;;;;;;;;;;;;;;;;;;;;;;;;;;;;;;
;; pp-lists-to-term lemmas

(local
 (progn
   (defthm append-returns-bit-list-listp
     (implies (and (mult-formula-checks state)
                   (booleanp sign)
                   (bit-list-listp (rp-evlt-lst-lst lst1 a))
                   (bit-list-listp (rp-evlt-lst-lst lst2 a))
                   (rp-evl-meta-extract-global-facts))
              (bit-list-listp
               (rp-evlt-lst-lst (append lst1 lst2)
                                a)))
     :hints (("goal"
              :in-theory (e/d (rp-evlt-lst-lst
                               and$-pp-lists
                               and$-pp-lists-aux
                               pp-term-to-pp-lists
                               bit-list-listp) ()))))

   (defthm append-returns-bit-list-listp-with-strip-cdrs
     (implies (and (mult-formula-checks state)
                   (booleanp sign)
                   (bit-list-listp (rp-evlt-lst-lst (strip-cdrs lst1) a))
                   (bit-list-listp (rp-evlt-lst-lst (strip-cdrs lst2) a))
                   (rp-evl-meta-extract-global-facts))
              (bit-list-listp
               (rp-evlt-lst-lst (strip-cdrs (append lst1 lst2))
                                a)))
     :hints (("goal"
              :in-theory (e/d (rp-evlt-lst-lst
                               and$-pp-lists
                               and$-pp-lists-aux
                               pp-term-to-pp-lists
                               bit-list-listp) ()))))

   (defthm append-returns-bit-listp
     (implies (and (mult-formula-checks state)
                   (booleanp sign)
                   (bit-listp (rp-evlt-lst lst1 a))
                   (bit-listp (rp-evlt-lst lst2 a))
                   (rp-evl-meta-extract-global-facts))
              (bit-listp
               (rp-evlt-lst (append lst1 lst2)
                            a)))
     :hints (("goal"
              :in-theory (e/d (rp-evlt-lst-lst
                               and$-pp-lists
                               and$-pp-lists-aux
                               pp-term-to-pp-lists
                               bit-list-listp) ()))))))

(local
 (defthm append-equal
   (and (equal (equal (append a x) (append a y))
               (equal x y))
        (implies (and (true-listp x)
                      (true-listp y))
                 (equal (equal (append x a) (append y a))
                        (equal x y))))))

(local
 (defthm append-equal2
   (implies (and (force (equal x k))
                 (force (equal y l)))
            (equal (equal (append x y a) (append k l a))
                   t))))

(progn
  (define pp-lists-to-term-and$ ((cur true-listp))
    (cond ((atom cur)
           ''1)
          #|((atom (cdr cur))
          `(binary-and ,(car cur) '1))||#
          (t
           `(binary-and ,(car cur)
                        ,(pp-lists-to-term-and$ (cdr cur))))))

  (define pp-lists-to-term-p+ ((lst pp-lists-p))
    (cond ((atom lst)
           ''0)
          ((atom (cdr lst))
           (b* ((cur (pp-lists-to-term-and$ (cdar lst))))
             (if (caar lst)
                 `(-- ,cur)
               `(ifix ,cur))))
          (t
           (b* ((cur (pp-lists-to-term-and$ (cdar lst))))
             (if (caar lst)
                 `(binary-sum (-- ,cur) ,(pp-lists-to-term-p+ (cdr lst)))
               `(binary-sum ,cur ,(pp-lists-to-term-p+ (cdr lst))))))))

  ;; auxilary function used only in the local lemmas for correctness proofs.
  (local
   (define apply-sign-to-pp-lists (lst sign)
     :returns (res pp-lists-p
                   :hyp (pp-lists-p lst))
     :verify-guards nil
     (if (atom lst)
         nil
       (acons (xor sign (caar lst))
              (cdar lst)
              (apply-sign-to-pp-lists (cdr lst) sign))))))

(progn
  (local
   (defthm bitp-of-eval-of-pp-lists-to-term-aux
     (implies (and (bit-listp (rp-evlt-lst lst a))
                   (mult-formula-checks state)
                   (rp-evl-meta-extract-global-facts))
              (bitp (rp-evlt (pp-lists-to-term-and$ lst) a)))
     :hints (("goal"
              :in-theory (e/d (pp-lists-to-term-and$) ())))))

  (local
   (defthm eval-of-append-of-pp-lists-to-term-aux
     (implies  (and (mult-formula-checks state)
                    (rp-evl-meta-extract-global-facts)
                    (bit-listp (rp-evlt-lst cur a))
                    (bit-listp (rp-evlt-lst cur2 a)))
               (equal (rp-evlt (pp-lists-to-term-and$ (append cur cur2)) a)
                      (and$ (rp-evlt (pp-lists-to-term-and$ cur) a)
                            (rp-evlt (pp-lists-to-term-and$ cur2) a))))
     :hints (("goal"
              :do-not-induct t
              :induct (pp-lists-to-term-and$ cur)
              :in-theory (e/d (pp-lists-to-term-and$)
                              (bitp
                               rp-evl-lst-of-cons
                               (:rewrite acl2::consp-of-append)
                               bit-listp))))))

  (local
   (defthm integerp-of-eval-of-pp-lists-to-term-aux
     (implies (and (integer-listp (rp-evlt-lst lst a))
                   (mult-formula-checks state)
                   (rp-evl-meta-extract-global-facts))
              (integerp (rp-evlt (pp-lists-to-term-and$ lst) a)))
     :hints (("goal"
              :in-theory (e/d (pp-lists-to-term-and$) ())))))

  (local
   (defthm integerp-of-eval-of-pp-lists-to-term
     (implies (and (bit-list-listp (rp-evlt-lst-lst (strip-cdrs lst) a))
                   (mult-formula-checks state)
                   (rp-evl-meta-extract-global-facts))
              (integerp (rp-evlt (pp-lists-to-term-p+ lst) a)))
     :hints (("goal"
              :do-not-induct t
              :induct (pp-lists-to-term-p+ lst)
              :in-theory (e/d (pp-lists-to-term-p+)
                              (sum --
                                   and$
                                   bitp
                                   ifix))))))

  (local
   (defthm integerp-of-eval-of-pp-lists-to-term-forward-chaining
     (implies (and (mult-formula-checks state)
                   (rp-evl-meta-extract-global-facts)
                   (bit-list-listp (rp-evlt-lst-lst (strip-cdrs lst) a)))
              (integerp (rp-evlt (pp-lists-to-term-p+ lst) a)))
     :rule-classes :forward-chaining
     :hints (("goal"
              :in-theory (e/d (pp-lists-to-term-p+) ()))))))

(local
 (defthm pp-lists-to-term-of-apply-sign-to-pp-lists
   (implies (and (mult-formula-checks state)
                 (bit-list-listp (rp-evlt-lst-lst (strip-cdrs lst) a))
                 (rp-evl-meta-extract-global-facts))
            (equal (rp-evlt (pp-lists-to-term-p+ (apply-sign-to-pp-lists lst t)) a)
                   (-- (rp-evlt (pp-lists-to-term-p+ lst) a))))
   :hints (("goal"
            :do-not-induct t
            :induct (pp-lists-to-term-p+ lst)
            :in-theory (e/d (pp-lists-to-term-p+
                             APPLY-SIGN-TO-PP-LISTS)
                            (--
                             sum
                             ifix
                             integerp))))))

(local
 (defthm pp-lists-to-term-of-append
   (implies (and (mult-formula-checks state)
                 (rp-evl-meta-extract-global-facts)
                 (bit-list-listp (rp-evlt-lst-lst (strip-cdrs lst1) a))
                 (bit-list-listp (rp-evlt-lst-lst (strip-cdrs lst2) a)))
            (equal (rp-evlt (pp-lists-to-term-p+ (append lst1 lst2)) a)
                   (sum (rp-evlt (pp-lists-to-term-p+ lst1) a)
                        (rp-evlt (pp-lists-to-term-p+ lst2) a))))
   :hints (("goal"
            :induct (pp-lists-to-term-p+ lst1)
            :do-not-induct t
            :in-theory (e/d (pp-lists-to-term-p+)
                            (sum
                             --
                             ifix))))))

(local
 (defthm apply-sign-to-pp-lists-of-sign=nil
   (implies (pp-lists-p lst)
            (equal (apply-sign-to-pp-lists lst nil)
                   lst))
   :hints (("Goal"
            :in-theory (e/d (apply-sign-to-pp-lists) ())))))

(local
 (defthm apply-sign-to-pp-lists-of-append
   (implies t
            (equal (apply-sign-to-pp-lists (append x1 x2) sign)
                   (append (apply-sign-to-pp-lists x1 sign)
                           (apply-sign-to-pp-lists x2 sign))))
   :hints (("Goal"
            :in-theory (e/d (apply-sign-to-pp-lists) ())))))

(local
 (defthm apply-sign-to-pp-lists-of-apply-sign-to-pp-lists
   (equal (apply-sign-to-pp-lists (apply-sign-to-pp-lists lst s1) s2)
          (apply-sign-to-pp-lists lst (xor s1 s2)))
   :hints (("Goal"
            :in-theory (e/d (apply-sign-to-pp-lists) ())))))

(local
 (defthm bit-list-listp-of-apply-sign-to-pp-lists
   (implies (and (mult-formula-checks state)
                 (rp-evl-meta-extract-global-facts)
                 (bit-list-listp (rp-evlt-lst-lst (strip-cdrs lst1) a)))
            (bit-list-listp
             (rp-evlt-lst-lst
              (strip-cdrs (apply-sign-to-pp-lists lst1
                                                  sign))
              a)))
   :hints (("Goal"
            :in-theory (e/d (apply-sign-to-pp-lists) ())))))

(local
 (defthmd sign-convert-apply-sign-to-pp-lists
   (implies (and (mult-formula-checks state)
                 (rp-evl-meta-extract-global-facts)
                 (bit-list-listp (rp-evlt-lst-lst (strip-cdrs lst) a)))
            (equal (rp-evlt (pp-lists-to-term-p+
                             (apply-sign-to-pp-lists lst t))
                            a)
                   (-- (rp-evlt (pp-lists-to-term-p+
                                 (apply-sign-to-pp-lists lst nil))
                                a))))
   :hints (("goal"
            :do-not-induct t
            :induct (apply-sign-to-pp-lists lst sign)
            :in-theory (e/d (pp-term-to-pp-lists
                             and$-pp-lists
                             apply-sign-to-pp-lists
                             and$-pp-lists-aux
                             pp-lists-to-term-p+)
                            (--
                             sum
                             and$))))))

;;;;;;;;;;;;;;;;;;;;;;;;;;;;;;;;;;;;;;;;;;;;;;;;;;;;;;;;;;;;
;; Sorting lemmas

(local
 (defthm bit-list-p-with-constants-1
   (equal (bit-listp (cons 1 rest))
          (bit-listp rest))))

(local
 (defthm bit-list-p-def
   (equal (bit-listp (cons x rest))
          (and (bitp x)
               (bit-listp rest)))))

(progn
  (local
   (defthm PP-LISTS-TO-TERM-AND$-def-1
     (implies (consp rest)
              (equal (pp-lists-to-term-and$ (cons x rest))
                     `(binary-and ,x ,(PP-LISTS-TO-TERM-AND$ rest))))
     :hints (("Goal"
              :in-theory (e/d (pp-lists-to-term-and$) ())))))

  (local
   (defthm PP-LISTS-TO-TERM-AND$-def-2
     (implies (atom rest)
              (equal (PP-LISTS-TO-TERM-AND$ (cons x rest))
                     `(binary-and ,x '1)))
     :hints (("Goal"
              :in-theory (e/d (pp-lists-to-term-and$) ())))))

  (local
   (defthm PP-LISTS-TO-TERM-AND$-def
     (implies t
              (equal (PP-LISTS-TO-TERM-AND$ (cons x rest))
                     `(binary-and ,x ,(PP-LISTS-TO-TERM-AND$ rest))))
     :hints (("Goal"
              :in-theory (e/d (pp-lists-to-term-and$) ()))))))

(progn
  (local
   (defthm PP-LISTS-TO-TERM-p+-def
     (implies t
              (equal (pp-lists-to-term-p+ (cons x rest))
                     (COND
                      ((ATOM rest)
                       (B* ((CUR (PP-LISTS-TO-TERM-AND$ (cdr x))))
                         (IF (car x)
                             (CONS '-- (CONS CUR 'NIL))
                             `(ifix ,CUR))))
                      (T
                       (B*
                           ((CUR (PP-LISTS-TO-TERM-AND$ (CDR x))))
                         (IF (car x)
                             (CONS 'binary-sum
                                   (CONS (CONS '-- (CONS CUR 'NIL))
                                         (CONS (PP-LISTS-TO-TERM-P+ rest)
                                               'NIL)))
                             (CONS 'binary-sum
                                   (CONS CUR
                                         (CONS (PP-LISTS-TO-TERM-P+ rest)
                                               'NIL)))))))))
     :hints (("Goal"
              :in-theory (e/d (pp-lists-to-term-p+) ()))))))

(local
 (encapsulate
   nil

   (defthm atom-merge-sorted-and$-lists
     (equal (CONSP (MERGE-SORTED-AND$-LISTS LST1 lst2))
            (not (and (atom lst1)
                      (atom lst2))))
     :hints (("Goal"
              :in-theory (e/d (merge-sorted-and$-lists) ()))))

   (local
    (defthm dummy-lemma1
      (implies (equal x (and$ a b))
               (equal (equal x
                             (and$ a x))
                      t))))

   (defthm eval-of-list-to-term-of-merge-sorted-and$-list
     (implies (and (mult-formula-checks state)
                   (force (bit-listp (rp-evlt-lst lst1 a)))
                   (force (bit-listp (rp-evlt-lst lst2 a)))
                   (force (true-listp lst1))
                   (force (true-listp lst2))
                   (rp-evl-meta-extract-global-facts))
              (equal (rp-evlt
                      (pp-lists-to-term-and$
                       (merge-sorted-and$-lists lst1 lst2))
                      a)
                     (and$ (rp-evlt (pp-lists-to-term-and$ lst1) a)
                           (rp-evlt (pp-lists-to-term-and$ lst2) a))))
     :hints (("Goal"
              :induct (MERGE-SORTED-AND$-LISTS lst1 lst2)
              :do-not-induct t
              :in-theory (e/d (;;pp-lists-to-term-and$
                               ;; for soem reason when this is enabled, the proof
                               ;; does too many case-splits.
                               MERGE-SORTED-AND$-LISTS)
                              (len
                               sum valid-sc
                               --
                               and$ or$
                               bitp
                               bit-listp
                               true-listp)))
             ("Subgoal *1/6"
              :expand ((PP-LISTS-TO-TERM-AND$ LST2)))
             ("Subgoal *1/5"
              :expand ((PP-LISTS-TO-TERM-AND$ LST1)))
             ("Subgoal *1/4"
              :do-not-induct t
              :expand ((PP-LISTS-TO-TERM-AND$ LST2)
                       (PP-LISTS-TO-TERM-AND$ LST1)))))

   (defthm bit-listp-of-merge-sorted-and$-lists
     (implies (and (bit-listp (rp-evlt-lst lst1 a))
                   (bit-listp (rp-evlt-lst lst2 a)))
              (bit-listp (rp-evlt-lst (MERGE-SORTED-AND$-LISTS LST1 lst2)
                                      a)))
     :hints (("Goal"
              :do-not-induct t
              :induct (MERGE-SORTED-AND$-LISTS LST1 lst2)
              :in-theory (e/d (bit-listp
                               merge-sorted-and$-lists)
                              (bitp
                               floor)))))))

(local
 (encapsulate
   nil

   (local
    (defthm bitp-bitlistp-lemma
      (IMPLIES (AND (consp lst)
                    (BIT-LISTP (RP-EVLT-LST LST A)))
               (BITP (RP-EVLT (CAR LST) A)))
      :hints (("Goal"
               :in-theory (e/d (bitp bit-listp) ())))))

   (local
    (defthm consp-bit-listp-lemma
      (IMPLIES (AND (NOT (ZP SIZE))
                    (< SIZE (LEN LST)))
               (consp lst))
      :rule-classes :forward-chaining
      :hints (("Goal"
               :in-theory (e/d (len bitp bit-listp) ())))))

   (defthm bit-listp-of-CUT-LIST-BY-HALF
     (implies (and (bit-listp (rp-evlt-lst lst a))
                   (< size (len lst)))
              (and (bit-listp (rp-evlt-lst (MV-NTH 0
                                                   (CUT-LIST-BY-HALF LST size))
                                           a))
                   (bit-listp (rp-evlt-lst (MV-NTH 1
                                                   (CUT-LIST-BY-HALF LST size))
                                           a))))
     :hints (("Goal"
              :do-not-induct t
              :induct (CUT-LIST-BY-HALF LST size)
              :in-theory (e/d (bit-listp
                               cut-list-by-half)
                              (bitp
                               +-IS-SUM)))))

   (defthm bit-list-listp-of-CUT-LIST-BY-HALF
     (implies (and (bit-list-listp (rp-evlt-lst-lst (strip-cdrs lst) a))
                   (< size (len lst)))
              (and (bit-list-listp (rp-evlt-lst-lst (strip-cdrs
                                                     (MV-NTH 0
                                                             (CUT-LIST-BY-HALF LST size)))
                                                    a))
                   (bit-list-listp (rp-evlt-lst-lst (strip-cdrs (MV-NTH 1
                                                                        (CUT-LIST-BY-HALF LST size)))
                                                    a))))
     :hints (("Goal"
              :do-not-induct t
              :induct (CUT-LIST-BY-HALF LST size)
              :in-theory (e/d (
                               bit-list-listp
                               cut-list-by-half)
                              (bitp
                               +-IS-SUM
                               bit-listp)))))

   (local
    (defthm lemma1
      (implies (NOT (CONSP (MV-NTH 0 (CUT-LIST-BY-HALF lst size))))
               (equal (MV-NTH 1 (CUT-LIST-BY-HALF lst size))
                      lst))
      :hints (("Goal"
               :in-theory (e/d (cut-list-by-half) ())))))

   (defthm eval-of-CUT-LIST-BY-HALF
     (implies (and (mult-formula-checks state)
                   (force (bit-listp (rp-evlt-lst lst a)))
                   (force (true-listp lst))
                   (force (< size (len lst)))
                   (rp-evl-meta-extract-global-facts))
              (equal (AND$ (RP-EVLT (PP-LISTS-TO-TERM-AND$
                                     (MV-NTH 0
                                             (CUT-LIST-BY-HALF LST size)))
                                    A)
                           (RP-EVLT (PP-LISTS-TO-TERM-AND$
                                     (MV-NTH 1
                                             (CUT-LIST-BY-HALF LST size)))
                                    A))
                     (RP-EVLT (PP-LISTS-TO-TERM-AND$
                               lst)
                              A)))
     :hints (("Goal"
              :do-not-induct t
              :induct (CUT-LIST-BY-HALF LST size)
              :expand ((PP-LISTS-TO-TERM-AND$ LST))
              :in-theory (e/d (cut-list-by-half)
                              (bitp len
                                    true-listp
                                    +-IS-SUM)))))

   (local
    (defthm PP-LISTS-TO-TERM-P+-when-not-consp
      (implies (atom x)
               (equal (PP-LISTS-TO-TERM-P+ x)
                      ''0))
      :hints (("Goal"
               :in-theory (e/d (PP-LISTS-TO-TERM-P+) ())))))

   (defthm eval-of-CUT-LIST-BY-HALF-with-pp-sum
     (implies (and (mult-formula-checks state)
                   (force (bit-list-listp (rp-evlt-lst-lst (strip-cdrs lst) a)))
                   (force (pp-lists-p lst))
                   (force (< size (len lst)))
                   (rp-evl-meta-extract-global-facts))
              (equal (sum (RP-EVLT (PP-LISTS-TO-TERM-p+
                                    (MV-NTH 0
                                            (CUT-LIST-BY-HALF LST size)))
                                   A)
                          (RP-EVLT (PP-LISTS-TO-TERM-p+
                                    (MV-NTH 1
                                            (CUT-LIST-BY-HALF LST size)))
                                   A))
                     (RP-EVLT (PP-LISTS-TO-TERM-p+
                               lst)
                              A)))
     :hints (("Goal"
              :do-not-induct t
              :induct (CUT-LIST-BY-HALF LST size)
              :expand ((PP-LISTS-TO-TERM-p+ LST))
              :in-theory (e/d (cut-list-by-half)
                              (bitp
                               sum
                               --
                               +-IS-SUM
                               len
                               true-listp)))))))

(local
 (defthm pos-len-implies-fc
   (implies (< 0 (LEN LST))
            (consp lst))
   :rule-classes :forward-chaining
   :hints (("Goal"
            :in-theory (e/d (len) ())))))

(local
 (defthmd pp-lists-p-implies-true-listp
   (implies (pp-lists-p x)
            (true-listp x))))

(local
 (defthm bit-listp-of-sort-and$-list
   (implies (force (bit-listp (rp-evlt-lst lst a)))
            (and (bit-listp (rp-evlt-lst (sort-and$-list LST size)
                                         a))))
   :hints (("Goal"
            :do-not-induct t
            :induct (sort-and$-list LST size)
            :in-theory (e/d (bit-listp
                             sort-and$-list
                             pp-lists-p-implies-true-listp
                             )
                            (bitp
                             +-IS-SUM
                             FLOOR2-IF-F2
                             floor))))))

;; MAIN LEMMA 2: sort-and$-list-is-correct
(local
 (defthm eval-of-list-to-term-of-sort-and$-list
   (implies (and (mult-formula-checks state)
                 (bit-listp (rp-evlt-lst lst a))
                 (true-listp lst)
                 (rp-evl-meta-extract-global-facts))
            (equal (rp-evlt
                    (pp-lists-to-term-and$
                     (sort-and$-list lst len))
                    a)
                   (rp-evlt (pp-lists-to-term-and$ lst) a)))
   :hints (("Goal"
            :do-not-induct t
            :induct (sort-and$-list lst len)
            :in-theory (e/d (sort-and$-list
                             )
                            (floor
                             +-IS-SUM
                             FLOOR2-IF-F2
                             (:REWRITE RP-TERM-LISTP-IS-TRUE-LISTP)
                             (:DEFINITION TRUE-LISTP)
                             (:DEFINITION RP-TERMP)
                             (:DEFINITION RP-TERM-LISTP)
                             (:REWRITE RP-TERMP-IMPLIES-SUBTERMS)
                             (:REWRITE PP-LISTS-P-IMPLIES-TRUE-LISTP)
                             (:DEFINITION PP-LISTS-P)
                             (:DEFINITION ACL2::APPLY$-BADGEP)
                             (:REWRITE RP-TERMP-IMPLIES-CDR-LISTP)
                             (:REWRITE IS-IF-RP-TERMP)
                             (:LINEAR ACL2::APPLY$-BADGEP-PROPERTIES . 1)
                             (:DEFINITION SUBSETP-EQUAL)
                             (:DEFINITION MEMBER-EQUAL)
                             (:REWRITE DEFAULT-CDR)
                             (:REWRITE RP-TERMP-CADR)
                             (:REWRITE IS-RP-PSEUDO-TERMP)
                             (:REWRITE RP-TERMP-CADDR)
                             (:REWRITE ACL2::MEMBER-EQUAL-NEWVAR-COMPONENTS-1)
                             (:LINEAR ACL2::APPLY$-BADGEP-PROPERTIES . 2)
                             (:REWRITE DEFAULT-CAR)
;;                             (:REWRITE ACL2::O-P-O-INFP-CAR)
                             (:TYPE-PRESCRIPTION RP-TERM-LISTP)
                             (:DEFINITION NATP)
                             (:REWRITE ACL2::APPLY$-BADGEP-PROPERTIES . 3)
                             (:TYPE-PRESCRIPTION MEMBER-EQUAL)
                             (:TYPE-PRESCRIPTION PP-LISTS-P)
                             len))))))

;; proofs with merge-sorted-pp-lists-simple are easier to work with
#|(local
 (define merge-sorted-pp-lists-simple
   ((first pp-lists-p)
    (second pp-lists-p))
   :measure
   (+ (acl2-count first)
      (acl2-count second))
   :returns
   (res pp-lists-p
        :hyp (and (pp-lists-p first)
                  (pp-lists-p second)))
   :verify-guards nil
   (cond
    ((atom first) second)
    ((atom second) first)
    (t
     (b*
         ((sign1 (caar first))
          (term1 (cdar first))
;(term1 (sort-and$-list term1 (len term1)))
          (sign2 (caar second))
          (term2 (cdar second))
          #|(term2 (sort-and$-list term2 (len term2)))||#)
       (cond
        ((and (not (equal sign1 sign2))
              (equal term1 term2))
         (merge-sorted-pp-lists-simple (cdr first) (cdr second)))
        ((pp-list-order term1 term2)
         (acons sign1 term1
                (merge-sorted-pp-lists-simple (cdr first) second)))
        (t (acons sign2 term2
                  (merge-sorted-pp-lists-simple first (cdr second))))))))
   ///

   (local
    (defthm lemma1
      (implies (consp first)
               (equal (merge-sorted-pp-lists
                       first
                       (cdr (car first)) #|(sort-and$-list (cdr (car first)) (len (cdr (car first))))||#
                       second sim2)
                      (merge-sorted-pp-lists first nil second sim2)))
      :hints (("goal"
               :do-not-induct t
               :expand ((merge-sorted-pp-lists
                         first
                         (cdr (car first)) #|(sort-and$-list (cdr (car first)) (len (cdr (car first))))||#
                         second sim2)
                        (merge-sorted-pp-lists first nil second sim2))
               :in-theory (e/d () ())))))

   (local
    (defthm lemma2
      (implies (consp second)
               (equal (merge-sorted-pp-lists
                       first
                       sim1
                       second
                       (cdr (car second)) #|(sort-and$-list (cdr (car second)) (len (cdr (car second))))||#)
                      (merge-sorted-pp-lists first sim1 second nil)))
      :hints (("goal"
               :do-not-induct t
               :expand ((merge-sorted-pp-lists
                         first
                         sim1
                         second
                         (cdr (car second)) #|(sort-and$-list (cdr (car second)) (len (cdr (car second))))||#)
                        (merge-sorted-pp-lists first sim1 second nil))
               :in-theory (e/d () ())))))

   (defthm merge-sorted-pp-lists_to_merge-sorted-pp-lists-simple
     (implies t
              (equal (merge-sorted-pp-lists first nil second nil)
                     (merge-sorted-pp-lists-simple first second)))
     :hints (("goal"
              :induct (merge-sorted-pp-lists-simple first second)
              :in-theory (e/d (merge-sorted-pp-lists
                               merge-sorted-pp-lists-simple
                               ) ()))))))||#

(value-triple (hons-clear t))

(local
 (encapsulate
   nil

   (define two-pp-list-cancel-each-other (lst1 lst2)
     :enabled t
     :hints (("Goal"
              :in-theory (e/d () (+-IS-SUM))))
     :verify-guards nil
     (if (or (atom lst1)
             (atom lst2))
         (and (atom lst1)
              (atom lst2))
       (and (not (equal (caar lst1)
                        (caar lst2)))
            (equal (cdar lst1) ;(SORT-AND$-LIST (cdar lst1) (len (cdar lst1)))
                   (cdar lst2) ;(SORT-AND$-LIST (cdar lst2) (len (cdar lst2)))
                   )
            (two-pp-list-cancel-each-other (cdr lst1)
                                           (cdr lst2)))))

   (defthm when-SORT-AND$-LIST-is-equal-with-opposite-signs
     (implies (and #|(EQUAL (SORT-AND$-LIST lst1 size1)
               (SORT-AND$-LIST lst2 size2))||#
               (equal lst1 lst2)
               (mult-formula-checks state)
               (rp-evl-meta-extract-global-facts)
               (bit-listp (rp-evlt-lst lst1 a))
               (bit-listp (rp-evlt-lst lst2 a))
               (true-listp lst1)
               (true-listp lst2))
              (and (equal (sum (RP-EVLT (pp-lists-to-term-and$ LST1)
                                        A)
                               (-- (RP-EVLT (pp-lists-to-term-and$ LST2)
                                            A)))
                          0)
                   (equal (sum (-- (RP-EVLT (pp-lists-to-term-and$ LST1)
                                            A))
                               (RP-EVLT (pp-lists-to-term-and$ LST2)
                                        A))
                          0)))
     :hints (("Goal"
              :do-not-induct t
              :use ((:instance eval-of-list-to-term-of-sort-and$-list
                               (lst lst1)
                               (len size1))
                    (:instance eval-of-list-to-term-of-sort-and$-list
                               (lst lst2)
                               (len size2)))
              :in-theory (e/d ()
                              (sum
                               eval-of-list-to-term-of-sort-and$-list
                               --)))))

   (defthm two-pp-list-cancel-each-other-implies
     (implies (and (two-pp-list-cancel-each-other lst1 lst2)
                   (mult-formula-checks state)
                   (rp-evl-meta-extract-global-facts)
                   (bit-list-listp (rp-evlt-lst-lst (strip-cdrs lst1) a))
                   (bit-list-listp (rp-evlt-lst-lst (strip-cdrs lst2) a))
                   (pp-lists-p lst1)
                   (pp-lists-p lst2))
              (equal (sum (RP-EVLT (PP-LISTS-TO-TERM-P+ LST1)
                                   A)
                          (RP-EVLT (PP-LISTS-TO-TERM-P+ LST2)
                                   A))
                     0))
     :hints (("Goal"
              :induct (two-pp-list-cancel-each-other lst1 lst2)
              :in-theory (e/d (PP-LISTS-TO-TERM-P+)
                              (sum
                               --)))))

   (defthm two-pp-list-cancel-each-other-implies-2
     (implies (and (two-pp-list-cancel-each-other lst1 lst2)
                   (mult-formula-checks state)
                   (rp-evl-meta-extract-global-facts)
                   (bit-list-listp (rp-evlt-lst-lst (strip-cdrs lst1) a))
                   (bit-list-listp (rp-evlt-lst-lst (strip-cdrs lst2) a))
                   (pp-lists-p lst1)
                   (pp-lists-p lst2))
              (equal (RP-EVLT (PP-LISTS-TO-TERM-P+
                               (merge-sorted-pp-lists
                                lst1 LST2))
                              A)
                     0))
     :hints (("Goal"
              :do-not-induct t
              :induct (two-pp-list-cancel-each-other lst1 lst2)
              :in-theory (e/d (PP-LISTS-TO-TERM-P+
                               merge-sorted-pp-lists)
                              (sum
                               --)))))

   (defthm atom-merge-sorted-pp-lists
     (equal (CONSP (merge-sorted-pp-lists LST1 lst2))
            (not (two-pp-list-cancel-each-other lst1 lst2)))
     :hints (("Goal"
              :do-not-induct t
              :induct (merge-sorted-pp-lists LST1 lst2)
              :in-theory (e/d (merge-sorted-pp-lists)
                              ()))))

   (defthm pp-sum-equals-2
     (implies (integerp a)
              (equal (equal a (sum x y a))
                     (equal (sum x y) 0)))
     :hints (("Goal"
              :in-theory (e/d (sum ifix)
                              (+-IS-SUM)))))

   (defthm eval-of-list-to-term-of-merge-sorted-pp-lists
     (implies (and (mult-formula-checks state)
                   (force (bit-list-listp (rp-evlt-lst-lst (strip-cdrs lst1) a)))
                   (force (bit-list-listp (rp-evlt-lst-lst (strip-cdrs lst2) a)))
                   (force (pp-lists-p lst1))
                   (force (pp-lists-p lst2))
                   (rp-evl-meta-extract-global-facts))
              (equal (rp-evlt
                      (pp-lists-to-term-p+
                       (merge-sorted-pp-lists lst1 lst2))
                      a)
                     (sum (rp-evlt (pp-lists-to-term-p+ lst1) a)
                          (rp-evlt (pp-lists-to-term-p+ lst2) a))))
     :hints (("Goal"
              :induct (merge-sorted-pp-lists lst1 lst2)
              :do-not-induct t
              :in-theory (e/d (;;pp-lists-to-term-and$
                               ;; for soem reason when this is enabled, the proof
                               ;; does too many case-splits.
                               merge-sorted-pp-lists)
                              (len
                               sum valid-sc
                               --
                               and$ or$
                               TWO-PP-LIST-CANCEL-EACH-OTHER
                               bitp
                               bit-listp
                               ;;PP-LISTS-P
;BIT-LIST-LISTP
                               true-listp)))
             ("Subgoal *1/5"
              :expand ((PP-LISTS-TO-TERM-P+ LST2)))
             ("Subgoal *1/4"
              :expand ((PP-LISTS-TO-TERM-P+ LST1)
                       (TWO-PP-LIST-CANCEL-EACH-OTHER NIL LST2)))
             ("Subgoal *1/3"
              :expand ((PP-LISTS-TO-TERM-P+ LST1)
                       (PP-LISTS-TO-TERM-P+ LST2)))))

   (defthm bit-list-list-of-merge-sorted-pp-lists
     (implies (and (bit-list-listp (rp-evlt-lst-lst (strip-cdrs lst1) a))
                   (bit-list-listp (rp-evlt-lst-lst (strip-cdrs lst2) a)))
              (bit-list-listp (rp-evlt-lst-lst (strip-cdrs (merge-sorted-pp-lists LST1 lst2))
                                               a)))
     :hints (("Goal"
              :do-not-induct t
              :induct (merge-sorted-pp-lists LST1 lst2)
              :in-theory (e/d (bit-listp
                               bit-list-listp
                               merge-sorted-pp-lists)
                              (bitp
                               floor)))))))

(local
 (defthm cut-list-by-half-returns-pp-lists
   (implies (and (pp-lists-p lst)
                 (< size (len lst)))
            (and (pp-lists-p (mv-nth 0 (cut-list-by-half lst size)))
                 (pp-lists-p (mv-nth 1 (cut-list-by-half lst size)))))
   :hints (("Goal"
            :in-theory (e/d (cut-list-by-half) (+-IS-SUM))))))

(local
 (defthm bit-list-listp-of-sort-pp-lists
   (implies (and (bit-list-listp (rp-evlt-lst-lst (strip-cdrs lst) a))
                 (pp-lists-p lst))
            (bit-list-listp (rp-evlt-lst-lst (strip-cdrs (sort-pp-lists lst
                                                                        size))
                                             a)))
   :hints (("Goal"
            :do-not-induct t
            :induct (sort-pp-lists lst size)
            :in-theory (e/d (sort-pp-lists)
                            (floor
                             +-IS-SUM
                             FLOOR2-IF-F2))))))

(local
 (defthm eval-of-sort-pp-lists-is-correct
   (implies (and (mult-formula-checks state)
                 (bit-list-listp (rp-evlt-lst-lst (strip-cdrs lst) a))
                 (pp-lists-p lst)
                 (rp-evl-meta-extract-global-facts))
            (equal (rp-evlt (pp-lists-to-term-p+ (sort-pp-lists lst size)) a)
                   (rp-evlt (pp-lists-to-term-p+ lst) a)))
   :hints (("Goal"
            :do-not-induct t
            :induct (sort-pp-lists lst size)
            :in-theory (e/d (sort-pp-lists
                             len
                             PP-LISTS-TO-TERM-P+)
                            (floor
                             bitp
                             --
                             +-IS-SUM
                             FLOOR2-IF-F2
                             sum))))))

(local
 (defthm consp-of-apply-sign
   (equal (consp (apply-sign-to-pp-lists lst sign))
          (consp lst))
   :hints (("Goal"
            :in-theory (e/d (apply-sign-to-pp-lists) ())))))

(local
 (defthm len-of-apply-sign
   (equal (len (apply-sign-to-pp-lists lst sign))
          (len lst))
   :hints (("Goal"
            :in-theory (e/d (apply-sign-to-pp-lists len) ())))))

(local
 (defthm merge-sorted-pp-lists-simple-of-apply-sign
   (implies (and (pp-lists-p lst1)
                 (pp-lists-p lst2))
            (equal (merge-sorted-pp-lists (apply-sign-to-pp-lists lst1 sign)
                                          (apply-sign-to-pp-lists lst2 sign))
                   (apply-sign-to-pp-lists (merge-sorted-pp-lists lst1 lst2)
                                           sign)))
   :hints (("Goal"
            :induct (merge-sorted-pp-lists lst1 lst2)
            :do-not-induct t
            :in-theory (e/d (apply-sign-to-pp-lists
                             merge-sorted-pp-lists) ())))))

(local
 (defthmd merge-sorted-pp-lists-simple-of-apply-sign-reverse
   (implies (and (pp-lists-p lst1)
                 (pp-lists-p lst2))
            (equal (apply-sign-to-pp-lists (merge-sorted-pp-lists lst1 lst2)
                                           sign)
                   (merge-sorted-pp-lists (apply-sign-to-pp-lists lst1 sign)
                                          (apply-sign-to-pp-lists lst2 sign))))
   :hints (("Goal"
            :do-not-induct t
            :in-theory (e/d () ())))))

(local
 (defthm merge-sorted-pp-lists-simple-of-apply-sign-2
   (implies (and (pp-lists-p lst1)
                 (pp-lists-p lst2)
                 (syntaxp (or (atom lst2)
                              (not (equal (car lst2) 'apply-sign-to-pp-lists)))))
            (equal (merge-sorted-pp-lists (apply-sign-to-pp-lists lst1 sign)
                                          lst2)
                   (apply-sign-to-pp-lists (merge-sorted-pp-lists
                                            lst1
                                            (apply-sign-to-pp-lists lst2 sign))
                                           sign)))
   :hints (("Goal"
;:induct (merge-sorted-pp-lists-simple lst1 lst2)
            :do-not-induct t
            :in-theory (e/d (merge-sorted-pp-lists-simple-of-apply-sign-reverse)
                            (merge-sorted-pp-lists-simple-of-apply-sign))))))

(local
 (defthm cut-list-by-half-of-signed-pp-lists-0
   (implies (and (pp-lists-p lst)
                 (< size (len lst)))
            (equal (mv-nth
                    0
                    (cut-list-by-half (apply-sign-to-pp-lists lst sign) size))
                   (apply-sign-to-pp-lists
                    (mv-nth 0
                            (cut-list-by-half lst size))
                    sign)))
   :hints (("Goal"
            :in-theory (e/d (cut-list-by-half
                             apply-sign-to-pp-lists)
                            (+-IS-SUM))))))

(local
 (defthm cut-list-by-half-of-signed-pp-lists-1
   (implies (and (pp-lists-p lst)
                 (< size (len lst)))
            (equal (mv-nth
                    1
                    (cut-list-by-half (apply-sign-to-pp-lists lst sign) size))
                   (apply-sign-to-pp-lists
                    (mv-nth 1
                            (cut-list-by-half lst size))
                    sign)))
   :hints (("Goal"
            :in-theory (e/d (cut-list-by-half
                             apply-sign-to-pp-lists)
                            (+-IS-SUM))))))

(local
 (defthm PP-LISTS-P-implies-fc
   (implies (PP-LISTS-P x)
            (IF (ATOM X)
                (EQ X NIL)
                (AND (CONSP (CAR X))
                     (BOOLEANP (CAAR X))
                     (TRUE-LISTP (CDAR X))
                     (PP-LISTS-P (CDR X)))))
   :rule-classes :forward-chaining))

(local
 (defthmd pos-len-is
   (equal (< 0 (LEN LST))
          (consp lst))
   :hints (("Goal"
            :in-theory (e/d (len)
                            (+-IS-SUM))))))

(local
 (encapsulate
   nil
   (local
    (defthm sort-pp-lists-of-apply-sign-dummy-lemma1
      (IMPLIES (AND (CONSP LST)
                    (CONSP (CDR LST))
                    (NOT (CONSP (CDDR LST)))
                    (PP-LISTS-P LST)
                    (CONSP (CADR LST))
                    (CAR (CADR LST)))
               (equal (EQUAL (CADR LST)
                             (CONS T (CDR (CADR LST))))
                      t))))

   (local
    (defthm sort-pp-lists-of-apply-sign-dummy-lemma2
      (IMPLIES (AND (CONSP (CDR LST))
                    (PP-LISTS-P LST)
                    (CAR (CADR LST)))
               (equal (EQUAL T (CAR (CADR LST)))
                      t))))

   (local
    (defthm sort-pp-lists-of-apply-sign-dummy-lemma3
      (IMPLIES (AND (CONSP LST)
                    (CONSP (CDR LST))
                    (PP-LISTS-P LST)
                    (NOT (CAR (CADR LST))))
               (equal (EQUAL (CADR LST)
                             (CONS NIL (CDR (CADR LST))))
                      t))))

   (local
    (defthm sort-pp-lists-of-apply-sign-dummy-lemma4
      (IMPLIES (AND (CONSP LST)
                    (CONSP (CDR LST))
                    (PP-LISTS-P LST)
                    (CAR (CADR LST)))
               (equal (EQUAL (CADR LST)
                             (CONS t (CDR (CADR LST))))
                      t))))

   (local
    (defthm  sort-pp-lists-of-apply-sign-dummy-lemma5
      (implies (and (consp lst)
                    (consp (cdr lst))
                    (not (consp (cddr lst)))
                    (equal (car (car lst)) (car (cadr lst)))
                    (pp-lists-p lst))
               (equal
                (equal (cadr lst)
                       (cons (car (car lst))
                             (cdr (cadr lst))))
                t))))

   (defthm sort-pp-lists-of-apply-sign
     (implies (and (pp-lists-p lst))
              (equal (sort-pp-lists (apply-sign-to-pp-lists lst sign) size)
                     (apply-sign-to-pp-lists (sort-pp-lists lst size)
                                             sign)))
     :otf-flg t
     :hints (("Goal"
              :induct (sort-pp-lists lst size)
              :do-not-induct t
              :in-theory (e/d (apply-sign-to-pp-lists
                               sort-pp-lists
                               pos-len-is)
                              (pp-lists-p
                               +-IS-SUM
                               floor
;xor
                               floor2-if-f2
                               merge-sorted-pp-lists-simple-of-apply-sign-2)))))))

;;;;;;;;;;;;;;;;;;;;;;;;;;;;;;;;;;;;;;;;;;;;;;;;;;;;;;;;;;;;;;;;;;;;;;;;;
;; FLATTEN LEMMAS

(local
 (progn
   (defthm and$-pp-lists-aux-returns-bit-list-listp
     (implies (and (mult-formula-checks state)
                   (booleanp sign)
                   (bit-listp (rp-evlt-lst cur a))
                   (bit-list-listp (rp-evlt-lst-lst (strip-cdrs lst2) a))
                   (bit-list-listp (rp-evlt-lst-lst (strip-cdrs acc) a))
                   (rp-evl-meta-extract-global-facts))
              (bit-list-listp
               (rp-evlt-lst-lst (strip-cdrs (and$-pp-lists-aux cur lst2 acc sign))
                                a)))
     :hints (("goal"
              :do-not-induct t
              :induct (and$-pp-lists-aux cur lst2 acc sign)
              :in-theory (e/d (rp-evlt-lst-lst
                               and$-pp-lists
                               and$-pp-lists-aux
                               pp-term-to-pp-lists
                               bit-list-listp) ()))))

   (defthm and$-pp-lists-returns-bit-list-listp
     (implies (and (mult-formula-checks state)
                   (bit-list-listp (rp-evlt-lst-lst (strip-cdrs lst1) a))
                   (bit-list-listp (rp-evlt-lst-lst (strip-cdrs lst2) a))
                   (bit-list-listp (rp-evlt-lst-lst (strip-cdrs acc) a))
                   (rp-evl-meta-extract-global-facts))
              (bit-list-listp
               (rp-evlt-lst-lst (strip-cdrs (and$-pp-lists lst1 lst2 acc sign))
                                a)))
     :hints (("goal"
              :do-not-induct t
              :induct (and$-pp-lists lst1 lst2 acc sign)
              :in-theory (e/d (rp-evlt-lst-lst
                               and$-pp-lists
                               and$-pp-lists-aux
                               pp-term-to-pp-lists
                               bit-list-listp) ()))))

   (defthm pp-term-to-pp-lists-returns-bit-list-listp
     (implies (and (mult-formula-checks state)
                   (pp-term-p term)
                   (booleanp sign)
                   (valid-sc term a)
                   (rp-evl-meta-extract-global-facts))
              (bit-list-listp
               (rp-evlt-lst-lst (strip-cdrs (pp-term-to-pp-lists term sign))
                                a)))
     :hints (("goal"
              :do-not-induct t
              :induct (pp-term-to-pp-lists term sign)
              :in-theory (e/d (rp-evlt-lst-lst
                               pp-term-to-pp-lists
                               bit-list-listp) ()))))))

(progn
  (local
   (defthm and$-pp-lists-aux-extract-acc
     (implies (and (syntaxp (not (equal acc ''nil))))
              (equal (and$-pp-lists-aux cur lst2 acc sign)
                     (append (and$-pp-lists-aux cur lst2 nil sign)
                             acc)))
     :hints (("goal"
              :do-not-induct t
              :induct (and$-pp-lists-aux cur lst2 acc sign)
              :in-theory (e/d (and$-pp-lists-aux
                               and$-pp-lists)
                              (sum
                               --
                               ifix))))))

  (local
   (defthm and$-pp-lists-extract-acc
     (implies (and (syntaxp (not (equal acc ''nil)))
                   (mult-formula-checks state)
                   (rp-evl-meta-extract-global-facts))
              (equal (and$-pp-lists lst1 lst2 acc sign)
                     (append (and$-pp-lists lst1 lst2 nil sign)
                             acc)))
     :hints (("goal"
              :do-not-induct t
              :induct (and$-pp-lists lst1 lst2 acc sign)
              :in-theory (e/d (pp-lists-to-term-p+
                               and$-pp-lists)
                              (sum
                               --
                               ifix))))))

  (local
   (defthm and$-pp-lists-aux-extract-sign-and-acc
     (implies (and (syntaxp (not (and (equal acc ''nil)
                                      (equal sign ''nil)))))
              (equal (and$-pp-lists-aux cur lst2 acc sign)
                     (append (apply-sign-to-pp-lists
                              (and$-pp-lists-aux cur lst2 nil nil)
                              sign)
                             acc)))
     :hints (("goal"
              :do-not-induct t
              :induct (and$-pp-lists-aux cur lst2 acc sign)
              :in-theory (e/d (and$-pp-lists-aux
                               and$-pp-lists
                               APPLY-SIGN-TO-PP-LISTS)
                              (sum
                               --
                               ifix))))))

  (local
   (defthm and$-pp-lists-extract-sign-and-acc
     (implies (syntaxp (not (and (equal acc ''nil)
                                 (equal sign ''nil))))
              (equal (and$-pp-lists lst1 lst2 acc sign)
                     (append (apply-sign-to-pp-lists
                              (and$-pp-lists lst1 lst2 nil nil)
                              sign)
                             acc)))
     :hints (("goal"
              :do-not-induct t
              :induct (and$-pp-lists lst1 lst2 acc sign)
              :in-theory (e/d (pp-lists-to-term-p+
                               APPLY-SIGN-TO-PP-LISTS
                               and$-pp-lists)
                              (sum
                               --
                               ifix))))))

  (local
   (defthm true-list-fix-of-apply-sign-to-pp-lists
     (equal (true-list-fix (apply-sign-to-pp-lists lst sign))
            (apply-sign-to-pp-lists lst sign))
     :hints (("Goal"
              :in-theory (e/d (apply-sign-to-pp-lists) ())))))

  (local
   (defthm and$-pp-lists-aux-of-applied-sign
     (implies (booleanp sign)
              (equal (and$-pp-lists-aux cur
                                        (apply-sign-to-pp-lists lst2 sign)
                                        acc cur-sign)
                     (append (apply-sign-to-pp-lists
                              (and$-pp-lists-aux cur lst2 nil cur-sign)
                              sign)
                             acc)))
     :hints (("goal"
              :do-not-induct t
              :induct (and$-pp-lists-aux cur lst2 acc cur-sign)
              :in-theory (e/d (and$-pp-lists-aux
                               APPLY-SIGN-TO-PP-LISTS) ())))))

  (local
   (defthm and$-pp-lists-of-applied-with-same-sign
     (implies (booleanp sign)
              (equal (and$-pp-lists (apply-sign-to-pp-lists lst1 sign)
                                    (apply-sign-to-pp-lists lst2 sign)
                                    acc main-sign)
                     (and$-pp-lists lst1
                                    lst2
                                    acc main-sign)))
     :hints (("goal"
              :do-not-induct t
              :induct (and$-pp-lists lst1
                                     lst2
                                     acc main-sign)
              :in-theory (e/d (and$-pp-lists
                               APPLY-SIGN-TO-PP-LISTS)
                              ())))))

  (local
   (defthm pp-term-to-pp-lists-extract-sign-lemma-dummy-lemma
     (implies (and (EQUAL (APPLY-SIGN-TO-PP-LISTS x T) z)
                   (EQUAL (APPLY-SIGN-TO-PP-LISTS k T) m))
              (equal (and$-pp-lists z m acc main-sign)
                     (and$-pp-lists x
                                    k
                                    acc main-sign)))
     :hints (("Goal"
              :do-not-induct t
              :in-theory (e/d (APPLY-SIGN-TO-PP-LISTS)
                              (and$-pp-lists
                               apply-sign-to-pp-lists
                               AND$-PP-LISTS-EXTRACT-SIGN-AND-ACC))))))

  (local
   (defthm pp-term-to-pp-lists-extract-sign-lemma-dummy-lemma-2
     (implies (and (EQUAL (PP-TERM-TO-PP-LISTS (cadr x) T)
                          (APPLY-SIGN-TO-PP-LISTS a T))
                   (EQUAL (PP-TERM-TO-PP-LISTS (caddr z) T)
                          (APPLY-SIGN-TO-PP-LISTS b T))
                   (pp-lists-p a)
                   (pp-lists-p b)
                   (pp-lists-p lst-x))
              (EQUAL
               (merge-sorted-pp-lists
                (merge-sorted-pp-lists (PP-TERM-TO-PP-LISTS (cadr x) T)
                                       (PP-TERM-TO-PP-LISTS (caddr z) T))
                lst-x)
               (APPLY-SIGN-TO-PP-LISTS
                (merge-sorted-pp-lists
                 (merge-sorted-pp-lists
                  a b)
                 (APPLY-SIGN-TO-PP-LISTS lst-x T))
                T)))
     :hints (("Goal"
              :do-not-induct t
              :in-theory (e/d ()
                              (and$-pp-lists
                               apply-sign-to-pp-lists
                               AND$-PP-LISTS-EXTRACT-SIGN-AND-ACC))))))

  (local
   (defthm pp-term-to-pp-lists-extract-sign-lemma-dummy-lemma-3
     (implies (and (EQUAL (PP-TERM-TO-PP-LISTS (cadr x) T)
                          (APPLY-SIGN-TO-PP-LISTS a T))
                   (pp-lists-p a)
                   (booleanp sign))
              (EQUAL
               (merge-sorted-pp-lists `((,sign '1))
                                      (PP-TERM-TO-PP-LISTS (CADR x) T))
               (APPLY-SIGN-TO-PP-LISTS (merge-sorted-pp-lists
                                        `((,(not sign) '1))
                                        a)
                                       T)))
     :hints (("Goal"
              :do-not-induct t
              :in-theory (e/d (merge-sorted-pp-lists-simple-of-apply-sign-reverse)
                              (and$-pp-lists
                               merge-sorted-pp-lists-simple-of-apply-sign
                               apply-sign-to-pp-lists
                               AND$-PP-LISTS-EXTRACT-SIGN-AND-ACC))))))

  (local
   (defthm pp-term-to-pp-lists-extract-sign-lemma-dummy-lemma-4
     (implies (and (EQUAL (PP-TERM-TO-PP-LISTS (cadr x) nil)
                          (APPLY-SIGN-TO-PP-LISTS a T))
                   (pp-lists-p a))
              (EQUAL
               (merge-sorted-pp-lists `((t '1))
                                      (PP-TERM-TO-PP-LISTS (CADR x) nil))
               (APPLY-SIGN-TO-PP-LISTS (merge-sorted-pp-lists
                                        `((nil '1))
                                        a)
                                       T)))
     :hints (("Goal"
              :do-not-induct t
              :in-theory (e/d (merge-sorted-pp-lists-simple-of-apply-sign-reverse)
                              (and$-pp-lists
                               merge-sorted-pp-lists-simple-of-apply-sign
                               apply-sign-to-pp-lists
                               AND$-PP-LISTS-EXTRACT-SIGN-AND-ACC))))))

  (local
   (defthmd pp-term-to-pp-lists-extract-sign-lemma
     (implies (and (booleanp sign)
                   (booleanp s2))
              (equal (pp-term-to-pp-lists term sign)
                     (apply-sign-to-pp-lists
                      (pp-term-to-pp-lists term (xor s2 sign))
                      s2)))
     :otf-flg t
     :hints (("goal"
              :do-not-induct t
              :induct (pp-term-to-pp-lists term sign)
              :in-theory (e/d (pp-term-to-pp-lists
                               APPLY-SIGN-TO-PP-LISTS)
                              (sum
                               --
                               ifix)))
             ("subgoal *1/2"
              :in-theory (e/d (pp-term-to-pp-lists)
                              (sum
                               and$-pp-lists-of-applied-with-same-sign
                               --
                               ifix))
              :use ((:instance and$-pp-lists-of-applied-with-same-sign
                               (lst1 (pp-term-to-pp-lists (cadr (ex-from-rp term))
                                                          t))
                               (lst2 (pp-term-to-pp-lists (caddr (ex-from-rp term))
                                                          t))
                               (sign t)
                               (acc nil)
                               (main-sign nil)))))))

  (local
   (defthm pp-term-to-pp-lists-extract-sign
     (implies (and (syntaxp (not (and (equal sign ''nil))))
                   (booleanp sign))
              (equal (pp-term-to-pp-lists term sign)
                     (apply-sign-to-pp-lists
                      (pp-term-to-pp-lists term nil)
                      sign)))
     :otf-flg t
     :hints (("goal"
              :do-not-induct t
              :use ((:instance pp-term-to-pp-lists-extract-sign-lemma
                               (s2 t)))
              :in-theory (e/d (APPLY-SIGN-TO-PP-LISTS)
                              (sum
                               --
                               ifix)))))))

(local
 (defthm and$-pp-lists-aux-is-correct-lemma-2
   (implies (and (bitp x)
                 (bitp (sum (-- x) y))
                 (not (bitp y))
                 (integerp y))
            (and (equal x 1)
                 (equal y 2)))
   :hints (("Goal"
            :in-theory (e/d (sum)
                            (+-IS-SUM))))
   :rule-classes :forward-chaining))

(local
 (defthm and$-pp-lists-aux-is-correct
   (implies (and (mult-formula-checks state)
                 (rp-evl-meta-extract-global-facts)
                 (pp-lists-p lst2)
                 (bit-listp (rp-evlt-lst cur a))
                 (true-listp cur)
                 (bit-list-listp (rp-evlt-lst-lst (strip-cdrs lst2) a)))
            (equal (rp-evlt (pp-lists-to-term-p+ (and$-pp-lists-aux cur lst2 nil nil)) a)
                   (times$ (rp-evlt (pp-lists-to-term-and$ cur) a)
                           (rp-evlt (pp-lists-to-term-p+ lst2) a))))
   :hints (("goal"
            :induct (and$-pp-lists-aux cur lst2 nil nil)
            :do-not-induct t
            :expand (#|(pp-lists-to-term (cons (cons (car (car lst2))
                     (append cur (cdr (car lst2))))
                     (and$-pp-lists-aux cur (cdr lst2)
                     nil nil)))||#)
            :in-theory (e/d (and$-pp-lists-aux
                             pp-lists-to-term-p+
                             and$-is-times
                             pp-lists-to-term-and$)
                            (sum
                             binar-and-abs-is-and$-2
                             and$
                             times$
                             --
                             sum
                             ifix
                             bitp
                             true-listp))))))

(local
 (defthm and$-pp-lists-is-correct
   (implies (and (mult-formula-checks state)
                 (rp-evl-meta-extract-global-facts)
                 (pp-lists-p lst1)
                 (pp-lists-p lst2)
                 (bit-list-listp (rp-evlt-lst-lst (strip-cdrs lst2) a))
                 (bit-list-listp (rp-evlt-lst-lst (strip-cdrs lst1) a)))
            (equal (rp-evlt (pp-lists-to-term-p+ (and$-pp-lists lst1 lst2 nil nil)) a)
                   (times$ (rp-evlt (pp-lists-to-term-p+ lst1) a)
                           (rp-evlt (pp-lists-to-term-p+ lst2) a))))
   :hints (("goal"
            :induct (and$-pp-lists lst1 lst2 nil nol)
            :do-not-induct t
            :in-theory (e/d (pp-lists-to-term-p+
                             and$-is-times
                             pp-lists-to-term-and$
                             and$-pp-lists)
                            (sum
                             times$
                             binar-and-abs-is-and$-2
                             and$
                             --
                             bitp
                             true-listp))))))

(value-triple (hons-clear t))

;; MAIN LEMMA1.
(defthm rp-evlt_of_pp-lists-to-term_of_pp-term-to-pp-lists
  (implies (and (mult-formula-checks state)
                (pp-term-p term)
                (booleanp sign)
                (valid-sc term a)
                (rp-evl-meta-extract-global-facts))
           (equal (rp-evlt (pp-lists-to-term-p+
                            (pp-term-to-pp-lists term sign))
                           a)
                  (if sign
                      (-- (rp-evlt term a))
                    (rp-evlt term a))))
  :hints (("goal"
           :do-not-induct t
           :induct (pp-term-to-pp-lists term sign)
           :in-theory (e/d* (pp-term-to-pp-lists
                             not$-to-pp-sum
                             or$-to-pp-sum
                             binary-xor-to-pp-sum
                             binary-?-to-pp-sum
                             ---of-pp-sum
                             pp-lists-to-term-and$
                             pp-lists-to-term-p+
                             APPLY-SIGN-TO-PP-LISTS
                             regular-eval-lemmas
                             len)
                            (--
                             sum
                             valid-sc
                             and$
                             bitp
                             or$
                             ifix
                             (:REWRITE VALID-SC-EX-FROM-RP-2)
                             (:DEFINITION EVAL-AND-ALL)
                             valid-sc
;;                             (:REWRITE ACL2::O-P-O-INFP-CAR)
                             (:REWRITE DEFAULT-CDR)
                             (:DEFINITION RP-TERMP)
                             (:TYPE-PRESCRIPTION VALID-SC)
                             (:META ACL2::MV-NTH-CONS-META)
                             (:REWRITE PP-LISTS-P-IMPLIES-TRUE-LISTP)
                             (:REWRITE DEFAULT-CAR)
                             integerp)))))

;;;;;;;;;;;;;;;;;;;;;;;;;;;;;;;;;;;;;;;;;;;;;;;;;;;;;;;;;;;;;;;;;;;;;;;;;;;;;;;;;;;;

;; :i-am-here

(local
 (in-theory (disable RP-EVL-LST-OF-CONS)))

(local
 (defthm RP-EVL-LST-OF-CONS-with-syntaxp
   (IMPLIES (and (CONSP ACL2::X-LST)
                 (syntaxp (and (consp ACL2::X-LST)
                               (or (equal (car ACL2::X-LST)
                                          'cons)
                                   (equal (car ACL2::X-LST)
                                          'quote)))))
            (EQUAL (RP-EVL-LST ACL2::X-LST ACL2::A)
                   (CONS (RP-EVL (CAR ACL2::X-LST) ACL2::A)
                         (RP-EVL-LST (CDR ACL2::X-LST)
                                     ACL2::A))))
   :hints (("Goal"
            :in-theory (e/d (RP-EVL-LST-OF-CONS) ())))))

(local
 (defthm PP-LISTS-TO-TERM-AND$-redef
   (implies (and (mult-formula-checks state)
                 (rp-evl-meta-extract-global-facts))
            (equal (rp-evlt (PP-LISTS-TO-TERM-AND$ lst) a)
                   (and-list 0 (rp-evlt `(list . ,lst) a))))
   :hints (("Goal"
            :induct (PP-LISTS-TO-TERM-AND$ lst)
            :do-not-induct t
            :in-theory (e/d (PP-LISTS-TO-TERM-AND$
                             and-list)
                            ())))))

(defthm and-list-remove-hash
  (implies (syntaxp (not (equal hash ''0)))
           (equal (and-list hash lst)
                  (and-list 0 lst)))
  :hints (("Goal"
           :in-theory (e/d (and-list) ()))))

(defthm rp-evlt-of-create-and-list-instance
  (implies (and (rp-evl-meta-extract-global-facts)
                (mult-formula-checks state))
           (equal (rp-evlt (create-and-list-instance lst) a)
                  (and-list 0 (rp-evlt-lst lst A))))
  :hints (("Goal"
           :do-not-induct t
           :in-theory (e/d (create-and-list-instance
                            and-list)
                           ()))))

(local
 (defthm pp-lists-to-term-p+-to-pp-lists-to-term-pp-lst
   (implies (and (mult-formula-checks state)
                 (pp-lists-p lst)
                 (rp-evl-meta-extract-global-facts))
            (equal (rp-evlt (pp-lists-to-term-p+ lst) a)
                   (sum-list (rp-evlt-lst (pp-lists-to-term-pp-lst lst)  a))))
   :hints (("Goal"
            :do-not-induct t
            :expand ((:free (x y hash) (and-list hash (cons x y))))
            :induct (pp-lists-to-term-p+ lst)
            :in-theory (e/d (pp-lists-to-term-p+
                             pp-lists-to-term-pp-lst) ())))))

(local
 (defthm pp-lists-to-term-pp-lst_of_pp-term-to-pp-lists
   (implies (and (mult-formula-checks state)
                 (pp-term-p term)
                 (booleanp sign)
                 (valid-sc term a)
                 (rp-evl-meta-extract-global-facts))
            (equal (sum-list (rp-evlt-lst (pp-lists-to-term-pp-lst
                                           (pp-term-to-pp-lists term sign))
                                          a))
                   (if sign
                       (-- (rp-evlt term a))
                     (rp-evlt term a))))
   :hints (("goal"
            :do-not-induct t
            :use ((:instance rp-evlt_of_pp-lists-to-term_of_pp-term-to-pp-lists))
            :in-theory (e/d ()
                            (--
                             rp-evlt_of_pp-lists-to-term_of_pp-term-to-pp-lists
                             sum
                             valid-sc
                             and$
                             bitp
                             or$
                             ifix
                             (:REWRITE VALID-SC-EX-FROM-RP-2)
                             (:DEFINITION EVAL-AND-ALL)
                             valid-sc
;;                             (:REWRITE ACL2::O-P-O-INFP-CAR)
                             (:REWRITE DEFAULT-CDR)
                             (:DEFINITION RP-TERMP)
                             (:TYPE-PRESCRIPTION VALID-SC)
                             (:META ACL2::MV-NTH-CONS-META)
                             (:REWRITE PP-LISTS-P-IMPLIES-TRUE-LISTP)
                             (:REWRITE DEFAULT-CAR)
                             integerp))))))

#|(RP-EVL-OF-TRANS-LIST (RP-TRANS-LST LST)
                                        A)||#

;; (local
;;  (defthm ...
;;    (RP-EVL-OF-TRANS-LIST (LIST (LIST '-- term)) A)

(local
 (progn
   (create-regular-eval-lemma -- 1 mult-formula-checks)
   (create-regular-eval-lemma bit-of 2 mult-formula-checks)
   (create-regular-eval-lemma BINARY-? 3 mult-formula-checks)
   (create-regular-eval-lemma BINARY-and 2 mult-formula-checks)
   (create-regular-eval-lemma BINARY-or 2 mult-formula-checks)
   (create-regular-eval-lemma BINARY-xor 2 mult-formula-checks)
   (create-regular-eval-lemma BINARY-NOT 1 mult-formula-checks)))

(local
 (defthmd and-list-to-binary-and
   (equal (and-list 0 (list a b))
          (and$ a b))
   :hints (("Goal"
            :in-theory (e/d (and-list
                             and$) ())))))

(defret pp-remove-extraneous-sc-correct
  (implies (and (rp-evl-meta-extract-global-facts)
                (mult-formula-checks state))
           (equal (rp-evlt res-term a)
                  (rp-evlt term a)))
  :fn pp-remove-extraneous-sc
  :hints (("Goal"
           :do-not-induct t
           :induct (pp-remove-extraneous-sc term)
           :expand ((:free (term) (nth 3 term)))
           :in-theory (e/d* (pp-remove-extraneous-sc
                             rp-evlt-of-ex-from-rp-reverse-only-atom-and-car
                             regular-eval-lemmas)
                            (rp-trans
                             rp-termp
                             rp-evlt-of-ex-from-rp
                             (:DEFINITION EX-FROM-RP)
                             (:DEFINITION INCLUDE-FNC)
                             (:REWRITE NOT-INCLUDE-RP)
                             (:DEFINITION INCLUDE-FNC-SUBTERMS)
                             (:DEFINITION RP-EQUAL)
                             (:REWRITE RP-EQUAL-IS-SYMMETRIC)
                             (:REWRITE RP-EVLT-OF-RP-EQUAL)
                             (:REWRITE WHEN-EX-FROM-RP-IS-1)
                             (:REWRITE WHEN-EX-FROM-RP-IS-0)
                             (:TYPE-PRESCRIPTION BINARY-?-P$INLINE)
                             )))))

(defret pp-remove-extraneous-sc-correct-2
  (implies (and (rp-evl-meta-extract-global-facts)
                (mult-formula-checks state))
           (and (equal (equal (ifix (rp-evlt res-term a))
                              (ifix (rp-evlt term a)))
                       t)
                (equal (equal (rp-evlt res-term a)
                              (rp-evlt term a))
                       t)))
  :fn pp-remove-extraneous-sc
  :hints (("Goal"
           :do-not-induct t
           )))

(defthm sum-list-of-append-wog
  (implies (and (mult-formula-checks state)
                (rp-evl-meta-extract-global-facts))
           (equal (sum-list (rp-evlt-lst (append-wog x y) a))
                  (sum (sum-list (rp-evlt-lst x a))
                       (sum-list (rp-evlt-lst y a)))))
  :hints (("Goal"
           :induct (append-wog x y)
           :do-not-induct t
           :in-theory (e/d (append-wog) ()))))

(local
 (create-regular-eval-lemma AND-LIST 2 mult-formula-checks))

(local
 (create-regular-eval-lemma sum-list 1 mult-formula-checks))

(local
 (create-regular-eval-lemma s-c-res 3 mult-formula-checks))

(local
 (defthm rp-evlt-lst-of-list-to-lst
   (implies (and (mult-formula-checks state)
                 (rp-evl-meta-extract-global-facts))
            (equal (sum-list (rp-evlt-lst (list-to-lst x) a))
                   (sum-list (rp-evlt x a))))
   :hints (("goal"
            :expand ((list-to-lst x))
            :in-theory (e/d* (regular-eval-lemmas)
                             ())))))

(defthm valid-sc-subterms-of-negate-lst
  (implies (valid-sc-subterms lst a)
           (valid-sc-subterms (negate-lst lst enabled) a))
  :hints (("Goal"
           :induct (NEGATE-LST-AUX LST)
           :in-theory (e/d (negate-lst
                            is-rp
                            is-if
                            NEGATE-LST-AUX)
                           ()))))

(defret ex-from-pp-lst-returns-valid-sc
  (implies (and (force (valid-sc-subterms pp-lst a)))
           (and (VALID-SC-SUBTERMS s-lst a)
                (VALID-SC-SUBTERMS res-pp-lst a)
                (VALID-SC-SUBTERMS c-lst a)))
  :fn ex-from-pp-lst
  :hints (("Goal"
           :in-theory (e/d (ex-from-pp-lst
                            create-and-list-instance
                            is-if is-rp)
                           ((:DEFINITION EVAL-AND-ALL)
                            ;;(:REWRITE VALID-SC-WHEN-SINGLE-C-P)
                            (:TYPE-PRESCRIPTION SINGLE-C-P$INLINE)
                            (:REWRITE ACL2::FN-CHECK-DEF-NOT-QUOTE)
                            (:REWRITE EX-FROM-SYNP-LEMMA1)
                            ;;(:REWRITE VALID-SC-WHEN-LIST-INSTANCE)
                            (:REWRITE EVL-OF-EXTRACT-FROM-RP-2)
                            (:DEFINITION RP-TRANS)
;;                            (:REWRITE ACL2::O-P-O-INFP-CAR)
                            (:DEFINITION TRANS-LIST)
                            include-fnc
                            (:REWRITE DEFAULT-CDR)
                            (:REWRITE VALID-SC-SUBTERMS-OF-CDR))))))

(defthm rp-evlt-lst-of-negate-lst
  (implies (and (mult-formula-checks state)
                (rp-evl-meta-extract-global-facts))
           (equal (sum-list (rp-evlt-lst (negate-lst lst enabled) a))
                  (if enabled
                      (-- (sum-list (rp-evlt-lst lst a)))
                    (sum-list (rp-evlt-lst lst a)))))
  :hints (("Goal"
           :induct (negate-lst-aux lst)
           :do-not-induct t
           :in-theory (e/d (NEGATE-LST
                            negate-lst-aux)
                           ()))))

#|(defthm sum-list-eval-of-append-wog
  (equal (sum-list-eval (append-wog x y) a)
         (sum (sum-list-eval x a)
              (sum-list-eval y a)))
  :hints (("Goal"
           :induct (append-wog x y)
           :do-not-induct t
           :in-theory (e/d (append-wog) ()))))|#

(defret ex-from-pp-lst-correct
  (implies (and (mult-formula-checks state)
                (force (valid-sc-subterms pp-lst a))
                (rp-evl-meta-extract-global-facts))
           (equal (sum-list (rp-evlt-lst res-pp-lst a))
                  (sum (sum-list (rp-evlt-lst pp-lst a))
                       (-- (sum-list (rp-evlt-lst s-lst a)))
                       (-- (sum-list (rp-evlt-lst c-lst a))))))
  :fn ex-from-pp-lst
  :hints (("subgoal *1/4"
           :use ((:instance pp-has-bitp-rp-implies
                            (term (cadr (caddr (car pp-lst)))))
                 (:instance pp-has-bitp-rp-implies
                            (term (CADR (CADDR (CADR (CAR PP-LST))))))))
          ("goal"
           :induct (ex-from-pp-lst pp-lst)
           :expand ((rp-trans (caddr (car pp-lst)))
                    (rp-trans (CADDR (CADR (CAR PP-LST))))
                    ;;(ex-from-pp-lst pp-lst)
                    (:free (x y) (and-list y (list x))))
           :do-not-induct t
           :in-theory (e/d* (ex-from-pp-lst
                             regular-rp-evl-of_--_when_mult-formula-checks
                             regular-rp-evl-of_--_when_mult-formula-checks_with-ex-from-rp
                             regular-rp-evl-of_and-list_when_mult-formula-checks
                             regular-rp-evl-of_and-list_when_mult-formula-checks_with-ex-from-rp
                             regular-rp-evl-of_s-c-res_when_mult-formula-checks_with-ex-from-rp
                             rp-evlt-of-ex-from-rp-reverse-only-atom-and-car
                             s-c-res

                             ;;regular-eval-lemmas-with-ex-from-rp
                             )
                            (rp-trans
                             (:REWRITE CONSP-RP-TRANS-LST)
                             (:TYPE-PRESCRIPTION O<)
                             (:REWRITE
<<<<<<< HEAD
                              REGULAR-RP-EVL-OF_--_WHEN_MULT-FORMULA-CHECKS_WITH-EX-FROM-RP)
                             (:REWRITE ACL2::O-P-O-INFP-CAR)
=======
                                REGULAR-RP-EVL-OF_--_WHEN_MULT-FORMULA-CHECKS_WITH-EX-FROM-RP)
;;                             (:REWRITE ACL2::O-P-O-INFP-CAR)
>>>>>>> 533cfd86
                             (:REWRITE VALID-SC-SUBTERMS-OF-CDR)
                             (:LINEAR ACL2::APPLY$-BADGEP-PROPERTIES . 1)
                             (:TYPE-PRESCRIPTION BINARY-SUM)
                             (:DEFINITION ACL2::APPLY$-BADGEP)
                             (:REWRITE NOT-INCLUDE-RP-MEANS-VALID-SC)
                             (:DEFINITION INCLUDE-FNC)
                             (:DEFINITION SUBSETP-EQUAL)
                             (:DEFINITION MEMBER-EQUAL)
                             valid-sc
                             sum-of-negated-elements
                             eval-and-all
                             type-fix-when-bitp
                             --of--equals
                             default-car
                             default-cdr
                             include-fnc-subterms
                             rp-trans-lst-is-lst-when-list-is-absent
                             bitp
                             rp-trans-is-term-when-list-is-absent
                             ex-from-rp
                             rp-evlt-of-ex-from-rp
                             ;;is-falist
                             rp-termp)))))

;; A MAIN LEMMA
(defret pp-flatten-correct-lemma
  (implies (and (mult-formula-checks state)
                (pp-term-p term)
                (booleanp sign)
                (valid-sc term a)
                (rp-evl-meta-extract-global-facts))
           (equal (sum-list (rp-evlt-lst pp-lst a))
                  (if sign
                      (-- (rp-evlt (pp-remove-extraneous-sc term) a))
                    (rp-evlt (pp-remove-extraneous-sc term) a))))
  :fn pp-flatten
  :hints (("goal"
           :do-not-induct t
           :in-theory (e/d* (pp-flatten
                             regular-eval-lemmas
                             and-list-to-binary-and
                             )
                            (pp-term-p
                             rp-trans-is-term-when-list-is-absent
                             pp-remove-extraneous-sc-correct
                             ;;rp-evlt-of-ex-from-rp
                             ;;rp-trans
                             valid-sc
                             not-include-rp-means-valid-sc
                             rp-trans
                             (:rewrite ex-from-synp-lemma1)
;;                             (:rewrite acl2::o-p-o-infp-car)
                             (:definition is-synp$inline)
                             (:rewrite not-include-rp)
                             pp-term-to-pp-lists-extract-sign
                             (:definition rp-termp)

                             ;;rp-trans-lst
                             )))))

(defret pp-flatten-correct
  (implies (and (mult-formula-checks state)
                (pp-term-p term)
                (booleanp sign)
                (valid-sc term a)
                (rp-evl-meta-extract-global-facts))
           (equal (sum-list (rp-evlt-lst pp-lst a))
                  (if sign
                      (-- (rp-evlt term a))
                    (rp-evlt term a))))
  :fn pp-flatten
  :hints (("Goal"
           :do-not-induct t
; :use ((:instance pp-lists-to-term-pp-lst_of_pp-term-to-pp-lists))
           :in-theory (e/d* (;;rp-evlt-of-ex-from-rp-reverse-only-atom-and-car
                             regular-eval-lemmas
                             and-list-to-binary-and)
                            (;pp-lists-to-term-pp-lst_of_pp-term-to-pp-lists
                             PP-TERM-P
                             RP-TRANS-IS-TERM-WHEN-LIST-IS-ABSENT
                             ;;rp-evlt-of-ex-from-rp
                             ;;RP-TRANS
                             VALID-SC
                             NOT-INCLUDE-RP-MEANS-VALID-SC
                             rp-trans
                             (:REWRITE EX-FROM-SYNP-LEMMA1)
;;                             (:REWRITE ACL2::O-P-O-INFP-CAR)
                             (:DEFINITION IS-SYNP$INLINE)
                             (:REWRITE NOT-INCLUDE-RP)
                             PP-TERM-TO-PP-LISTS-EXTRACT-SIGN
                             (:DEFINITION RP-TERMP)
                             ;;RP-TRANS-LST
                             )))))

(defthm rp-evl-to-of-create-list-instance
  (equal (sum-list (rp-evlt (create-list-instance lst) a))
         (sum-list (rp-evlt-lst lst a)))
  :hints (("Goal"
           :in-theory (e/d (create-list-instance
                            sum-list
;binary-sum
                            )
                           (SUM-OF-IFIX)))))

#|(defthmd RP-EVLt-LST-OF-CONS
  (implies (consp lst)
           (equal (rp-evlt-lst lst a)
                  (cons (rp-evlt (car lst) a)
                        (rp-evlt-lst (cdr lst) a))))
  :hints (("Goal"
;:expand (rp-evlt-lst lst a)
           :in-theory (e/d () ()))))||#

(defthm rp-evlt-of-list
  (equal (rp-evlt (cons 'list lst) a)
         (rp-evlt-lst lst a)))

(progn

  (create-regular-eval-lemma bit-of 2 mult-formula-checks)
  (create-regular-eval-lemma bitp 1 mult-formula-checks)
  (create-regular-eval-lemma ifix 1 mult-formula-checks)
  (create-regular-eval-lemma binary-and 2 mult-formula-checks)
  (create-regular-eval-lemma binary-sum 2 mult-formula-checks)

  (defthm valid-rp-bitp-lemma
    (implies (and (mult-formula-checks state)
                  (valid-sc term a)
                  (rp-evl-meta-extract-global-facts)
                  (case-match term (('rp ''bitp &) t)))
             (and (bitp (rp-evlt (caddr term) a))
                  (bitp (rp-evlt term a))))
    :hints (("Goal"
             :in-theory (e/d (is-rp
                              valid-sc-single-step
                              is-if)
                             (valid-sc)))))

  (defthm bitp-of-bits-of-term-with-ex-from-rp
    (implies (and (mult-formula-checks state)
                  (rp-evl-meta-extract-global-facts)
                  (b* ((term (ex-from-rp term)))
                    (case-match term (('bit-of & &) t))))
             (and (bitp (rp-evlt term a))
                  (bitp (rp-evl term a))))
    :hints (("Goal"
             :do-not-induct t
             :use ((:instance rp-evlt-of-ex-from-rp)
                   (:instance rp-evl-of-ex-from-rp))
             :in-theory (e/d* (is-rp
                               regular-eval-lemmas
                               is-if)
                              (valid-sc
                               rp-evl-of-ex-from-rp
                               EVL-OF-EXTRACT-FROM-RP
                               rp-evlt-of-ex-from-rp)))))

  (local
   (defthm bitp-valid-single-bitp
     (implies (and (mult-formula-checks state)
                   (valid-sc cur a)
                   (VALID-SINGLE-BITP cur)
                   (rp-evl-meta-extract-global-facts))
              (bitp (rp-evlt cur a)))
     :hints (("Goal"
              :in-theory (e/d (VALID-SINGLE-BITP
                               valid-sc-single-step
                               is-rp)
                              (bitp
                               valid-sc))))))

  (defthm rp-evlt-of-bitp
    (implies (and (mult-formula-checks state)
                  (rp-evl-meta-extract-global-facts))
             (equal (RP-EVLT (LIST 'BITP x) A)
                    (bitp (rp-evlt x a))))
    :hints (("Goal"
             :in-theory (e/d* (regular-eval-lemmas)
                              ()))))

  (local
   (defret sort-sum-meta-aux-aux-returns-bit-list-listp
     (implies (and valid
                   (mult-formula-checks state)
                   (valid-sc cur a)
                   (rp-evl-meta-extract-global-facts))
              (bit-listp (rp-evlt-lst (cdr pp-list-entry) a)))
     :fn SORT-SUM-META-AUX-AUX
     :hints (("Goal"
              :in-theory (e/d (sort-sum-meta-aux-aux
                               is-rp
                               valid-sc-single-step
                               RP-EVLt-LST-OF-CONS
                               rp-evlt-of-ex-from-rp-reverse-only-atom-and-car
                               )
                              (rp-evlt-of-ex-from-rp

                               (:EXECUTABLE-COUNTERPART RP-TRANS-LST)
                               (:REWRITE VALID-SC-EX-FROM-RP-2)
                               (:TYPE-PRESCRIPTION O<)
                               (:DEFINITION EVAL-AND-ALL)
                               (:REWRITE EVAL-OF-BIT-OF)
                               (:REWRITE DEFAULT-CDR)
                               (:REWRITE EVL-OF-EXTRACT-FROM-RP-2)
                               ex-from-rp
                               valid-sc
                               RP-TRANS-IS-TERM-WHEN-LIST-IS-ABSENT
                               EX-FROM-RP-LEMMA1
                               (:REWRITE DEFAULT-CAR)
                               RP-TRANS-LST
                               rp-termp
                               bitp
                               (:REWRITE RP-EVL-LST-OF-CONS-WITH-SYNTAXP)
                               (:TYPE-PRESCRIPTION VALID-SC)
                               (:TYPE-PRESCRIPTION MULT-FORMULA-CHECKS)
                               (:TYPE-PRESCRIPTION BIT-LISTP)
;;                               (:REWRITE ACL2::O-P-O-INFP-CAR)
                               (:LINEAR ACL2::APPLY$-BADGEP-PROPERTIES . 1)
                               (:REWRITE NOT-INCLUDE-RP-MEANS-VALID-SC)
                               (:DEFINITION INCLUDE-FNC)
                               (:TYPE-PRESCRIPTION O-P)
                               rp-trans))))))

  (local
   (defthm SORT-SUM-META-AUX-returns-bit-list-listp
     (implies (and (MV-NTH 0 (SORT-SUM-META-AUX term))
                   (mult-formula-checks state)
                   (valid-sc term a)
                   (rp-evl-meta-extract-global-facts))
              (BIT-LIST-LISTP
               (RP-EVLT-LST-LST (STRIP-CDRS (MV-NTH 1 (SORT-SUM-META-AUX term)))
                                A)))
     :hints (("Goal"
              :induct (SORT-SUM-META-AUX term)
              :do-not-induct t
              :expand ((RP-TRANS-LST (CDR TERM))
                       (RP-TRANS-LST (CDdR TERM))
                       (RP-TRANS-LST (CDddR TERM)))
              :in-theory (e/d (SORT-SUM-META-AUX)
                              (bitp
                               valid-sc
                               rp-trans))))))

  (local
   (defthm SORT-SUM-META-AUX2-returns-bit-list-listp
     (implies (and (MV-NTH 0 (SORT-SUM-META-AUX2 term))
                   (mult-formula-checks state)
                   (valid-sc term a)
                   (rp-evl-meta-extract-global-facts))
              (BIT-LIST-LISTP
               (RP-EVLT-LST-LST (STRIP-CDRS (MV-NTH 1 (SORT-SUM-META-AUX2 term)))
                                A)))
     :hints (("Goal"
              :induct (SORT-SUM-META-AUX2 term)
              :do-not-induct t
              :expand ((RP-TRANS-LST (CDR TERM))
                       (RP-TRANS-LST (CDdR TERM))
                       (RP-TRANS-LST (CDddR TERM)))
              :in-theory (e/d (SORT-SUM-META-AUX2)
                              (bitp
                               valid-sc
                               rp-trans))))))

  (local
   (defthm valid-sort-sum-meta-aux-aux-is-integerp
     (implies (and (mult-formula-checks state)
                   (valid-sc term a)
                   (rp-evl-meta-extract-global-facts)
                   (MV-NTH 0 (SORT-SUM-META-AUX-aux term)))
              (and (integerp (rp-evlt term a))
                   (integerp (rp-evlt (ex-from-rp term) a))))
     :hints (("Goal"
              :do-not-induct t
              :in-theory (e/d (SORT-SUM-META-AUX-aux
                               rp-evlt-of-ex-from-rp
                               valid-sc-single-step)
                              (valid-sc
                               EX-FROM-RP-LEMMA1
                               ))))))

  (local
   (defthm valid-sort-sum-meta-aux-is-integerp
     (implies (and (mult-formula-checks state)
                   (valid-sc term a)
                   (rp-evl-meta-extract-global-facts)
                   (MV-NTH 0 (SORT-SUM-META-AUX term)))
              (integerp (rp-evlt term a)))
     :hints (("Goal"
              :do-not-induct t
              :induct (SORT-SUM-META-AUX term)
              :in-theory (e/d* (SORT-SUM-META-AUX
                                regular-eval-lemmas
                                ;;rp-evlt-of-ex-from-rp-reverse-only-atom-and-car
                                valid-sc-single-step)
                               (is-rp
                                rp-trans
                                rp-trans-lst
                                RP-TRANS-IS-TERM-WHEN-LIST-IS-ABSENT
                                rp-evlt-of-ex-from-rp)))
             ("Subgoal *1/1"
              :use ((:instance rp-evlt-of-ex-from-rp)))
             ("Subgoal *1/2"
              :use ((:instance rp-evlt-of-ex-from-rp))))))

  (defthm consp-ex-from-rp-implies
    (implies (consp (ex-from-rp x))
             (consp x))
    :rule-classes :forward-chaining)

  (local
   (std::defretd
    not-consp-SORT-SUM-META-AUX-AUX-means
    (implies (and valid)
             (and (implies (not (consp pp-list-entry))
                           (equal (rp-evlt cur a) 0))
                  (implies (not (quotep (ex-from-rp cur)))
                           (consp cur))
                  (implies (not (consp cur))
                           (quotep (ex-from-rp cur)))
                  (not (car pp-list-entry))
                  ))
    :fn SORT-SUM-META-AUX-AUX
    :hints (("Goal"
             :in-theory (e/d (SORT-SUM-META-AUX-AUX)
                             (rp-trans-lst
                              rp-trans
                              (:TYPE-PRESCRIPTION O<)
                              EX-FROM-RP
                              (:REWRITE NOT-INCLUDE-RP)
                              (:DEFINITION INCLUDE-FNC)
                              (:REWRITE DEFAULT-CDR)
                              (:REWRITE DEFAULT-CAR)
                              (:DEFINITION QUOTEP)
                              (:TYPE-PRESCRIPTION INCLUDE-FNC)
                              (:TYPE-PRESCRIPTION O-P)
                              (:TYPE-PRESCRIPTION IS-RP$INLINE)
;;                              (:REWRITE ACL2::O-P-O-INFP-CAR)
;;                              (:FORWARD-CHAINING
;;                               ACL2::|a <= b & b <= c  =>  a <= c|)
;;                              (:FORWARD-CHAINING
;;                               ACL2::|a <= b & b < c  =>  a < c|)
;;                              (:FORWARD-CHAINING
;;                               ACL2::|a <= b & ~(a = b)  =>  a < b|)
                              (:REWRITE
                               REGULAR-RP-EVL-OF_IFIX_WHEN_MULT-FORMULA-CHECKS)
                              (:TYPE-PRESCRIPTION INCLUDE-FNC-SUBTERMS)
                              ))))))

  (local
   (defthmd and-list-to-binary-and-2
     (equal (and-list 0 (cons a b))
            (binary-and a (and-list 0 b)))
     :hints (("Goal"
              :in-theory (e/d (and-list) ())))))

  (local
   (defthm SORT-SUM-META-AUX-AUX-correct-lemma
     (implies (equal (len lst) 2)
              (equal (AND-LIST 0
                               (RP-EVLT-LST (SORT-AND$-LIST lst 2)
                                            A))
                     (and-list 0 (rp-evlt-lst lst a))))
     :hints (("Goal"
              :do-not-induct t
              :in-theory (e/d (SORT-AND$-LIST

                               and$
                               and-list-to-binary-and-2
                               and-list-to-binary-and)
                              ())))))

  (local
   (defret sort-sum-meta-aux-aux-correct
     (implies (and (mult-formula-checks state)
                   (valid-sc cur a)
                   (rp-evl-meta-extract-global-facts)
                   (consp pp-list-entry)
                   valid)
              (equal
               (rp-evlt
                (pp-lists-to-term-and$ (cdr (mv-nth 1 (sort-sum-meta-aux-aux cur))))
                a)
               (rp-evlt cur a)))
     :fn sort-sum-meta-aux-aux
     :hints (("goal"
              :do-not-induct t
              :in-theory (e/d* (sort-sum-meta-aux-aux
                                pp-lists-to-term-and$
                                regular-eval-lemmas
                                ;;sort-and$-list
                                and-list-to-binary-and
                                rp-evlt-of-ex-from-rp-reverse-only-atom-and-car
                                rp-evlt-lst-of-cons)
                               (ex-from-rp
                                (:type-prescription valid-sc)
                                (:type-prescription mult-formula-checks)
                                (:type-prescription binary-and)
                                (:rewrite eval-of-bit-of)

                                (:rewrite valid-sc-ex-from-rp-2)
                                (:definition eval-and-all)
                                (:rewrite
                                 regular-rp-evl-of_bitp_when_mult-formula-checks)
                                eval-of-list-to-term-of-sort-and$-list
                                rp-evlt-of-ex-from-rp
                                valid-sc
                                (:rewrite default-cdr)
                                (:type-prescription o<)
                                (:rewrite default-car)
;;                                (:rewrite acl2::o-p-o-infp-car)
                                include-fnc-subterms
                                include-fnc
                                (:rewrite ex-from-synp-lemma1)
                                ex-from-rp-lemma1
                                bitp
                                rp-trans
                                rp-trans-lst))))))

  (defthm PP-LISTS-TO-TERM-P+-SORT-SUM-META-AUX
    (implies (and (mult-formula-checks state)
                  (valid-sc term a)
                  (rp-evl-meta-extract-global-facts)
                  (MV-NTH 0 (SORT-SUM-META-AUX term)))
             (EQUAL
              (rp-evlt (pp-lists-to-term-p+ (mv-nth 1 (sort-sum-meta-aux term))) a)
              (rp-evlt term A)))
    :hints (("Goal"
             :induct (MV-NTH 1 (SORT-SUM-META-AUX term))
             :do-not-induct t
             :Expand ((true-listp (cdr term))
                      (RP-TRANS-LST (CDR TERM))
                      (RP-TRANS-LST (CDdR TERM)))
             :in-theory (e/d* (SORT-SUM-META-AUX
                               regular-eval-lemmas
                               rp-evlt-of-ex-from-rp-reverse-only-atom-and-car
                               not-consp-SORT-SUM-META-AUX-AUX-means
                               is-if is-rp context-from-rp eval-and-all
                               true-listp
                               ifix-opener
                               PP-LISTS-TO-TERM-P+)
                              (PP-LISTS-TO-TERM-AND$-REDEF
                               rp-evlt-of-ex-from-rp
                               rp-trans
                               rp-trans-lst
                               (:DEFINITION EX-FROM-RP)
;(:REWRITE VALID-SC-CADR)
;(:REWRITE VALID-SC-CADDR)
                               (:DEFINITION EVAL-AND-ALL)
                               (:REWRITE DEFAULT-CDR)
                               (:REWRITE DEFAULT-CAR)
;;                               (:REWRITE ACL2::O-P-O-INFP-CAR)
                               (:REWRITE EVL-OF-EXTRACT-FROM-RP-2)
                               (:DEFINITION RP-TRANS)
                               (:REWRITE ATOM-RP-TERMP-IS-SYMBOLP)
                               (:LINEAR ACL2::APPLY$-BADGEP-PROPERTIES . 1)
                               (:REWRITE EVAL-OF-BIT-OF)
                               (:REWRITE EVAL-OF-BINARY-XOR)
                               (:REWRITE EVAL-OF-BINARY-OR)
                               (:DEFINITION INCLUDE-FNC)
                               (:DEFINITION RP-TERMP)
;VALID-SC-EX-FROM-RP-2
                               rp-evl-of-ex-from-rp-reverse
                               bitp
                               TYPE-FIX-WHEN-BITP
                               TYPE-FIX-WHEN-INTEGERP
                               PP-LISTS-TO-TERM-P+-TO-PP-LISTS-TO-TERM-PP-LST)))))

  (defthm PP-LISTS-TO-TERM-P+-SORT-SUM-META-AUX2
    (implies (and (mult-formula-checks state)
                  (valid-sc term a)
                  (rp-evl-meta-extract-global-facts)
                  (MV-NTH 0 (SORT-SUM-META-AUX2 term)))
             (EQUAL
              (rp-evlt (pp-lists-to-term-p+ (mv-nth 1 (sort-sum-meta-aux2 term))) a)
              (rp-evlt term A)))
    :hints (("Goal"
             :induct (MV-NTH 1 (SORT-SUM-META-AUX2 term))
             :do-not-induct t
             :Expand ((true-listp (cdr term))
                      (RP-TRANS-LST (CDR TERM))
                      (RP-TRANS-LST (CDdR TERM)))
             :in-theory (e/d* (SORT-SUM-META-AUX2
                               regular-eval-lemmas
                               rp-evlt-of-ex-from-rp-reverse-only-atom-and-car
                               not-consp-SORT-SUM-META-AUX-AUX-means
                               is-if is-rp context-from-rp eval-and-all
                               true-listp
                               ifix-opener
                               PP-LISTS-TO-TERM-P+)
                              (PP-LISTS-TO-TERM-AND$-REDEF
                               rp-evlt-of-ex-from-rp
                               rp-trans
                               rp-trans-lst
                               (:DEFINITION EX-FROM-RP)
;(:REWRITE VALID-SC-CADR)
;(:REWRITE VALID-SC-CADDR)
                               (:DEFINITION EVAL-AND-ALL)
                               (:REWRITE DEFAULT-CDR)
                               (:REWRITE DEFAULT-CAR)
                               (:REWRITE ACL2::O-P-O-INFP-CAR)
                               (:REWRITE EVL-OF-EXTRACT-FROM-RP-2)
                               (:DEFINITION RP-TRANS)
                               (:REWRITE ATOM-RP-TERMP-IS-SYMBOLP)
                               (:LINEAR ACL2::APPLY$-BADGEP-PROPERTIES . 1)
                               (:REWRITE EVAL-OF-BIT-OF)
                               (:REWRITE EVAL-OF-BINARY-XOR)
                               (:REWRITE EVAL-OF-BINARY-OR)
                               (:DEFINITION INCLUDE-FNC)
                               (:DEFINITION RP-TERMP)
;VALID-SC-EX-FROM-RP-2
                               rp-evl-of-ex-from-rp-reverse
                               bitp
                               TYPE-FIX-WHEN-BITP
                               TYPE-FIX-WHEN-INTEGERP
                               PP-LISTS-TO-TERM-P+-TO-PP-LISTS-TO-TERM-PP-LST)))))

  ;; A MAIN LEMMA
  (defthm sort-sum-meta-correct
    (implies (and (mult-formula-checks state)
                  (rp-evl-meta-extract-global-facts)
                  (valid-sc term a))
             (equal (rp-evlt (mv-nth 0 (sort-sum-meta term)) a)
                    (rp-evlt term a)))
    :hints (("Goal"
             :do-not-induct t
             :use ((:instance pp-lists-to-term-p+-to-pp-lists-to-term-pp-lst
                              (lst (SORT-PP-LISTS (MV-NTH 1 (SORT-SUM-META-AUX2 (CADR TERM)))
                                                  (LEN (MV-NTH 1
                                                               (SORT-SUM-META-AUX2 (CADR TERM)))))))
                   (:instance EVAL-OF-SORT-PP-LISTS-IS-CORRECT
                              (lst (MV-NTH 1 (SORT-SUM-META-AUX2 (CADR TERM))))
                              (size (LEN (MV-NTH 1 (SORT-SUM-META-AUX2 (CADR TERM)))))))
             :in-theory (e/d (sort-sum-meta
                              SORT-SUM
                              )
                             (pp-lists-to-term-p+-to-pp-lists-to-term-pp-lst
                              PP-LISTS-TO-TERM-AND$-REDEF
                              EVAL-OF-SORT-PP-LISTS-IS-CORRECT)))))

  #|(defthm sort-sum-meta-valid-rp-meta-rulep-local
  (implies (and (rp-evl-meta-extract-global-facts :state state)
  (mult-formula-checks state))
  (let ((rule (make rp-meta-rule-rec
  :fnc 'sort-sum-meta
  :trig-fnc 'sort-sum
  :dont-rw t
  :valid-syntax t)))
  (and (valid-rp-meta-rulep rule state)
  (rp-meta-valid-syntaxp-sk rule state))))
  :otf-flg t
  :hints (("Goal"
  :in-theory (e/d (rp-meta-valid-syntaxp)
  (rp-termp
  rp-term-listp
  valid-sc)))))||#)<|MERGE_RESOLUTION|>--- conflicted
+++ resolved
@@ -2896,13 +2896,8 @@
                              (:REWRITE CONSP-RP-TRANS-LST)
                              (:TYPE-PRESCRIPTION O<)
                              (:REWRITE
-<<<<<<< HEAD
                               REGULAR-RP-EVL-OF_--_WHEN_MULT-FORMULA-CHECKS_WITH-EX-FROM-RP)
                              (:REWRITE ACL2::O-P-O-INFP-CAR)
-=======
-                                REGULAR-RP-EVL-OF_--_WHEN_MULT-FORMULA-CHECKS_WITH-EX-FROM-RP)
-;;                             (:REWRITE ACL2::O-P-O-INFP-CAR)
->>>>>>> 533cfd86
                              (:REWRITE VALID-SC-SUBTERMS-OF-CDR)
                              (:LINEAR ACL2::APPLY$-BADGEP-PROPERTIES . 1)
                              (:TYPE-PRESCRIPTION BINARY-SUM)
