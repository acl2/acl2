; Note: The license below is based on the template at:
; http://opensource.org/licenses/BSD-3-Clause

; Copyright (C) 2019, Regents of the University of Texas
; All rights reserved.

; Redistribution and use in source and binary forms, with or without
; modification, are permitted provided that the following conditions are
; met:

; o Redistributions of source code must retain the above copyright
;   notice, this list of conditions and the following disclaimer.

; o Redistributions in binary form must reproduce the above copyright
;   notice, this list of conditions and the following disclaimer in the
;   documentation and/or other materials provided with the distribution.

; o Neither the name of the copyright holders nor the names of its
;   contributors may be used to endorse or promote products derived
;   from this software without specific prior written permission.

; THIS SOFTWARE IS PROVIDED BY THE COPYRIGHT HOLDERS AND CONTRIBUTORS
; "AS IS" AND ANY EXPRESS OR IMPLIED WARRANTIES, INCLUDING, BUT NOT
; LIMITED TO, THE IMPLIED WARRANTIES OF MERCHANTABILITY AND FITNESS FOR
; A PARTICULAR PURPOSE ARE DISCLAIMED. IN NO EVENT SHALL THE COPYRIGHT
; HOLDER OR CONTRIBUTORS BE LIABLE FOR ANY DIRECT, INDIRECT, INCIDENTAL,
; SPECIAL, EXEMPLARY, OR CONSEQUENTIAL DAMAGES (INCLUDING, BUT NOT
; LIMITED TO, PROCUREMENT OF SUBSTITUTE GOODS OR SERVICES; LOSS OF USE,
; DATA, OR PROFITS; OR BUSINESS INTERRUPTION) HOWEVER CAUSED AND ON ANY
; THEORY OF LIABILITY, WHETHER IN CONTRACT, STRICT LIABILITY, OR TORT
; (INCLUDING NEGLIGENCE OR OTHERWISE) ARISING IN ANY WAY OUT OF THE USE
; OF THIS SOFTWARE, EVEN IF ADVISED OF THE POSSIBILITY OF SUCH DAMAGE.

; Original Author(s):
; Mertcan Temel         <mert@utexas.edu>


(in-package "RP")

(include-book "centaur/svl/top" :dir :system)

(include-book "spec")

(include-book "meta/pp-order-fncs")

(local
 (in-theory (disable m2 merge-pp-sum merge-sum f2 sum)))

(local
 (include-book "greedy-lemmas"))

(local
 (in-theory (enable bit-fix)))

(local
 (fetch-new-events
  (include-book "arithmetic-5/top" :dir :system)
  use-arithmetic-5
  :disabled t))

(local
 (in-theory (disable oddp evenp
                     ash ifix and$ acl2::b-and
                     floor mod logbitp svl::bits
                     logbit
                     (:TYPE-PRESCRIPTION BINARY-AND)
                     (:TYPE-PRESCRIPTION SV::4VEC-RSH))))

(local
 (defthm integerp-4vec-list
   (implies (and (integerp a)
                 (integerp b))
            (integerp (svl::4vec-list a b)))
   :hints (("goal"
            :do-not '(preprocess)
            :in-theory (e/d (svl::4vec-concat$
                             sv::4vec-concat
                             sv::4vec->lower
                             sv::4vec
                             sv::4vec->upper)
                            (svl::convert-4vec-concat-to-4vec-concat$
                             #|svl::4vec-concat$-enter-bits||#))))))

(encapsulate
  nil
  
  (local
   (use-arithmetic-5 t))

  (defthmd bits-is-bit-of-nosyntaxp
    (implies (and (integerp num)
                  (natp start))
             (equal (svl::bits num start 1)
                    (bit-of num start)))
    :hints (("Goal"
             :in-theory (e/d (bitp
                              oddp
                              evenp
                              bit-of
                              SV::4VEC-PART-SELECT
                              svl::bits
                              SV::4VEC->LOWER
                              SV::2VEC
                              SV::4VEC-RSH
                              SV::4VEC->UPPER
                              SV::4VEC-ZERO-EXT
                              
                              SV::4VEC
                              ;SV::4VEC-CONCAT
                              SV::4VEC-SHIFT-CORE
;LOGHEAD
                              logbitp
                              ifix
                              mod
                              expt
                              ash
                              logbit
                              loghead
                              )
                             (SVL::BITP-BITS-SIZE=1
                              ;;loghead
                              (:REWRITE SV::4VEC-EQUAL)
                              
                              (:DEFINITION ACL2::EXPT2$INLINE)
                              ;(:DEFINITION ACL2::IMOD$INLINE)
                              
                              (:REWRITE ACL2::REMOVE-WEAK-INEQUALITIES)
                              SVL::CONVERT-4VEC-CONCAT-TO-4VEC-CONCAT$
                              SVL::4VEC-ZERO-EXT-IS-BITS
                              SVL::4VEC-ZERO-EXT-IS-4VEC-CONCAT
                              SVL::4VEC-CONCAT$-OF-TERM2=0
                            
                              SVL::4VEC-PART-SELECT-IS-BITS)))))

  (def-rp-rule bits-is-bit-of
    (implies (and (integerp num)
                  (natp start)
                  (syntaxp (atom (ex-from-rp num))))
             (equal (svl::bits num start 1)
                    (bit-of num start)))
    :hints (("Goal"
             :in-theory (e/d (bits-is-bit-of-nosyntaxp) ()))))

  (defthmd bits-is-bit-of-reverse
    (implies (and (integerp num)
                  (natp start))
             (equal (bit-of num start)
                    (svl::bits num start 1)))))


;; multiplier-spec:
(progn

  (local
   (define svl-sum-col-bybit-aux ((mult integerp)
                                  (mcand integerp)
                                  (col-index natp))
     "Same as sum-col-bybit but shift-amount is set to 0 and col-index < out-size"
     :returns
     (res integerp
          :hyp (and (integerp mult) (integerp mcand)))
     :verify-guards nil
     (cond ((zp col-index)
            (and$ (svl::bits mult 0 1 )
                  (svl::bits mcand 0 1 )))
           (t
            (merge-pp-sum (and$ (svl::bits mult 0 1)
                                (svl::bits mcand col-index 1 ))
                          (svl-sum-col-bybit-aux (svl::4vec-rsh 1 mult)
                                                 mcand
                                                 (1- col-index)))))))

  (define svl-sum-col-bybit ((mult integerp)
                             (start integerp)
                             (mcand integerp)
                             (col-index natp))
    "Same as sum-col-bybit but shift-amount is set to 0 and col-index < out-size"
    :returns
    (res integerp
         :hyp (and (integerp mult) (integerp mcand)))
    :verify-guards nil
    (cond ((zp col-index)
           (and$ (svl::bits mult start 1)
                 (svl::bits mcand 0 1)))
          (t
           (merge-pp-sum (and$ (svl::bits mult start 1  )
                               (svl::bits mcand col-index 1 ))
                         (svl-sum-col-bybit mult
                                            (1+ start)
                                            mcand
                                            (1- col-index))))))

  (define svl-sum-pps-bycol-bybit ((mult integerp)
                                   (mcand integerp)
                                   (carry-in integerp)
                                   (out-size natp)
                                   (col-index natp))
    :returns (res integerp :hyp (and (and (integerp mult)
                                          (integerp mcand)
                                          (integerp carry-in)
                                          (natp col-index))))
    :measure (nfix (- out-size col-index))
    :guard (<= col-index out-size)
    :verify-guards nil
    (if (zp (- out-size col-index))
        0
      (b* ((col-sum (svl-sum-col-bybit mult 0 mcand col-index))
           (col-sum (merge-sum col-sum carry-in)))
        (svl::4vec-concat$ 1 (m2 col-sum)
                           (svl-sum-pps-bycol-bybit mult mcand
                                                    (f2 col-sum)
                                                    out-size
                                                    (1+ col-index))))))

  (define svl-mult-final-spec ((mult integerp)
                               (mcand integerp)
                               (out-size natp))
    :verify-guards nil
    (svl-sum-pps-bycol-bybit mult mcand 0 out-size 0)
    ///
    (add-rp-rule svl-mult-final-spec)))

(local
 (defthm svl-sum-col-bybit-is-svl-sum-col-bybit2
   (implies (and (integerp mult)
                 (integerp mcand)
;(natp col-index)
                 (natp start))
            (equal (svl-sum-col-bybit mult
                                      start
                                      mcand
                                      col-index)
                   (svl-sum-col-bybit-aux (sv::4vec-rsh start mult)
                                          mcand
                                          col-index)))
   :hints (("Goal"
            :in-theory (e/d (svl-sum-col-bybit-aux
                             bits-is-bit-of-reverse
                             SVL::BITS-OF-RSH-NO-SYNTAXP
                             svl-sum-col-bybit)
                            (bits-is-bit-of))))))

(local
 (encapsulate
   nil
   (local
    (use-arithmetic-5 t))

   (defthm b-and-is-and$
     (and (equal (acl2::b-and x y)
                 (and$ x y)))
     :hints (("Goal"
              :in-theory (e/d (acl2::b-and
                               and$) ()))))
   (defthm logbit-is-bits
     (implies (and (natp index)
                   (integerp term))
              (equal (logbit index term)
                     (svl::bits term index 1 )))
     :hints (("Goal"
              :do-not '(preprocess)
              :in-theory (e/d (and$ acl2::b-and
                                    svl::bits
                                    SV::4VEC-PART-SELECT
                                    SVL::4VEC-CONCAT$
                                    SV::4VEC->UPPER
                                    sv::4VEC->LOWER
                                    SV::4VEC-CONCAT
                                    SV::4VEC-RSH
                                    SV::4VEC-SHIFT-CORE
                                    ash
                                    logbitp
                                    oddp
                                    evenp
                                    floor
                                    mod
                                    ifix
                                    logbit)
                              (SVL::4VEC-PART-SELECT-IS-BITS
                               SVL::4VEC-ZERO-EXT-IS-BITS
                               SVL::4VEC-CONCAT$-OF-TERM2=0
                               SVL::CONVERT-4VEC-CONCAT-TO-4VEC-CONCAT$)))))

   (defthm ash-minus1-is-4vec-rsh
     (implies (integerp term)
              (equal (ash term -1)
                     (sv::4vec-rsh 1 term)))
     :hints (("Goal"
              :in-theory (e/d (ash
                               ifix
                               SV::4VEC-P
                               SV::4VEC->UPPER
                               sv::4vec->lower
                               SV::4VEC-SHIFT-CORE
                               sv::4vec-rsh) ()))))

   (defthm logapp-is-4vec-concat$
     (implies (and (integerp a)
                   (integerp b)
                   (natp size))
              (equal (logapp size a b)
                     (svl::4vec-concat$ size a b)))
     :hints (("Goal"
              :do-not '(preprocess)
              :in-theory (e/d (svl::4vec-concat$
                               SV::4VEC->UPPER
                               sv::4vec->lower
                               SV::4VEC-CONCAT
                               SV::4VEC-P
                               ifix
                               )
                              (logapp
                               SVL::CONVERT-4VEC-CONCAT-TO-4VEC-CONCAT$)))))

   (defthm integerp-4vec-rsh
     (implies (integerp mult)
              (INTEGERP (Sv::4vec-rsh 1 MULT)))
     :hints (("Goal"
              :use ((:instance  ash-minus1-is-4vec-rsh
                                (term mult)))
              :in-theory (e/d () (ash-minus1-is-4vec-rsh)))))

   (defthm +-is-sum
     (implies (and (integerp a)
                   (integerp b))
              (equal (+ a b)
                     (sum a b)))
     :hints (("Goal"
              :in-theory (e/d (sum type-fix) ()))))

   (defthm mod2-if-m2
     (implies (integerp x)
              (equal (mod x 2)
                     (m2 x)))
     :hints (("Goal"
              :in-theory (e/d (m2 type-fix) (mod)))))

   (defthm floor2-if-f2
     (implies (integerp x)
              (equal (floor x 2)
                     (f2 x)))
     :hints (("Goal"
              :in-theory (e/d (f2 type-fix) (floor)))))

   (defthm loghead-is-logapp
     (implies (and (integerp term)
                   (natp size))
              (equal (loghead size term)
                     (logapp size term 0)))
     :hints (("Goal"
              :in-theory (e/d () ()))))

   (defthm integerp-4vec-concat$
     (implies (and (integerp a)
                   (integerp b)
                   (natp size))
              (integerp (svl::4vec-concat$ size a b)))
     :hints (("Goal"
              :use ((:instance logapp-is-4vec-concat$))
              :in-theory (e/d ()
                              (logapp-is-4vec-concat$)))))))

(encapsulate
  nil
  (local
   (defthm svl-sum-col-bybit-aux-is-sum-col-bybit-simple
     (implies (and (integerp mult)
                   (integerp mcand))
              (equal (svl-sum-col-bybit-aux mult mcand col-index)
                     (sum-col-bybit-simple mult mcand col-index)))
     :hints (("Goal"
              :in-theory (e/d (svl-sum-col-bybit-aux
                               sum-col-bybit-simple
                               svl::natp-implies-integerp
                               svl::bitp-implies-natp)
                              (logbitp ash
                                       ifix))))))

  (local
   (defthm svl-sum-col-bybit-is-sum-col-bybit-simple
     (implies (and (integerp mult)
                   (integerp mcand))
              (equal (svl-sum-col-bybit mult 0 mcand col-index)
                     (sum-col-bybit-simple mult mcand col-index)))
     :hints (("Goal"
              :in-theory (e/d ()
                              (logbitp ash
                                       ifix))))))

  (local
   (defthm sum-pps-bycol-bybit-is-svl-sum-pps-bycol-bybit
     (implies (and (integerp mult)
                   (integerp mcand)
                   (integerp carry-in))
              (equal (svl-sum-pps-bycol-bybit mult mcand carry-in out-size col-index)
                     (sum-pps-bycol-bybit-simple mult mcand carry-in out-size col-index)))
     :hints (("Goal"
              :in-theory (e/d (sum-pps-bycol-bybit-simple
                               svl-sum-pps-bycol-bybit)
                              (logbitp ash
                                       SVL::4VEC-CONCAT$-OF-TERM2=0
                                       ifix))))))

  (def-rp-rule :disabled-for-acl2 t
    mult-final-spec-is-svl-mult-final-spec
    (implies (and (integerp mult)
                  (integerp mcand))
             (equal (mult-final-spec mult mcand out-size)
                    (svl-mult-final-spec mult mcand out-size)))
    :hints (("Goal"
             :in-theory (e/d (mult-final-spec
                              svl-mult-final-spec) ())))))



(def-rp-rule loghead-of-*-is-svl-mult-final-spec-1 ;;for unsigned multiplication
  (implies (and (integerp mult)
                (integerp mcand)
                (natp mult-size)
                (natp mcand-size)
                (natp out-size)
                (syntaxp (or (rp::pp-and$-order mult mcand)
                             (not (cw "WARNING! Proof will be faster if var name ~p0 ~
  came before var name ~p1 as determined by rp::pp-and$-order ~%" mult mcand)))))
           (equal (loghead out-size
                           (* (loghead mult-size mult)
                              (loghead mcand-size mcand)))
                  (svl-mult-final-spec
                   (svl::4vec-concat$ mult-size mult 0)
                   (svl::4vec-concat$ mcand-size mcand 0)
                   out-size)))
  :hints (("Goal"
           :use ((:instance loghead-of-*-is-mult-final-spec
                            (mult (SVL::4VEC-CONCAT$ MULT-SIZE MULT 0))
                            (mcand (SVL::4VEC-CONCAT$ MCAND-SIZE MCAND 0))))
           :in-theory (e/d (mult-final-spec-is-svl-mult-final-spec)
                           (nfix loghead
                                 loghead-of-*-is-mult-final-spec)))))




(def-rp-rule loghead-of-*-is-svl-mult-final-spec-2 ;;for signed multiplication.
  (implies (and (integerp mult)
                (integerp mcand)
                (natp mult-size)
                (natp mcand-size)
                (bitp mult-msb)
                (bitp mcand-msb)
                (natp out-size)
                (syntaxp (or (rp::pp-and$-order mult mcand)
                             (not (cw "WARNING! Proof will be faster if var name ~p0 ~
  came before var name ~p1 as determined by rp::pp-and$-order ~%" mult mcand)))))
           (equal (loghead out-size
                           (* (logapp mult-size mult (- mult-msb))
                              (logapp mcand-size mcand (- mcand-msb))))
                  (svl-mult-final-spec
                   (svl::4vec-concat$ mult-size mult (- mult-msb))
                   (svl::4vec-concat$ mcand-size mcand (- mcand-msb))
                   out-size)))
  :hints (("Goal"
           :use ((:instance loghead-of-*-is-mult-final-spec
                            (mult (svl::4vec-concat$ mult-size mult (- mult-msb)))
                            (mcand (svl::4vec-concat$ mcand-size mcand (- mcand-msb)))))
           :in-theory (e/d (mult-final-spec-is-svl-mult-final-spec)
                           (nfix loghead
                                 logapp
                                 loghead-of-*-is-mult-final-spec)))))

(def-rp-rule bits-*-IS-MULT-FINAL-SPEC ;;for unsigned multiplication
  (implies (and (integerp mult)
                (integerp mcand)
                (natp out-size)
                (syntaxp (or (rp::pp-and$-order mult mcand)
                             (not (cw "WARNING! Proof will be faster if var name ~p0 ~
  came before var name ~p1 as determined by rp::pp-and$-order ~%" mult mcand)))))
           (equal (svl::bits (* mult mcand) 0 out-size)
                  (svl-mult-final-spec mult mcand out-size)))
  :hints (("Goal"
           :use ((:instance loghead-of-*-is-mult-final-spec))
           :in-theory (e/d (mult-final-spec-is-svl-mult-final-spec
                            svl::bits
                            SV::4VEC-PART-SELECT
                            SV::4VEC->UPPER
                            SV::4VEC->LOWER
                            SVL::4VEC-CONCAT$)
                           (nfix loghead
                                 loghead-of-*-is-mult-final-spec)))))


(def-rp-rule integerp-of-*
  (implies (and (integerp x)
                (integerp y))
           (integerp (* x y))))

;;;;;;;;;;;;;;;;;;;;;;;;;;;;;;;;;
;;;; Openers:

(progn
  (def-rp-rule svl-sum-col-bybit-opener-col-index>0
    (implies (not (zp col-index))
             (equal (svl-sum-col-bybit mult start mcand col-index)
                    (merge-pp-sum (and$
                                   (svl::bits mult start 1)
                                   (svl::bits mcand col-index 1))
                                  (svl-sum-col-bybit mult
                                                     (1+ start)
                                                     mcand (1- col-index)))))
    :hints (("Goal"
             :do-not-induct t
             :in-theory (e/d (svl-sum-col-bybit and$) ()))))

  #|(defthm svl-sum-col-bybit-opener-col-index>0-reverse
  (implies (not (zp col-index))
  (equal (svl-sum-col-bybit mult mcand col-index)
  (pp-sum (and$ (svl::bits 0 1 mult)
  (svl::bits col-index 1 mcand))
  (svl-sum-col-bybit (sv::4vec-rsh 1 mult)
  mcand (1- col-index)))))
  :hints (("Goal"
  :in-theory (e/d (svl-sum-col-bybit merge-pp-sum
  pp-sum) ()))))||#

  #|(defthm svl-sum-col-bybit-opener-mult=0
  (equal (svl-sum-col-bybit mult start mcand col-index)
  0)
  :hints (("Goal"
  :in-theory (e/d (svl-sum-col-bybit
  and$) ()))))||#

  (def-rp-rule svl-sum-col-bybit-opener-col-index=0
    (equal (svl-sum-col-bybit mult start mcand 0)
           (and$ (svl::bits mult start 1)
                 (svl::bits mcand 0 1)))
    :hints (("goal"
             :in-theory (e/d (svl-sum-col-bybit) ())))))

(progn
  (def-rp-rule svl-sum-pps-bycol-bybit-opener-zp
    (implies (zp (- out-size col-index))
             (equal (svl-sum-pps-bycol-bybit mult mcand carry-in
                                             out-size col-index)
                    0))
    :hints (("Goal"
             :in-theory (e/d (svl-sum-pps-bycol-bybit) ()))))

<<<<<<< HEAD
  (def-rp-rule svl-sum-pps-bycol-bybit-opener
=======
  (defthm svl-sum-pps-bycol-bybit-opener
>>>>>>> c12e233c
    (implies (not (zp (- out-size col-index)))
             (equal (svl-sum-pps-bycol-bybit mult mcand carry-in
                                             out-size col-index)
                    (b* ((col-sum (merge-sum (svl-sum-col-bybit mult 0 mcand col-index) carry-in)))
                      (svl::4vec-concat$
                       1 (m2-new col-sum)
                       (svl-sum-pps-bycol-bybit mult mcand (f2-new col-sum)
                                                out-size (1+ col-index))))))
    :hints (("goal"
             :in-theory (e/d (svl-sum-pps-bycol-bybit) ())))))

(in-theory (enable svl-mult-final-spec))

(in-theory (disable DEFAULT-*-1
                    DEFAULT-*-2
                    logapp
                    bitp
                    loghead
                    type-fix
                    commutativity-of-*))

(define 4vec-adder ((x integerp)
                    (y integerp)
                    (carry-in integerp)
                    (size natp))
  :verify-guards nil
  (if (zp size)
      0
    (let ((sum (merge-sum (svl::bits x 0 1)
                          (svl::bits y 0 1)
                          carry-in)))
      (svl::4vec-concat$ 1
                         (m2-new sum)
                         (4vec-adder (svl::4vec-rsh 1 x)
                                     (svl::4vec-rsh 1 y)
                                     (f2-new sum)
                                     (1- size))))))

(encapsulate
  nil

  (local
   (progn
     (defthm 4vec-rsh-by-1-is-f2
       (implies (integerp x)
                (equal (sv::4vec-rsh 1 x)
                       (f2-new x)))
       :hints (("Goal"
                :use ((:instance ACL2::FLOOR-CANCEL-*-CONST
                                 (acl2::lhs (* x 1/2))
                                 (acl2::rhs 1)
                                 (acl2::c 2))
                      (:instance ACL2::|(* y (* x z))|
                                 (acl2::y 2)
                                 (acl2::x x)
                                 (acl2::z 1/2)))

                :in-theory (e/d (f2 type-fix
                                    ash
                                    ifix
                                    SV::4VEC-SHIFT-CORE
                                    SV::4VEC->UPPER
                                    SV::4VEC->LOWER
                                    acl2::|arith (* x 1)|
                                    acl2::|(* y (* x z))|
                                    acl2::|arith (* y (* x z))|
                                    sv::4vec-rsh)
                                (floor2-if-f2
                                 ASH-MINUS1-IS-4VEC-RSH)))))

     (defthm bits-0-1-is-m2
       (implies (integerp x)
                (equal (svl::bits x 0 1)
                       (m2-new x)))
       :hints (("Goal"
                :do-not '(preprocess)
                :in-theory (e/d (m2 svl::bits type-fix
                                    SV::4VEC-PART-SELECT
                                    ifix
                                    SV::4VEC->UPPER
                                    logapp
                                    mod
                                    loghead
                                    SV::4VEC-CONCAT
                                    SV::4VEC-ZERO-EXT
                                    SV::4VEC->LOWER)
                                (SVL::4VEC-PART-SELECT-IS-BITS
                                 MOD2-IF-M2
                                 LOGHEAD-IS-LOGAPP
                                 SVL::4VEC-ZERO-EXT-IS-4VEC-CONCAT
                                 LOGAPP-IS-4VEC-CONCAT$
                                 SVL::4VEC-ZERO-EXT-IS-BITS
                                 SVL::4VEC-CONCAT$-OF-TERM2=0
                                 SVL::CONVERT-4VEC-CONCAT-TO-4VEC-CONCAT$)))))))

  (def-rp-rule 4vec-plus++-is-4vec-adder
    (implies (and (integerp x)
                  (integerp y)
                  (integerp carry-in)
                  (natp size))
             (equal (svl::4vec-plus++ x y carry-in size)
                    (4vec-adder x y carry-in size)))
    :hints (("Goal"
             :induct (4VEC-ADDER X Y CARRY-IN SIZE)
             :do-not-induct t
             :expand ((svl::4vec-plus++ x y carry-in size))
             :in-theory (e/d (svl::4vec-plus++
                              
                              4vec-adder
                              ifix)
                             ()))))

  (def-rp-rule 4vec-adder-opener-0
    (equal (4vec-adder x y carry-in 0)
           0)
    :hints (("Goal"
             :in-theory (e/d (4vec-adder) ()))))

<<<<<<< HEAD
  (def-rp-rule 4vec-adder-opener-size>0
=======
  (defthm 4vec-adder-opener-size>0
>>>>>>> c12e233c
    (implies (not (zp size))
             (equal (4vec-adder x y carry-in size)
                    (LET ((SUM (MERGE-SUM (SVL::BITS x 0 1)
                                          (SVL::BITS y 0 1)
                                          CARRY-IN)))
                         (SVL::4VEC-CONCAT$ 1 (M2-NEW SUM)
                                            (4VEC-ADDER (SV::4VEC-RSH 1 X)
                                                        (SV::4VEC-RSH 1 Y)
                                                        (F2-NEW SUM)
                                                        (1- SIZE))))))
    :hints (("Goal"
             :in-theory (e/d (4vec-adder) ())))))

(defmacro svl::sign-ext (num size)
  `(logapp ,size ,num (- (svl::bits ,num (1- ,size) 1))))

(defmacro rp::sign-ext (num size)
  `(logapp ,size ,num (- (svl::bits ,num (1- ,size) 1))))<|MERGE_RESOLUTION|>--- conflicted
+++ resolved
@@ -33,7 +33,6 @@
 
 ; Original Author(s):
 ; Mertcan Temel         <mert@utexas.edu>
-
 
 (in-package "RP")
 
@@ -83,7 +82,7 @@
 
 (encapsulate
   nil
-  
+
   (local
    (use-arithmetic-5 t))
 
@@ -104,9 +103,9 @@
                               SV::4VEC-RSH
                               SV::4VEC->UPPER
                               SV::4VEC-ZERO-EXT
-                              
+
                               SV::4VEC
-                              ;SV::4VEC-CONCAT
+;SV::4VEC-CONCAT
                               SV::4VEC-SHIFT-CORE
 ;LOGHEAD
                               logbitp
@@ -120,16 +119,16 @@
                              (SVL::BITP-BITS-SIZE=1
                               ;;loghead
                               (:REWRITE SV::4VEC-EQUAL)
-                              
+
                               (:DEFINITION ACL2::EXPT2$INLINE)
-                              ;(:DEFINITION ACL2::IMOD$INLINE)
-                              
+;(:DEFINITION ACL2::IMOD$INLINE)
+
                               (:REWRITE ACL2::REMOVE-WEAK-INEQUALITIES)
                               SVL::CONVERT-4VEC-CONCAT-TO-4VEC-CONCAT$
                               SVL::4VEC-ZERO-EXT-IS-BITS
                               SVL::4VEC-ZERO-EXT-IS-4VEC-CONCAT
                               SVL::4VEC-CONCAT$-OF-TERM2=0
-                            
+
                               SVL::4VEC-PART-SELECT-IS-BITS)))))
 
   (def-rp-rule bits-is-bit-of
@@ -146,7 +145,6 @@
                   (natp start))
              (equal (bit-of num start)
                     (svl::bits num start 1)))))
-
 
 ;; multiplier-spec:
 (progn
@@ -410,8 +408,6 @@
     :hints (("Goal"
              :in-theory (e/d (mult-final-spec
                               svl-mult-final-spec) ())))))
-
-
 
 (def-rp-rule loghead-of-*-is-svl-mult-final-spec-1 ;;for unsigned multiplication
   (implies (and (integerp mult)
@@ -436,9 +432,6 @@
            :in-theory (e/d (mult-final-spec-is-svl-mult-final-spec)
                            (nfix loghead
                                  loghead-of-*-is-mult-final-spec)))))
-
-
-
 
 (def-rp-rule loghead-of-*-is-svl-mult-final-spec-2 ;;for signed multiplication.
   (implies (and (integerp mult)
@@ -487,7 +480,6 @@
                            (nfix loghead
                                  loghead-of-*-is-mult-final-spec)))))
 
-
 (def-rp-rule integerp-of-*
   (implies (and (integerp x)
                 (integerp y))
@@ -544,11 +536,7 @@
     :hints (("Goal"
              :in-theory (e/d (svl-sum-pps-bycol-bybit) ()))))
 
-<<<<<<< HEAD
   (def-rp-rule svl-sum-pps-bycol-bybit-opener
-=======
-  (defthm svl-sum-pps-bycol-bybit-opener
->>>>>>> c12e233c
     (implies (not (zp (- out-size col-index)))
              (equal (svl-sum-pps-bycol-bybit mult mcand carry-in
                                              out-size col-index)
@@ -656,7 +644,7 @@
              :do-not-induct t
              :expand ((svl::4vec-plus++ x y carry-in size))
              :in-theory (e/d (svl::4vec-plus++
-                              
+
                               4vec-adder
                               ifix)
                              ()))))
@@ -667,11 +655,7 @@
     :hints (("Goal"
              :in-theory (e/d (4vec-adder) ()))))
 
-<<<<<<< HEAD
   (def-rp-rule 4vec-adder-opener-size>0
-=======
-  (defthm 4vec-adder-opener-size>0
->>>>>>> c12e233c
     (implies (not (zp size))
              (equal (4vec-adder x y carry-in size)
                     (LET ((SUM (MERGE-SUM (SVL::BITS x 0 1)
