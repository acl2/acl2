--- conflicted
+++ resolved
@@ -57,11 +57,6 @@
 (include-book "cpuid")
 (include-book "dispatch-macros")
 (include-book "interrupt-servicing")
-<<<<<<< HEAD
-=======
-(include-book "catalogue"
-              :ttags (:syscall-exec :other-non-det :undef-flg)) ;; for xdoc
->>>>>>> 85cea83b
 (include-book "std/strings/hexify" :dir :system)
 (include-book "catalogue-doc")
 (include-book "inst-doc")
