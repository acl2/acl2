; X86ISA Library

; Note: The license below is based on the template at:
; http://opensource.org/licenses/BSD-3-Clause

; Copyright (C) 2015, Regents of the University of Texas
; Copyright (C) 2018, Kestrel Technology, LLC
; All rights reserved.

; Redistribution and use in source and binary forms, with or without
; modification, are permitted provided that the following conditions are
; met:

; o Redistributions of source code must retain the above copyright
;   notice, this list of conditions and the following disclaimer.

; o Redistributions in binary form must reproduce the above copyright
;   notice, this list of conditions and the following disclaimer in the
;   documentation and/or other materials provided with the distribution.

; o Neither the name of the copyright holders nor the names of its
;   contributors may be used to endorse or promote products derived
;   from this software without specific prior written permission.

; THIS SOFTWARE IS PROVIDED BY THE COPYRIGHT HOLDERS AND CONTRIBUTORS
; "AS IS" AND ANY EXPRESS OR IMPLIED WARRANTIES, INCLUDING, BUT NOT
; LIMITED TO, THE IMPLIED WARRANTIES OF MERCHANTABILITY AND FITNESS FOR
; A PARTICULAR PURPOSE ARE DISCLAIMED. IN NO EVENT SHALL THE COPYRIGHT
; HOLDER OR CONTRIBUTORS BE LIABLE FOR ANY DIRECT, INDIRECT, INCIDENTAL,
; SPECIAL, EXEMPLARY, OR CONSEQUENTIAL DAMAGES (INCLUDING, BUT NOT
; LIMITED TO, PROCUREMENT OF SUBSTITUTE GOODS OR SERVICES; LOSS OF USE,
; DATA, OR PROFITS; OR BUSINESS INTERRUPTION) HOWEVER CAUSED AND ON ANY
; THEORY OF LIABILITY, WHETHER IN CONTRACT, STRICT LIABILITY, OR TORT
; (INCLUDING NEGLIGENCE OR OTHERWISE) ARISING IN ANY WAY OUT OF THE USE
; OF THIS SOFTWARE, EVEN IF ADVISED OF THE POSSIBILITY OF SUCH DAMAGE.

; Original Author(s):
; Shilpi Goel         <shigoel@cs.utexas.edu>
; Contributing Author(s):
; Alessandro Coglio   <coglio@kestrel.edu>

(in-package "X86ISA")

;; ======================================================================

(include-book "arith-and-logic-spec"
              :ttags (:include-raw :syscall-exec :other-non-det :undef-flg))
(include-book "../decoding-and-spec-utils"
              :ttags (:include-raw :syscall-exec :other-non-det :undef-flg))

(local (include-book "centaur/bitops/ihs-extensions" :dir :system))
(local (include-book "centaur/bitops/signed-byte-p" :dir :system))

;; ======================================================================

;; Some helper theorems to speed up checkpoints involving (un)signed-byte-p:

(local
 (defthm signed-byte-p-49-thm-1
   (implies (and (signed-byte-p 48 (+ a b))
                 (signed-byte-p 48 c)
                 (integerp a)
                 (integerp b))
            (signed-byte-p 49 (+ (- c) a b)))))

(local
 (defthm signed-byte-p-48-thm-1
   (implies (and (signed-byte-p 48 x)
                 (< (+ x y) *2^47*)
                 (natp y))
            (signed-byte-p 48 (+ x y)))))

(local
 (defthm signed-byte-p-49-thm-2
   (implies (and (signed-byte-p 48 (+ a b))
                 (signed-byte-p 48 c)
                 (< (+ z a b) *2^47*)
                 (integerp a)
                 (integerp b)
                 (natp z))
            (signed-byte-p 49 (+ z (- c) a b)))
   :hints (("Goal" :in-theory (e/d* (signed-byte-p) ())))))

(local
 (defthm signed-byte-p-48-thm-2
   (implies (and (signed-byte-p 48 x)
                 (< (+ z x y) *2^47*)
                 (natp y)
                 (natp z))
            (signed-byte-p 48 (+ z x y)))))

(local
 (defthm signed-byte-p-49-thm-3
   (implies (and (signed-byte-p 48 x)
                 (natp y)
                 (<= y 4))
            (signed-byte-p 49 (+ x y)))
   :hints (("Goal" :in-theory (e/d* (signed-byte-p unsigned-byte-p)
                                    ())))))

(local
 (defthm signed-byte-p-48-thm-3
   (implies (and (not (signed-byte-p 48 (+ x y)))
                 (signed-byte-p 48 x)
                 (natp y))
            (<= *2^47* (+ x y)))))

(local
 (defthm signed-byte-p-49-thm-4
   (implies (and (signed-byte-p 48 y)
                 (signed-byte-p 48 z)
                 (< (+ x y) *2^47*)
                 (natp x))
            (signed-byte-p 49 (+ x y (- z))))
   :hints (("Goal" :in-theory (e/d* (signed-byte-p unsigned-byte-p)
                                    ())))))

(local
 (defrule signed-byte-p-49-thm-5
   (implies (and (signed-byte-p 48 x)
                 (signed-byte-p 48 y))
            (signed-byte-p 49 (+ (- x) y)))))

(local
 (defthm unsigned-byte-p-32-of-rml08
   (implies (and (signed-byte-p *max-linear-address-size* lin-addr)
                 (x86p x86))
            (unsigned-byte-p 32 (mv-nth 1 (rml08 lin-addr r-w-x x86))))
   :hints (("Goal" :in-theory (e/d* (unsigned-byte-p member-equal) (ash))))))

(local
 (defthm unsigned-byte-p-32-of-rml16
   (implies (and (signed-byte-p *max-linear-address-size* lin-addr)
                 (x86p x86))
            (unsigned-byte-p 32 (mv-nth 1 (rml16 lin-addr r-w-x x86))))
   :hints (("Goal" :in-theory (e/d* (unsigned-byte-p member-equal) (ash))))))

(local
 (defthm unsigned-byte-p-64-of-rml08
   (implies (and (signed-byte-p *max-linear-address-size* lin-addr)
                 (x86p x86))
            (unsigned-byte-p 64 (mv-nth 1 (rml08 lin-addr r-w-x x86))))
   :hints (("Goal" :in-theory (e/d* (unsigned-byte-p member-equal) (ash))))))

(local
 (defthm member-equal-and-integers
   (implies (and (<= operation 8)
                 (<= 0 operation)
                 (integerp operation))
            (member-equal operation '(0 2 4 6 8 1 3 5 7)))))

(defrulel signed-byte-p-64-when-signed-byte-p48
  (implies (signed-byte-p 48 x)
           (signed-byte-p 64 x)))

(defrulel signed-byte-p-49-when-signed-byte-p48
  (implies (signed-byte-p 48 x)
           (signed-byte-p 49 x)))

(local (in-theory (e/d* ()
                        (member-equal
                         signed-byte-p
                         unsigned-byte-p))))

;; ======================================================================
;; INSTRUCTIONS: (one-byte opcode map)
;; add, adc, sub, sbb, or, and, sub, xor, cmp, test
;; ======================================================================

(def-inst x86-add/xadd/adc/sub/sbb/or/and/xor/cmp/test-E-G

  :parents (one-byte-opcodes)

  :short "Operand Fetch and Execute for ADD, ADC, SUB, SBB, OR, AND,
  XOR, CMP, TEST: Addressing Mode = \(E, G\)"

  :long "<h3>Op/En = MR: \[OP R/M, REG\] or \[OP E, G\]</h3>

  <p>where @('E') is the destination operand and @('G') is the source
  operand.  Note that @('E') stands for a general-purpose register or
  memory operand specified by the @('ModRM.r/m') field, and @('G')
  stands for a general-purpose register specified by the
  @('ModRM.reg') field.</p>

  \[OP R/M, REG\]  Flags Affected<br/>
  00, 01: ADD    c p a z s o<br/>
  08, 09: OR       p   z s   \(o and c cleared, a undefined\)<br/>
  10, 11: ADC    c p a z s o<br/>
  18, 19: SBB    c p a z s o<br/>
  20, 21: AND      p   z s   \(o and c cleared, a undefined\)<br/>
  28, 29: SUB    c p a z s o<br/>
  30, 31: XOR      p   z s   \(o and c cleared, a undefined\)<br/>
  38, 39: CMP    c p a z s o<br/>
  84, 85: TEST     p   z s   \(o and c cleared, a undefined\)<br/>
  0F C0, 0F C1: XADD   c p a z s o<br/>"

  :operation t

  :guard (and (natp operation)
<<<<<<< HEAD
              (or (<= operation 8)
                  (equal operation #.*OP-XADD*)))
=======
              (<= operation 8))
>>>>>>> bfd3f379

  :returns (x86 x86p :hyp (x86p x86)
                :hints (("Goal" :in-theory (e/d* ()
                                                 (unsigned-byte-p
                                                  signed-byte-p)))))

  :modr/m t

  :body

  (b* ((p2 (prefixes->seg prefixes))
       (p4? (eql #.*addr-size-override* (prefixes->adr prefixes)))

       (byte-operand? (eql 0 (the (unsigned-byte 1)
                               (logand 1 opcode))))
       ((the (integer 1 8) operand-size)
        (select-operand-size
         proc-mode byte-operand? rex-byte nil prefixes nil nil nil x86))

       (G (rgfi-size operand-size
                     (the (unsigned-byte 4)
                       (reg-index reg rex-byte #.*r*))
                     rex-byte x86))

       (seg-reg (select-segment-register proc-mode p2 p4? mod r/m sib x86))

       (inst-ac? t)
       ((mv flg0
            E
            (the (unsigned-byte 3) increment-RIP-by)
            (the (signed-byte 64) E-addr)
            x86)
        (x86-operand-from-modr/m-and-sib-bytes proc-mode #.*gpr-access*
                                                operand-size
                                                inst-ac?
                                                nil ;; Not a memory pointer operand
                                                seg-reg
                                                p4?
                                                temp-rip
                                                rex-byte
                                                r/m
                                                mod
                                                sib
                                                0 ;; No immediate operand
                                                x86))
       ((when flg0)
        (!!ms-fresh :x86-operand-from-modr/m-and-sib-bytes flg0))

       ((mv flg (the (signed-byte #.*max-linear-address-size*) temp-rip))
        (add-to-*ip proc-mode temp-rip increment-RIP-by x86))
       ((when flg) (!!ms-fresh :rip-increment-error flg))

       (badlength? (check-instruction-length start-rip temp-rip 0))
       ((when badlength?)
        (!!fault-fresh :gp 0 :instruction-length badlength?)) ;; #GP(0)

       ;; Everything above this point is just further decoding the
       ;; instruction and fetching operands.

       ;; Instruction Specification:

       ;; Computing the flags and the result:
       ((the (unsigned-byte 32) input-rflags) (rflags x86))
       ((mv result
            (the (unsigned-byte 32) output-rflags)
            (the (unsigned-byte 32) undefined-flags))
        (gpr-arith/logic-spec operand-size operation E G input-rflags))

       ;; Write destination into source for XADD
       (x86 (if (equal operation *OP-XADD*)
                (!rgfi-size operand-size (reg-index reg rex-byte #.*r*) E rex-byte x86)
                x86))
       ;; Updating the x86 state with the result and eflags.
       ((mv flg1 x86)
        (if (or (eql operation #.*OP-CMP*)
                (eql operation #.*OP-TEST*))
            ;; CMP and TEST modify just the flags.
            (mv nil x86)
          (x86-operand-to-reg/mem proc-mode operand-size
                                   inst-ac?
                                   nil ;; Not a memory pointer operand
                                   result
                                   seg-reg
                                   (the (signed-byte 64) E-addr)
                                   rex-byte
                                   r/m
                                   mod
                                   x86)))
       ((when flg1)
        (!!ms-fresh :x86-operand-to-reg/mem flg1))

       (x86 (write-user-rflags output-rflags undefined-flags x86))
       (x86 (write-*ip proc-mode temp-rip x86)))

    x86))

(def-inst x86-add/adc/sub/sbb/or/and/xor/cmp-G-E

  :parents (one-byte-opcodes)

  :short "Operand Fetch and Execute for ADD, ADC, SUB, SBB, OR, AND,
  XOR, CMP: Addressing Mode = \(G, E\)"

  :long "<h3>Op/En = RM: \[OP REG, R/M\] or \[OP G, E\]</h3>

  <p>where @('G') is the destination operand and @('E') is the source
  operand.  Note that @('G') stands for a general-purpose register
  specified by the @('ModRM.reg') field, and @('E') stands for a
  general-purpose register or memory operand specified by the
  @('ModRM.r/m') field.</p>

  \[OP REG, R/M\]  Flags Affected<br/>
  02, 03: ADD   c p a z s o<br/>
  0A, 0B: OR      p   z s   \(o and c cleared, a undefined\) <br/>
  12, 13: ADC   c p a z s o<br/>
  1A, 1B: SBB   c p a z s o<br/>
  22, 23: AND     p   z s   \(o and c cleared, a undefined\) <br/>
  2A, 2B: SUB   c p a z s o<br/>
  32, 33: XOR     p   z s   \(o and c cleared, a undefined\) <br/>
  3A, 3B: CMP   c p a z s o <br/>"

  :operation t

  :guard (and (not (equal operation #.*OP-TEST*))
              (natp operation)
              (<= operation 8))

  :returns (x86 x86p :hyp (x86p x86)
                :hints (("Goal" :in-theory (e/d* ()
                                                 (unsigned-byte-p
                                                  signed-byte-p)))))

  :modr/m t

  :body

  (b* ((p2 (prefixes->seg prefixes))
       (p4? (eql #.*addr-size-override* (prefixes->adr prefixes)))

       (byte-operand? (eql 0 (the (unsigned-byte 1)
                               (logand 1 opcode))))
       ((the (integer 1 8) operand-size)
        (select-operand-size
         proc-mode byte-operand? rex-byte nil prefixes nil nil nil x86))

       (G (rgfi-size operand-size
                     (the (unsigned-byte 4)
                       (reg-index reg rex-byte #.*r*))
                     rex-byte x86))

       (seg-reg (select-segment-register proc-mode p2 p4? mod r/m sib x86))

       (inst-ac? t)
       ((mv flg0
            E
            (the (unsigned-byte 3) increment-RIP-by)
            (the (signed-byte 64) E-addr)
            x86)
        (x86-operand-from-modr/m-and-sib-bytes proc-mode #.*gpr-access*
                                                operand-size
                                                inst-ac?
                                                nil ;; Not a memory pointer operand
                                                seg-reg
                                                p4?
                                                temp-rip
                                                rex-byte
                                                r/m
                                                mod
                                                sib
                                                0 ;; No immediate operand
                                                x86))
       ((when flg0)
        (!!ms-fresh :x86-operand-from-modr/m-and-sib-bytes flg0))

       ((mv flg (the (signed-byte #.*max-linear-address-size*) temp-rip))
        (add-to-*ip proc-mode temp-rip increment-RIP-by x86))
       ((when flg) (!!ms-fresh :rip-increment-error flg))

       (badlength? (check-instruction-length start-rip temp-rip 0))
       ((when badlength?)
        (!!fault-fresh :gp 0 :instruction-length badlength?)) ;; #GP(0)

       ;; Everything above this point is just further decoding the
       ;; instruction and fetching operands.

       ;; Instruction Specification:

       ;; Computing the flags and the result:
       ((the (unsigned-byte 32) input-rflags) (rflags x86))
       ((mv result
            (the (unsigned-byte 32) output-rflags)
            (the (unsigned-byte 32) undefined-flags))
        (gpr-arith/logic-spec operand-size operation G E input-rflags))

       ;; Updating the x86 state with the result and eflags.
       (x86
        (if (eql operation #.*OP-CMP*)
            ;; CMP modifies the flags only.
            x86
          (!rgfi-size operand-size (reg-index reg rex-byte #.*r*) result
                      rex-byte x86)))

       (x86 (write-user-rflags output-rflags undefined-flags x86))
       (x86 (write-*ip proc-mode temp-rip x86)))

    x86))

(def-inst x86-add/adc/sub/sbb/or/and/xor/cmp-test-E-I

  :parents (one-byte-opcodes)

  :short "Operand Fetch and Execute for ADD, ADC, SUB, SBB, OR, AND,
  XOR, CMP, TEST: Addressing Mode = \(E, I\)"

  :long "<h3>Op/En = MI: \[OP R/M, IMM\] or \[OP E, I\]</h3>

  <p>where @('E') is the destination operand and @('I') is the source
  operand.  Note that @('E') stands for a general-purpose register or
  memory operand specified by the @('ModRM.r/m') field, and @('I')
  stands for immediate data.  All opcodes except those of TEST fall
  under Group 1, and have opcode extensions (ModR/M.reg field), as
  per Table A-6 of the Intel Manuals, Vol. 2.  The opcodes for TEST
  fall under Unary Group 3, and also have opcode extensions.</p>

  \[OP R/M, IMM\]  Flags Affected<br/>
  80-83 (000): ADD   c p a z s o<br/>
  80-83 (001): OR      p   z s   \(o and c cleared, a undefined\)<br/>
  80-83 (010): ADC   c p a z s o<br/>
  80-83 (011): SBB   c p a z s o<br/>
  80-83 (100): AND     p   z s   \(o and c cleared, a undefined\)<br/>
  80-83 (101): SUB   c p a z s o<br/>
  80-83 (110): XOR     p   z s   \(o and c cleared, a undefined\)<br/>
  80-83 (111): CMP   c p a z s o<br/>
  F6-F7 (000): TEST    p   z s   \(o and c cleared, a undefined\)<br/>"

  :operation t

  :guard (and (natp operation)
              (<= operation 8)
              ;; The opcode 82H is an alternative encoding that generates #UD
              ;; in 64-bit mode; see AMD manual, Dec'17, Volume 3, Appendix
              ;; B.3.  Also see the opcode-maps.
              (if (eql opcode #x82)
                  (not (equal proc-mode #.*64-bit-mode*))
                  t))

  :guard-hints (("Goal" :in-theory (e/d (n08-to-i08
                                         n16-to-i16
                                         n32-to-i32
                                         n64-to-i64
                                         rme-size-of-1-to-rme08
                                         rme-size-of-2-to-rme16
                                         rme-size-of-4-to-rme32)
                                        ())))

  :returns (x86 x86p :hyp (x86p x86)
                :hints (("Goal" :in-theory (e/d* ()
                                                 (force
                                                  (force)
                                                  gpr-arith/logic-spec-8
                                                  gpr-arith/logic-spec-4
                                                  gpr-arith/logic-spec-2
                                                  gpr-arith/logic-spec-1
                                                  rml-size
                                                  select-operand-size
                                                  unsigned-byte-p
                                                  signed-byte-p)))))

  :modr/m t

  :body

  (b* ((p2 (prefixes->seg prefixes))
       (p4? (eql #.*addr-size-override*
                 (prefixes->adr prefixes)))

       (E-byte-operand? (or (eql opcode #x80)
                            (eql opcode #x82)
                            (eql opcode #xF6)))
       ((the (integer 1 8) E-size)
        (select-operand-size
         proc-mode E-byte-operand? rex-byte nil prefixes nil nil nil x86))

       (imm-byte-operand? (or (eql opcode #x80)
                              (eql opcode #x82)
                              (eql opcode #x83)
                              (eql opcode #xF6)))
       ((the (integer 1 4) imm-size)
        (select-operand-size
         proc-mode imm-byte-operand? rex-byte t prefixes nil nil nil x86))

       (seg-reg (select-segment-register proc-mode p2 p4? mod r/m sib x86))

       (inst-ac? t)
       ((mv flg0
            E
            increment-RIP-by
            (the (signed-byte 64) E-addr)
            x86)
        (x86-operand-from-modr/m-and-sib-bytes proc-mode #.*gpr-access*
                                                E-size
                                                inst-ac?
                                                nil ;; Not a memory pointer operand
                                                seg-reg
                                                p4?
                                                temp-rip
                                                rex-byte
                                                r/m
                                                mod
                                                sib
                                                imm-size ;; bytes of immediate data
                                                x86))
       ((when flg0)
        (!!ms-fresh :x86-operand-from-modr/m-and-sib-bytes flg0))

       ((mv flg (the (signed-byte #.*max-linear-address-size*) temp-rip))
        (add-to-*ip proc-mode temp-rip increment-RIP-by x86))
       ((when flg) (!!ms-fresh :rip-increment-error flg))

       ((mv ?flg1 (the (unsigned-byte 32) imm) x86)
        (rme-size-opt proc-mode imm-size temp-rip #.*cs* :x nil x86))
       ((when flg1)
        (!!ms-fresh :rme-size-error flg1))

       ;; Sign-extend imm:
       (imm
        (mbe :logic (loghead (ash E-size 3) (logext (ash imm-size 3) imm))
             :exec (logand (case E-size
                             (1 #.*2^8-1*)
                             (2 #.*2^16-1*)
                             (4 #.*2^32-1*)
                             (8 #.*2^64-1*)
                             ;; Won't reach here.
                             (t 0))
                           (case imm-size
                             (1 (the (signed-byte 8)
                                     (n08-to-i08
                                      (the (unsigned-byte 8) imm))))
                             (2 (the (signed-byte 16)
                                     (n16-to-i16
                                      (the (unsigned-byte 16) imm))))
                             (4 (the (signed-byte 32)
                                     (n32-to-i32
                                      (the (unsigned-byte 32) imm))))
                             ;; Won't reach here.
                             (t 0)))))

       ((mv flg (the (signed-byte #.*max-linear-address-size+1*) temp-rip))
        (add-to-*ip proc-mode temp-rip imm-size x86))
       ((when flg) (!!ms-fresh :rip-increment-error flg))

       (badlength? (check-instruction-length start-rip temp-rip 0))
       ((when badlength?)
        (!!fault-fresh :gp 0 :instruction-length badlength?)) ;; #GP(0)

       ;; Everything above this point is just further decoding the
       ;; instruction and fetching operands.

       ;; Instruction Specification:

       ;; Computing the flags and the result:
       ((the (unsigned-byte 32) input-rflags) (rflags x86))
       ((mv result
            (the (unsigned-byte 32) output-rflags)
            (the (unsigned-byte 32) undefined-flags))
        (gpr-arith/logic-spec E-size operation E imm input-rflags))

       ;; Updating the x86 state with the result and eflags.
       ((mv flg1 x86)
        (if (or (eql operation #.*OP-CMP*)
                (eql operation #.*OP-TEST*))
            ;; CMP and TEST modify just the flags.
            (mv nil x86)
          (x86-operand-to-reg/mem proc-mode E-size
                                   inst-ac?
                                   nil ;; Not a memory pointer operand
                                   result
                                   seg-reg
                                   (the (signed-byte 64) E-addr)
                                   rex-byte
                                   r/m
                                   mod
                                   x86)))
       ;; Note: If flg1 is non-nil, we bail out without changing the
       ;; x86 state.
       ((when flg1)
        (!!ms-fresh :x86-operand-to-reg/mem flg1))

       (x86 (write-user-rflags output-rflags undefined-flags x86))
       (x86 (write-*ip proc-mode temp-rip x86)))

    x86))

(def-inst x86-add/adc/sub/sbb/or/and/xor/cmp-test-rAX-I

  :parents (one-byte-opcodes)

  :short "Operand Fetch and Execute for ADD, ADC, SUB, SBB, OR, AND,
  XOR, CMP, TEST: Addressing Mode = \(rAX, I\)"

  :long "<h3>Op/En = I: \[OP rAX, IMM\] or \[OP rAX, I\]</h3>

  <p>where @('rAX') is the destination operand and @('I') is the
  source operand.  Note that @('rAX') stands for AL/AX/EAX/RAX,
  depending on the operand size, and @('I') stands for immediate
  data.</p>

  \[OP rAX, IMM\]   Flags Affected<br/>
  04, 05: ADD        c p a z s o<br/>
  0C, 0D: OR           p   z s   \(o and c cleared, a undefined\)<br/>
  14, 15: ADC        c p a z s o<br/>
  1C, 1D: SBB        c p a z s o<br/>
  24, 25: AND          p   z s   \(o and c cleared, a undefined\)<br/>
  2C, 2D: SUB        c p a z s o<br/>
  34, 35: XOR          p   z s   \(o and c cleared, a undefined\)<br/>
  3C, 3D: CMP        c p a z s o<br/>
  A8, A9: TEST         p   z s   \(o and c cleared, a undefined\)<br/>"

  :operation t

  :guard (and (natp operation)
              (<= operation 8))

  :guard-hints (("Goal" :in-theory (enable rme-size-of-1-to-rme08
                                           rme-size-of-2-to-rme16
                                           rme-size-of-4-to-rme32)))

  :prepwork ((local (in-theory (e/d* () (commutativity-of-+)))))

  :returns (x86 x86p :hyp (x86p x86)
                :hints (("Goal" :in-theory (e/d* ()
                                                 (force (force)
                                                        gpr-arith/logic-spec-8
                                                        gpr-arith/logic-spec-4
                                                        gpr-arith/logic-spec-2
                                                        gpr-arith/logic-spec-1
                                                        unsigned-byte-p)))))
  :body

  (b* ((byte-operand? (equal 0 (logand 1 opcode)))
       ((the (integer 1 8) operand-size)
        (select-operand-size
         proc-mode byte-operand? rex-byte t prefixes nil nil nil x86))
       (rAX-size (if (logbitp #.*w* rex-byte)
                     8
                   operand-size))

       (rAX (rgfi-size rAX-size *rax* rex-byte x86))
       ((mv ?flg imm x86)
        (rme-size-opt proc-mode operand-size temp-rip #.*cs* :x nil x86))
       ((when flg)
        (!!ms-fresh :rme-size-error flg))

       ;; Sign-extend imm when required.
       (imm
        (if (and (not byte-operand?)
                 (equal rAX-size 8))
            (the (unsigned-byte 64)
              (n64
               (the (signed-byte 32)
                 (n32-to-i32
                  (the (unsigned-byte 32) imm)))))
          (the (unsigned-byte 32) imm)))

       ((mv flg (the (signed-byte #.*max-linear-address-size+1*) temp-rip))
        (add-to-*ip proc-mode temp-rip operand-size x86))
       ((when flg) (!!ms-fresh :rip-increment-error flg))

       (badlength? (check-instruction-length start-rip temp-rip 0))
       ((when badlength?)
        (!!fault-fresh :gp 0 :instruction-length badlength?)) ;; #GP(0)

       ;; Everything above this point is just further decoding the
       ;; instruction and fetching operands.

       ;; Instruction Specification:

       ;; Computing the flags and the result:
       ((the (unsigned-byte 32) input-rflags) (rflags x86))
       ((mv result
            (the (unsigned-byte 32) output-rflags)
            (the (unsigned-byte 32)  undefined-flags))
        (gpr-arith/logic-spec rAX-size operation rAX imm input-rflags))

       ;; Updating the x86 state with the result and eflags.
       (x86
        (if (or (eql operation #.*OP-CMP*)
                (eql operation #.*OP-TEST*))
            ;; CMP and TEST modify just the flags.
            x86
          (!rgfi-size rAX-size *rax* result rex-byte x86)))

       (x86 (write-user-rflags output-rflags undefined-flags x86))
       (x86 (write-*ip proc-mode temp-rip x86)))

    x86))

;; ======================================================================
;; INSTRUCTION: INC/DEC
;; ======================================================================

(local
 (defthm logsquash-and-logand-32
   (implies (unsigned-byte-p 32 x)
            (equal (bitops::logsquash 1 x)
                   (logand 4294967294 x)))
   :hints (("Goal" :in-theory (e/d (bitops::logsquash)
                                   (bitops::logand-with-negated-bitmask))))))

(def-inst x86-inc/dec-FE-FF

  ;; FE/0,1: INC/DEC r/m8
  ;; FF/0,1: INC/DEC r/m16, r/m32, r/m64

  :parents (one-byte-opcodes)

  :returns (x86 x86p :hyp (x86p x86))

  :modr/m t

  :body

  (b* ((p2 (prefixes->seg prefixes))
       (p4? (equal #.*addr-size-override*
                   (prefixes->adr prefixes)))

       (select-byte-operand (equal 0 (logand 1 opcode)))

       ((the (integer 1 8) r/mem-size)
        (select-operand-size
         proc-mode select-byte-operand rex-byte nil prefixes nil nil nil x86))

       (seg-reg (select-segment-register proc-mode p2 p4? mod r/m sib x86))

       (inst-ac? t)
       ((mv flg0
            r/mem
            (the (unsigned-byte 3) increment-RIP-by)
            (the (signed-byte 64) addr)
            x86)
        (x86-operand-from-modr/m-and-sib-bytes proc-mode #.*gpr-access*
                                                r/mem-size
                                                inst-ac?
                                                nil ;; Not a memory pointer operand
                                                seg-reg
                                                p4?
                                                temp-rip
                                                rex-byte
                                                r/m
                                                mod
                                                sib
                                                0 ;; No immediate operand
                                                x86))
       ((when flg0)
        (!!ms-fresh :x86-operand-from-modr/m-and-sib-bytes flg0))

       ((mv flg (the (signed-byte #.*max-linear-address-size*) temp-rip))
        (add-to-*ip proc-mode temp-rip increment-RIP-by x86))
       ((when flg) (!!ms-fresh :rip-increment-error temp-rip))

       (badlength? (check-instruction-length start-rip temp-rip 0))
       ((when badlength?)
        (!!fault-fresh :gp 0 :instruction-length badlength?)) ;; #GP(0)

       ;; Computing the flags and the result:
       ((the (unsigned-byte 32) input-rflags) (rflags x86))
       ((the (unsigned-byte 1) old-cf)
        (rflagsBits->cf input-rflags))
       ((mv result output-rflags undefined-flags)
        (gpr-arith/logic-spec r/mem-size
                              (if (eql reg 0)
                                  ;; INC
                                  #.*OP-ADD*
                                ;; DEC
                                #.*OP-SUB*)
                              r/mem 1 input-rflags))

       ;; Updating the x86 state:
       ;; CF is unchanged.
       (output-rflags (the (unsigned-byte 32)
                        (!rflagsBits->cf old-cf output-rflags)))
       (x86 (write-user-rflags output-rflags undefined-flags x86))

       ((mv flg1 x86)
        (x86-operand-to-reg/mem proc-mode r/mem-size
                                 inst-ac?
                                 nil ;; Not a memory pointer operand
                                 result
                                 seg-reg
                                 (the (signed-byte 64) addr)
                                 rex-byte
                                 r/m
                                 mod
                                 x86))
       ((when flg1)
        (!!ms-fresh :x86-operand-to-reg/mem flg1))
       (x86 (write-*ip proc-mode temp-rip x86)))
    x86))

(def-inst x86-inc/dec-4x

  ;; 40 + rw: INC r16
  ;; 40 + rd: INC r32
  ;; 48 + rw: DEC r16
  ;; 48 + rd: DEC r32

  :parents (one-byte-opcodes)

  :returns (x86 x86p :hyp (x86p x86))

  :body

  (b* (;; This is not encodable in 64-bit mode, because in that mode a 4x byte
       ;; is treated as a REX prefix, not as an opcode. Thus, if we reach this
       ;; point in the code, we know that we are in 32-bit mode.

       ((the (integer 2 4) operand-size)
        (select-operand-size
         proc-mode nil 0 nil prefixes nil nil nil x86))

       (badlength? (check-instruction-length start-rip temp-rip 0))
       ((when badlength?)
        (!!fault-fresh :gp 0 :instruction-length badlength?)) ;; #GP(0)

       (reg (the (unsigned-byte 3) (logand 7 opcode)))
       (operand (rgfi-size operand-size reg 0 x86))

       ;; Computing the flags and the result:
       ((the (unsigned-byte 32) input-rflags) (rflags x86))
       ((the (unsigned-byte 1) old-cf)
        (rflagsBits->cf input-rflags))
       ((mv result output-rflags undefined-flags)
        (gpr-arith/logic-spec operand-size
                              (if (logbitp 3 opcode) ; 48-4F
                                  ;; DEC
                                  #.*OP-SUB*
                                ;; INC
                                #.*OP-ADD*)
                              operand 1 input-rflags))

       ;; Updating the x86 state:
       ;; CF is unchanged (see Intel manual, Mar'17, Vol. 2, INC & DEC)
       (output-rflags (the (unsigned-byte 32)
                           (!rflagsBits->cf old-cf output-rflags)))
       (x86 (write-user-rflags output-rflags undefined-flags x86))
       (x86 (!rgfi-size operand-size reg result 0 x86))
       (x86 (write-*ip proc-mode temp-rip x86)))
    x86))

;; ======================================================================
;; INSTRUCTION: NOT/NEG
;; ======================================================================

(def-inst x86-not/neg-F6-F7

  ;; F6/2: NOT r/m8
  ;; F7/2: NOT r/m16, r/m32, r/m64

  ;; F6/3: NEG r/m8
  ;; F7/3: NEG r/m16, r/m32, r/m64

  :parents (one-byte-opcodes)

  :returns (x86 x86p :hyp (x86p x86))

  :modr/m t

  :body

  (b* ((p2 (prefixes->seg prefixes))
       (p4? (equal #.*addr-size-override*
                   (prefixes->adr prefixes)))

       (select-byte-operand (equal 0 (logand 1 opcode)))
       ((the (integer 0 8) r/mem-size)
        (select-operand-size
         proc-mode select-byte-operand rex-byte nil prefixes nil nil nil x86))

       (seg-reg (select-segment-register proc-mode p2 p4? mod r/m sib x86))

       (inst-ac? t)
       ((mv flg0
            r/mem
            (the (unsigned-byte 3) increment-RIP-by)
            (the (signed-byte 64) addr)
            x86)
        (x86-operand-from-modr/m-and-sib-bytes proc-mode #.*gpr-access*
                                                r/mem-size
                                                inst-ac?
                                                nil ;; Not a memory pointer operand
                                                seg-reg
                                                p4?
                                                temp-rip
                                                rex-byte
                                                r/m
                                                mod
                                                sib
                                                0 ;; No immediate operand
                                                x86))
       ((when flg0)
        (!!ms-fresh :x86-operand-from-modr/m-and-sib-bytes flg0))

       ((mv flg (the (signed-byte #.*max-linear-address-size*) temp-rip))
        (add-to-*ip proc-mode temp-rip increment-RIP-by x86))
       ((when flg) (!!ms-fresh :rip-increment-error temp-rip))

       (badlength? (check-instruction-length start-rip temp-rip 0))
       ((when badlength?)
        (!!fault-fresh :gp 0 :instruction-length badlength?)) ;; #GP(0)

       ;; Computing the flags and the result:

       ((the (unsigned-byte 32) input-rflags) (rflags x86))
       ((mv result
            (the (unsigned-byte 32) output-rflags)
            (the (unsigned-byte 32) undefined-flags))
        (case reg
          (3
           ;; (NEG x) = (SUB 0 x)
           (gpr-arith/logic-spec r/mem-size #.*OP-SUB* 0 r/mem input-rflags))
          (otherwise
           ;; NOT (and some other instructions not specified yet)
           (mv (trunc r/mem-size (lognot r/mem)) 0 0))))

       ;; Updating the x86 state:
       (x86
        (if (eql reg 3)
            (let* ( ;; CF is special for NEG.
                   (cf (the (unsigned-byte 1) (if (equal 0 r/mem) 0 1)))
                   (output-rflags
                    (the (unsigned-byte 32)
                      (!rflagsBits->cf cf output-rflags)))
                   (x86 (write-user-rflags output-rflags undefined-flags x86)))
              x86)
          x86))
       ((mv flg1 x86)
        (x86-operand-to-reg/mem proc-mode r/mem-size
                                 inst-ac?
                                 nil ;; Not a memory pointer operand
                                 result
                                 seg-reg
                                 (the (signed-byte 64) addr)
                                 rex-byte
                                 r/m
                                 mod
                                 x86))
       ((when flg1)
        (!!ms-fresh :x86-operand-to-reg/mem flg1))
       (x86 (write-*ip proc-mode temp-rip x86)))
    x86))

;; ======================================================================<|MERGE_RESOLUTION|>--- conflicted
+++ resolved
@@ -197,12 +197,8 @@
   :operation t
 
   :guard (and (natp operation)
-<<<<<<< HEAD
               (or (<= operation 8)
                   (equal operation #.*OP-XADD*)))
-=======
-              (<= operation 8))
->>>>>>> bfd3f379
 
   :returns (x86 x86p :hyp (x86p x86)
                 :hints (("Goal" :in-theory (e/d* ()
