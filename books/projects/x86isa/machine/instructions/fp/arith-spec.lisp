; X86ISA Library

; Note: The license below is based on the template at:
; http://opensource.org/licenses/BSD-3-Clause

; Copyright (C) 2015, Regents of the University of Texas
; All rights reserved.

; Redistribution and use in source and binary forms, with or without
; modification, are permitted provided that the following conditions are
; met:

; o Redistributions of source code must retain the above copyright
;   notice, this list of conditions and the following disclaimer.

; o Redistributions in binary form must reproduce the above copyright
;   notice, this list of conditions and the following disclaimer in the
;   documentation and/or other materials provided with the distribution.

; o Neither the name of the copyright holders nor the names of its
;   contributors may be used to endorse or promote products derived
;   from this software without specific prior written permission.

; THIS SOFTWARE IS PROVIDED BY THE COPYRIGHT HOLDERS AND CONTRIBUTORS
; "AS IS" AND ANY EXPRESS OR IMPLIED WARRANTIES, INCLUDING, BUT NOT
; LIMITED TO, THE IMPLIED WARRANTIES OF MERCHANTABILITY AND FITNESS FOR
; A PARTICULAR PURPOSE ARE DISCLAIMED. IN NO EVENT SHALL THE COPYRIGHT
; HOLDER OR CONTRIBUTORS BE LIABLE FOR ANY DIRECT, INDIRECT, INCIDENTAL,
; SPECIAL, EXEMPLARY, OR CONSEQUENTIAL DAMAGES (INCLUDING, BUT NOT
; LIMITED TO, PROCUREMENT OF SUBSTITUTE GOODS OR SERVICES; LOSS OF USE,
; DATA, OR PROFITS; OR BUSINESS INTERRUPTION) HOWEVER CAUSED AND ON ANY
; THEORY OF LIABILITY, WHETHER IN CONTRACT, STRICT LIABILITY, OR TORT
; (INCLUDING NEGLIGENCE OR OTHERWISE) ARISING IN ANY WAY OUT OF THE USE
; OF THIS SOFTWARE, EVEN IF ADVISED OF THE POSSIBILITY OF SUCH DAMAGE.

; Original Author(s):
; Cuong Chau          <ckcuong@cs.utexas.edu>

(in-package "X86ISA")
(include-book "base")
(include-book "add-mul-spec")

(local (include-book "centaur/bitops/ihs-extensions" :dir :system))
(local (include-book "arithmetic/top-with-meta" :dir :system))
(local (in-theory (e/d (bitops::ash-1-removal) ())))

;; ======================================================================

(defsection floating-point-arithmetic-specifications
  :parents (floating-point-specifications)
  :short "Specification of binary floating-point arithmetic operations
  like MAX, MIN, ADD, SUB, MUL, and DIV" )

(local (xdoc::set-default-parents floating-point-arithmetic-specifications))

;; ======================================================================

;; Specifications of FP MAX and MIN:

(define sse-max/min-special (kind1
<<<<<<< HEAD
			     (sign1     :type (unsigned-byte 1))
			     (exp1  natp)
			     (implicit1 :type (unsigned-byte 1))
			     (frac1 natp)
			     kind2
			     (sign2     :type (unsigned-byte 1))
			     (exp2 natp)
			     (implicit2 :type (unsigned-byte 1))
			     (frac2 natp)
			     (operation :type (integer 0 38)))
=======
                             (sign1     :type (unsigned-byte 1))
                             (exp1  natp)
                             (implicit1 :type (unsigned-byte 1))
                             (frac1 natp)
                             kind2
                             (sign2     :type (unsigned-byte 1))
                             (exp2 natp)
                             (implicit2 :type (unsigned-byte 1))
                             (frac2 natp)
                             (operation :type (integer 0 36)))
>>>>>>> bfd3f379
  :long "<p>This function checks whether the operands are SNaN or
  QNaN. If at least one of them is NaN or both of them are zeros, then
  it returns the second operand.  It also handles infinities.</p>

  <p>Return values: <tt>(mv flag sign exp implicit frac
  invalid)</tt>.</p>"
  (cond
   ((or (eq kind1 'snan) (eq kind1 'qnan) (eq kind1 'indef)
        (eq kind2 'snan) (eq kind2 'qnan) (eq kind2 'indef))
    (mv t sign2 exp2 implicit2 frac2 t))
   ((and (eq kind1 'zero) (eq kind2 'zero))
    (mv t sign2 exp2 implicit2 frac2 nil))
   ((eq kind1 'inf)
    (if (or (and (int= operation #.*OP-MAX*) (int= sign1 0))
            (and (int= operation #.*OP-MIN*) (int= sign1 1)))
        (mv t sign1 exp1 implicit1 frac1 nil)
      (mv t sign2 exp2 implicit2 frac2 nil)))
   ((eq kind2 'inf)
    (if (or (and (int= operation #.*OP-MAX*) (int= sign2 0))
            (and (int= operation #.*OP-MIN*) (int= sign2 1)))
        (mv t sign2 exp2 implicit2 frac2 nil)
      (mv t sign1 exp1 implicit1 frac1 nil)))
   (t (mv nil 0 0 0 0 nil)))
  ///

  (defthm integerp-sse-max/min-special-1
    (implies (and (integerp sign1) (integerp sign2))
             (integerp (mv-nth 1 (sse-max/min-special
                                  kind1 sign1 exp1 implicit1 frac1
                                  kind2 sign2 exp2 implicit2 frac2
                                  operation))))
    :rule-classes :type-prescription)

  (defthm integerp-sse-max/min-special-2
    (implies (and (integerp exp1) (integerp exp2))
             (integerp (mv-nth 2 (sse-max/min-special
                                  kind1 sign1 exp1 implicit1 frac1
                                  kind2 sign2 exp2 implicit2 frac2
                                  operation))))
    :rule-classes :type-prescription)

  (defthm integerp-sse-max/min-special-3
    (implies (and (integerp implicit1) (integerp implicit2))
             (integerp (mv-nth 3 (sse-max/min-special
                                  kind1 sign1 exp1 implicit1 frac1
                                  kind2 sign2 exp2 implicit2 frac2
                                  operation))))
    :rule-classes :type-prescription)

  (defthm integerp-sse-max/min-special-4
    (implies (and (integerp frac1) (integerp frac2))
             (integerp (mv-nth 4 (sse-max/min-special
                                  kind1 sign1 exp1 implicit1 frac1
                                  kind2 sign2 exp2 implicit2 frac2
                                  operation))))
    :rule-classes :type-prescription))

(define sse-max/min-sign (rat rat1 sign1 sign2)
  :guard (and (rationalp rat)
              (rationalp rat1)
              (integerp sign1)
              (integerp sign2))
  :inline t
  :no-function t
  (if (eql rat rat1) sign1 sign2)
  ///

  (defthm integerp-sse-max/min-sign
    (implies (forced-and (integerp sign1)
                         (integerp sign2))
             (integerp (sse-max/min-sign rat rat1 sign1 sign2)))
    :rule-classes :type-prescription))

<<<<<<< HEAD
(define sse-max/min ((operation :type (integer 0 38))
		     (op1 natp)
		     (op2 natp)
		     (mxcsr :type (unsigned-byte 32))
		     (exp-width posp)
		     (frac-width posp))
=======
(define sse-max/min ((operation :type (integer 0 36))
                     (op1 natp)
                     (op2 natp)
                     (mxcsr :type (unsigned-byte 32))
                     (exp-width posp)
                     (frac-width posp))
>>>>>>> bfd3f379

  (b* ((mxcsr (mbe :logic (loghead 32 mxcsr)
                   :exec mxcsr))
       ((mv kind1 sign1 exp1 implicit1 frac1)
        (fp-decode op1 exp-width frac-width))
       ((mv kind2 sign2 exp2 implicit2 frac2)
        (fp-decode op2 exp-width frac-width))
       (daz (logbitp #.*mxcsr-daz* mxcsr))
       ((mv kind1 exp1 frac1)
        (sse-daz kind1 exp1 frac1 daz))
       ((mv kind2 exp2 frac2)
        (sse-daz kind2 exp2 frac2 daz))
       ((mv special-ok sign exp & frac invalid)
        (sse-max/min-special kind1 sign1 exp1 implicit1 frac1
                             kind2 sign2 exp2 implicit2 frac2
                             operation))

       ;; Check invalid operation
       (mxcsr (if invalid (!mxcsrBits->ie 1 mxcsr) mxcsr))
       (im (logbitp #.*mxcsr-im* mxcsr))
       ((when (and invalid (not im)))
        (mv 'invalid-operand-exception-is-not-masked 0 mxcsr))

       ;; Check denormal operand
       (de (denormal-exception kind1 kind2))
       (mxcsr (if de (!mxcsrBits->de 1 mxcsr) mxcsr))
       (dm (logbitp #.*mxcsr-dm* mxcsr))
       ((when (and de (not dm)))
        (mv 'denormal-operand-exception-is-not-masked 0 mxcsr)))

    (if special-ok
        (mv nil
            (fp-encode-integer sign exp frac exp-width frac-width)
            mxcsr)
      (b* ((bias (nfix (ec-call (RTL::bias (list nil (1+ frac-width) exp-width)))))
           (rat1 (fp-to-rat sign1 exp1 frac1 bias exp-width frac-width))
           (rat2 (fp-to-rat sign2 exp2 frac2 bias exp-width frac-width))
           (rat (case operation
                  (#.*OP-MAX* (if (> rat1 rat2) rat1 rat2))
                  (#.*OP-MIN* (if (< rat1 rat2) rat1 rat2))
                  ;; Should never be reached.
                  (otherwise 0)))

           (sign (sse-max/min-sign rat rat1 sign1 sign2))

           (fp-result
            (rat-to-fp rat sign
                       nil nil nil 0 ;; rc will not be used here.
                       ;; I just put a dummy value 0.
                       exp-width frac-width)))

        (mv nil fp-result mxcsr))))
  ///

  (defthm integerp-result-sse-max/min
    (integerp
     (mv-nth 1 (sse-max/min operation op1 op2 mxcsr exp-width frac-width)))
    :rule-classes :type-prescription)

  (defthm-unsigned-byte-p n32p-mxcsr-sse-max/min
    :bound 32
    :concl (mv-nth 2 (sse-max/min operation op1 op2 mxcsr exp-width frac-width))
    :hints (("Goal" :in-theory (e/d* () (unsigned-byte-p))))
    :hints-l (("Goal" :in-theory (e/d* (unsigned-byte-p) ())))
    :gen-type t
    :gen-linear t))

;; Single-Precision Operations:

<<<<<<< HEAD
(define sp-sse-max/min ((operation :type (integer 0 38))
			(op1       :type (unsigned-byte 32))
			(op2       :type (unsigned-byte 32))
			(mxcsr     :type (unsigned-byte 32)))
=======
(define sp-sse-max/min ((operation :type (integer 0 36))
                        (op1       :type (unsigned-byte 32))
                        (op2       :type (unsigned-byte 32))
                        (mxcsr     :type (unsigned-byte 32)))
>>>>>>> bfd3f379
  (b* (((mv flg result mxcsr)
        (sse-max/min operation op1 op2 mxcsr
                     #.*IEEE-SP-EXP-WIDTH* #.*IEEE-SP-FRAC-WIDTH*))
       (result (n32 result))
       (mxcsr (mbe :logic (n32 mxcsr)
                   :exec  mxcsr)))
    (mv flg result mxcsr))
  ///

  (defthm-unsigned-byte-p n32p-result-sp-sse-max/min
    :bound 32
    :concl (mv-nth 1 (sp-sse-max/min operation op1 op2 mxcsr))
    :gen-type t
    :gen-linear t)

  (defthm-unsigned-byte-p n32p-mxcsr-sp-sse-max/min
    :bound 32
    :concl (mv-nth 2 (sp-sse-max/min operation op1 op2 mxcsr))
    :gen-type t
    :gen-linear t))

;; Double-Precision Operations:

<<<<<<< HEAD
(define dp-sse-max/min ((operation :type (integer 0 38))
			(op1       :type (unsigned-byte 64))
			(op2       :type (unsigned-byte 64))
			(mxcsr     :type (unsigned-byte 32)))
=======
(define dp-sse-max/min ((operation :type (integer 0 36))
                        (op1       :type (unsigned-byte 64))
                        (op2       :type (unsigned-byte 64))
                        (mxcsr     :type (unsigned-byte 32)))
>>>>>>> bfd3f379
  (b* (((mv flg result mxcsr)
        (sse-max/min operation op1 op2 mxcsr
                     #.*IEEE-DP-EXP-WIDTH* #.*IEEE-DP-FRAC-WIDTH*))
       (result (n64 result))
       (mxcsr (mbe :logic (n32 mxcsr)
                   :exec  mxcsr)))
    (mv flg result mxcsr))
  ///

  (defthm-unsigned-byte-p n64p-result-dp-sse-max/min
    :bound 64
    :concl (mv-nth 1 (dp-sse-max/min operation op1 op2 mxcsr))
    :gen-type t
    :gen-linear t)

  (defthm-unsigned-byte-p n32p-mxcsr-dp-sse-max/min
    :bound 32
    :concl (mv-nth 2 (dp-sse-max/min operation op1 op2 mxcsr))
    :gen-type t
    :gen-linear t))

;; ======================================================================

;; Top-level Single and Double Precision Arithmetic Operations:

<<<<<<< HEAD
(define sp-sse-add/sub/mul/div/max/min ((operation :type (integer 0 38))
					(op1       :type (unsigned-byte 32))
					(op2       :type (unsigned-byte 32))
					(mxcsr     :type (unsigned-byte 32)))
=======
(define sp-sse-add/sub/mul/div/max/min ((operation :type (integer 0 36))
                                        (op1       :type (unsigned-byte 32))
                                        (op2       :type (unsigned-byte 32))
                                        (mxcsr     :type (unsigned-byte 32)))
>>>>>>> bfd3f379
  (if (or (int= operation #.*OP-MAX*) (int= operation #.*OP-MIN*))
      (sp-sse-max/min operation op1 op2 mxcsr)
    (sp-sse-add/sub/mul/div operation op1 op2 mxcsr))

  ///

  (defthm-unsigned-byte-p n32p-result-sp-sse-add/sub/mul/div/max/min
    :bound 32
    :concl (mv-nth 1 (sp-sse-add/sub/mul/div/max/min operation op1 op2 mxcsr))
    :gen-type t
    :gen-linear t)

  (defthm-unsigned-byte-p n32p-mxcsr-sp-sse-add/sub/mul/div/max/min
    :bound 32
    :concl (mv-nth 2 (sp-sse-add/sub/mul/div/max/min operation op1 op2 mxcsr))
    :gen-type t
    :gen-linear t))

<<<<<<< HEAD
(define dp-sse-add/sub/mul/div/max/min ((operation :type (integer 0 38))
					(op1       :type (unsigned-byte 64))
					(op2       :type (unsigned-byte 64))
					(mxcsr     :type (unsigned-byte 32)))
=======
(define dp-sse-add/sub/mul/div/max/min ((operation :type (integer 0 36))
                                        (op1       :type (unsigned-byte 64))
                                        (op2       :type (unsigned-byte 64))
                                        (mxcsr     :type (unsigned-byte 32)))
>>>>>>> bfd3f379
  (if (or (int= operation #.*OP-MAX*) (int= operation #.*OP-MIN*))
      (dp-sse-max/min operation op1 op2 mxcsr)
    (dp-sse-add/sub/mul/div operation op1 op2 mxcsr))

  ///

  (defthm-unsigned-byte-p n64p-result-dp-sse-add/sub/mul/div/max/min
    :bound 64
    :concl (mv-nth 1 (dp-sse-add/sub/mul/div/max/min operation op1 op2 mxcsr))
    :gen-type t
    :gen-linear t)

  (defthm-unsigned-byte-p n32p-mxcsr-dp-sse-add/sub/mul/div/max/min
    :bound 32
    :concl (mv-nth 2 (dp-sse-add/sub/mul/div/max/min operation op1 op2 mxcsr))
    :gen-type t
    :gen-linear t))

;; ======================================================================<|MERGE_RESOLUTION|>--- conflicted
+++ resolved
@@ -58,18 +58,6 @@
 ;; Specifications of FP MAX and MIN:
 
 (define sse-max/min-special (kind1
-<<<<<<< HEAD
-			     (sign1     :type (unsigned-byte 1))
-			     (exp1  natp)
-			     (implicit1 :type (unsigned-byte 1))
-			     (frac1 natp)
-			     kind2
-			     (sign2     :type (unsigned-byte 1))
-			     (exp2 natp)
-			     (implicit2 :type (unsigned-byte 1))
-			     (frac2 natp)
-			     (operation :type (integer 0 38)))
-=======
                              (sign1     :type (unsigned-byte 1))
                              (exp1  natp)
                              (implicit1 :type (unsigned-byte 1))
@@ -79,8 +67,7 @@
                              (exp2 natp)
                              (implicit2 :type (unsigned-byte 1))
                              (frac2 natp)
-                             (operation :type (integer 0 36)))
->>>>>>> bfd3f379
+                             (operation :type (integer 0 38)))
   :long "<p>This function checks whether the operands are SNaN or
   QNaN. If at least one of them is NaN or both of them are zeros, then
   it returns the second operand.  It also handles infinities.</p>
@@ -154,21 +141,12 @@
              (integerp (sse-max/min-sign rat rat1 sign1 sign2)))
     :rule-classes :type-prescription))
 
-<<<<<<< HEAD
 (define sse-max/min ((operation :type (integer 0 38))
-		     (op1 natp)
-		     (op2 natp)
-		     (mxcsr :type (unsigned-byte 32))
-		     (exp-width posp)
-		     (frac-width posp))
-=======
-(define sse-max/min ((operation :type (integer 0 36))
                      (op1 natp)
                      (op2 natp)
                      (mxcsr :type (unsigned-byte 32))
                      (exp-width posp)
                      (frac-width posp))
->>>>>>> bfd3f379
 
   (b* ((mxcsr (mbe :logic (loghead 32 mxcsr)
                    :exec mxcsr))
@@ -238,17 +216,10 @@
 
 ;; Single-Precision Operations:
 
-<<<<<<< HEAD
 (define sp-sse-max/min ((operation :type (integer 0 38))
-			(op1       :type (unsigned-byte 32))
-			(op2       :type (unsigned-byte 32))
-			(mxcsr     :type (unsigned-byte 32)))
-=======
-(define sp-sse-max/min ((operation :type (integer 0 36))
                         (op1       :type (unsigned-byte 32))
                         (op2       :type (unsigned-byte 32))
                         (mxcsr     :type (unsigned-byte 32)))
->>>>>>> bfd3f379
   (b* (((mv flg result mxcsr)
         (sse-max/min operation op1 op2 mxcsr
                      #.*IEEE-SP-EXP-WIDTH* #.*IEEE-SP-FRAC-WIDTH*))
@@ -272,17 +243,10 @@
 
 ;; Double-Precision Operations:
 
-<<<<<<< HEAD
 (define dp-sse-max/min ((operation :type (integer 0 38))
-			(op1       :type (unsigned-byte 64))
-			(op2       :type (unsigned-byte 64))
-			(mxcsr     :type (unsigned-byte 32)))
-=======
-(define dp-sse-max/min ((operation :type (integer 0 36))
                         (op1       :type (unsigned-byte 64))
                         (op2       :type (unsigned-byte 64))
                         (mxcsr     :type (unsigned-byte 32)))
->>>>>>> bfd3f379
   (b* (((mv flg result mxcsr)
         (sse-max/min operation op1 op2 mxcsr
                      #.*IEEE-DP-EXP-WIDTH* #.*IEEE-DP-FRAC-WIDTH*))
@@ -308,17 +272,10 @@
 
 ;; Top-level Single and Double Precision Arithmetic Operations:
 
-<<<<<<< HEAD
 (define sp-sse-add/sub/mul/div/max/min ((operation :type (integer 0 38))
-					(op1       :type (unsigned-byte 32))
-					(op2       :type (unsigned-byte 32))
-					(mxcsr     :type (unsigned-byte 32)))
-=======
-(define sp-sse-add/sub/mul/div/max/min ((operation :type (integer 0 36))
                                         (op1       :type (unsigned-byte 32))
                                         (op2       :type (unsigned-byte 32))
                                         (mxcsr     :type (unsigned-byte 32)))
->>>>>>> bfd3f379
   (if (or (int= operation #.*OP-MAX*) (int= operation #.*OP-MIN*))
       (sp-sse-max/min operation op1 op2 mxcsr)
     (sp-sse-add/sub/mul/div operation op1 op2 mxcsr))
@@ -337,17 +294,10 @@
     :gen-type t
     :gen-linear t))
 
-<<<<<<< HEAD
 (define dp-sse-add/sub/mul/div/max/min ((operation :type (integer 0 38))
-					(op1       :type (unsigned-byte 64))
-					(op2       :type (unsigned-byte 64))
-					(mxcsr     :type (unsigned-byte 32)))
-=======
-(define dp-sse-add/sub/mul/div/max/min ((operation :type (integer 0 36))
                                         (op1       :type (unsigned-byte 64))
                                         (op2       :type (unsigned-byte 64))
                                         (mxcsr     :type (unsigned-byte 32)))
->>>>>>> bfd3f379
   (if (or (int= operation #.*OP-MAX*) (int= operation #.*OP-MIN*))
       (dp-sse-max/min operation op1 op2 mxcsr)
     (dp-sse-add/sub/mul/div operation op1 op2 mxcsr))
