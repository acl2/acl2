; http://opensource.org/licenses/BSD-3-Clause

; Copyright (C) May - August 2023, Regents of the University of Texas
; Copyright (C) August 2023 - May 2024, Yahya Sohail
; Copyright (C) May 2024 - August 2024, Intel Corporation

; All rights reserved.

; Redistribution and use in source and binary forms, with or without
; modification, are permitted provided that the following conditions are
; met:

; o Redistributions of source code must retain the above copyright
;   notice, this list of conditions and the following disclaimer.

; o Redistributions in binary form must reproduce the above copyright
;   notice, this list of conditions and the following disclaimer in the
;   documentation and/or other materials provided with the distribution.

; o Neither the name of the copyright holders nor the names of its
;   contributors may be used to endorse or promote products derived
;   from this software without specific prior written permission.

; THIS SOFTWARE IS PROVIDED BY THE COPYRIGHT HOLDERS AND CONTRIBUTORS
; "AS IS" AND ANY EXPRESS OR IMPLIED WARRANTIES, INCLUDING, BUT NOT
; LIMITED TO, THE IMPLIED WARRANTIES OF MERCHANTABILITY AND FITNESS FOR
; A PARTICULAR PURPOSE ARE DISCLAIMED. IN NO EVENT SHALL THE COPYRIGHT
; HOLDER OR CONTRIBUTORS BE LIABLE FOR ANY DIRECT, INDIRECT, INCIDENTAL,
; SPECIAL, EXEMPLARY, OR CONSEQUENTIAL DAMAGES (INCLUDING, BUT NOT
; LIMITED TO, PROCUREMENT OF SUBSTITUTE GOODS OR SERVICES; LOSS OF USE,
; DATA, OR PROFITS; OR BUSINESS INTERRUPTION) HOWEVER CAUSED AND ON ANY
; THEORY OF LIABILITY, WHETHER IN CONTRACT, STRICT LIABILITY, OR TORT
; (INCLUDING NEGLIGENCE OR OTHERWISE) ARISING IN ANY WAY OUT OF THE USE
; OF THIS SOFTWARE, EVEN IF ADVISED OF THE POSSIBILITY OF SUCH DAMAGE.

; Original Author(s):
; Yahya Sohail        <yahya.sohail@intel.com>

(in-package "X86ISA")

;; ======================================================================

(include-book "../decoding-and-spec-utils"
<<<<<<< HEAD
	      :ttags (:undef-flg))
=======
              :ttags (:syscall-exec :undef-flg))
>>>>>>> 8d90eccf

;; ======================================================================

;; ======================================================================
;; INSTRUCTION: RDMSR
;; ======================================================================

(def-inst x86-rdmsr

          ;; Op/En: ZO
          ;; 0F 32

          :parents (two-byte-opcodes)

          :returns (x86 x86p :hyp (x86p x86))

          ;; Why do we need to enable msra? Why doesn't ACL2 appeal to
          ;; n64p-of-msra? We should ask Shilpi
          :guard-hints (("Goal" :in-theory (e/d* (msra) ())))

          :body

          (b* ((msr-addr (rr32 *ecx* x86))
               ((unless (valid-msr-addr-p msr-addr)) (!!fault-fresh :gp 0 :invalid-msr msr-addr))
               (msr-val (msra msr-addr x86))
               (x86 (wr32 *eax* (loghead 32 msr-val) x86))
               (x86 (wr32 *edx* (logtail 32 msr-val) x86))
               (x86 (write-*ip proc-mode temp-rip x86)))
              x86))

(def-inst x86-wrmsr

          ;; Op/En: ZO
          ;; 0F 30

          :parents (two-byte-opcodes)

          :returns (x86 x86p :hyp (x86p x86))

          :body

          (b* ((msr-addr (rr32 *ecx* x86))
               ((when (not (valid-msr-addr-p msr-addr))) (!!fault-fresh :gp 0 :invalid-msr msr-addr))
               (lower (rr32 *eax* x86))
               (upper (rr32 *edx* x86))
               (msr-val (logapp 32 lower upper))
               (x86 (!msra msr-addr msr-val x86))
               (x86 (write-*ip proc-mode temp-rip x86)))
              x86))<|MERGE_RESOLUTION|>--- conflicted
+++ resolved
@@ -41,11 +41,7 @@
 ;; ======================================================================
 
 (include-book "../decoding-and-spec-utils"
-<<<<<<< HEAD
-	      :ttags (:undef-flg))
-=======
-              :ttags (:syscall-exec :undef-flg))
->>>>>>> 8d90eccf
+              :ttags (:undef-flg))
 
 ;; ======================================================================
 
