--- conflicted
+++ resolved
@@ -362,12 +362,8 @@
              posp
              pos-fix
              evenp
-<<<<<<< HEAD
-             accepted-certificate-committee-p-necc-fixing-binding))
-=======
              accepted-certificate-committee-p-necc-fixing-binding
              certificate->round-of-certificate-with-author+round))
->>>>>>> 6c9d4cd7
 
   (defruled signer-quorum-p-of-commit-anchors-next
     (implies (and (ordered-even-p systate)
