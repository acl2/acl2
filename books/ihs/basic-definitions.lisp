; basic-definitions.lisp  --  extensions to Common Lisp logical operations
; Copyright (C) 1997  Computational Logic, Inc.
; License: A 3-clause BSD license.  See the LICENSE file distributed with ACL2.

;;;~~~~~~~~~~~~~~~~~~~~~~~~~~~~~~~~~~~~~~~~~~~~~~~~~~~~~~~~~~~~~~~~~~~~~~~~~~~~
;;;
;;; basic-definitions.lisp
;;;
;;; [Jared]: This book is a lighter-weight version of "logops-lemmas.lisp"
;;; which only defines the basic logical operations on words and bits, and
;;; omits functions like bsp, wrb, and rdb, the guard macros, and macros such
;;; as defword, defbytetype, etc.  All of these functions were originally part
;;; of logops-lemmas.lisp, with credit as follows:
;;;
;;;    Large parts of this work were inspired by Yuan Yu's Nqthm
;;;    specification of the Motorola MC68020.
;;;
;;;    Bishop Brock
;;;    Computational Logic, Inc.
;;;    1717 West Sixth Street, Suite 290
;;;    Austin, Texas 78703
;;;    (512) 322-9951
;;;    brock@cli.com
;;;
;;;    Modified for ACL2 Version_2.6 by:
;;;    Jun Sawada, IBM Austin Research Lab. sawada@us.ibm.com
;;;    Matt Kaufmann, kaufmann@cs.utexas.edu
;;;
;;;    Modified for ACL2 Version_2.7 by:
;;;    Matt Kaufmann, kaufmann@cs.utexas.edu
;;;
;;;~~~~~~~~~~~~~~~~~~~~~~~~~~~~~~~~~~~~~~~~~~~~~~~~~~~~~~~~~~~~~~~~~~~~~~~~~~~~

(in-package "ACL2")
(include-book "std/util/define" :dir :system)
(local (include-book "math-lemmas"))
(local (include-book "quotient-remainder-lemmas"))

(defxdoc logops
  :short "Definitions and lemmas about logical operations on integers."

  :long "<p>The books \"logops-definitions\" and \"logops-lemmas\" contain a
theory of the logical operations on numbers defined by CLTL (Section 12.7), and
a portable implementation of the CLTL byte manipulation functions (Section
12.8).  These books also extend the CLTL logical operations and byte
manipulation theory with a few new definitions, lemmas supporting those
definitions, and useful macros.</p>

<p>These books were developed as a basis for the formal specification and
verification of hardware, where integers are used to represent binary signals
and busses.  These books should be general enough, however, to be used as a
basis for reasoning about packed data structures, bit-encoded sets, and other
applications of logical operations on integers.</p>")

(defxdoc logops-definitions
  :short "A book a definitions of logical operations on numbers."

  :long "<p>This book, along with @(see logops-lemmas), includes a theory of
the Common Lisp logical operations on numbers, a portable implementation of the
Common Lisp byte operations, extensions to those theories, and some useful
macros.</p>

<p>This book contains only definitions, lemmas necessary to admit those
definitions, and selected type lemmas.  By \"type lemmas\" we mean any lemmas
about the logical operations that we have found necessary to verify the guards
of functions that use these operations.  We have separated these \"type
lemmas\" from the large body of other lemmas in @(see logops-lemmas) to allow a
user to use this book to define guard-verified functions without having to also
include the extensive theory in @('logops-lemmas').</p>

<p>The standard Common Lisp logical operations on numbers are defined on the
signed integers, and return signed integers as appropriate.  This allows a high
level, signed interpretation of hardware operations if that is appropriate for
the specification at hand.  We also provide unsigned versions of several of the
standard logical operations for use in specifications where fixed-length
unsigned integers are used to model hardware registers and busses.  This view
of hardware is used, for example, in Yuan Yu's Nqthm specification of the
Motorola MC68020.</p>")


; [Jared] some trivial rules that are useful for the MBE substitutions

(local (defthm ash-1-n
         (implies (natp n)
                  (equal (ash 1 n)
                         (expt 2 n)))))

(local (defthm logand-1
         (implies (integerp i)
                  (equal (logand i 1)
                         (mod i 2)))))

(local (defthm ash-minus-1
         (implies (integerp i)
                  (equal (ash i -1)
                         (floor i 2)))))

(local (defthm ash-plus-1
         (implies (integerp i)
                  (equal (ash i 1)
                         (* 2 i)))))

(local (defthm ash-minus-n
         (implies (and (integerp i)
                       (natp pos))
                  (equal (ash i (- pos))
                         (floor i (expt 2 pos))))))

(local (defthm ash-plus-n
         (implies (and (integerp i)
                       (natp pos))
                  (equal (ash i pos)
                         (* i (expt 2 pos))))))

(local (defthm logand-positive
         (implies (natp mask)
                  (<= 0 (logand i mask)))
         :rule-classes ((:linear))))

(encapsulate
  ()
  (local (defun my-induct (i size)
           (if (zp size)
               (list size i)
             (my-induct (ash i -1)
                        (- size 1)))))

  (defthmd mod-of-expt-2-is-logand
    (implies (and (integerp size)
                  (>= size 0)
                  (integerp i))
             (equal (mod i (expt 2 size))
                    (logand i (1- (ash 1 size)))))
    :hints(("Goal" :induct (my-induct i size)))))


;;;****************************************************************************
;;;
;;;    Definitions -- Round 1.
;;;
;;;  Type predicates and functions.
;;;
;;;  BITP b
;;;  BFIX b
;;;  LBFIX b
;;;  ZBP x
;;;
;;;****************************************************************************

(define bitp (b)
  :parents (logops-definitions)
  :short "Bit recognizer.  @('(bitp b)') recognizes 0 and 1."
  :long "<p>This is a predicate form of the @(see type-spec) declaration
@('(TYPE BIT b)').</p>"
  :returns bool
  :inline t
  :enabled t
  (or (eql b 0)
      (eql b 1)))

(define bfix (b)
  :parents (logops-definitions)
  :short "Bit fix.  @('(bfix b)') is a fixing function for @(see bitp)s.  It
 coerces any object to a bit (0 or 1) by coercing non-1 objects to 0."
  :long "<p>See also @(see lbfix).</p>"
  :inline t
  :returns bit
  :enabled t
  (if (eql b 1)
      1
    0))

(defsection lbfix
  :parents (logops-definitions)
  :short "Logical bit fix.  @('(lbfix b)') is logically identical to @('(bfix
b)') but executes as the identity.  It requires @('(bitp b)') as a guard, and
expands to just @('b')."
  :long "@(def lbfix)"

  (defmacro lbfix (x)
    `(mbe :logic (bfix ,x) :exec ,x)))

(define zbp
  :parents (logops-definitions)
  :short "Zero bit recognizer.  @('(zbp x)') tests for zero bits.  Any object
other than @('1') is considered to be a zero bit."
  ((x bitp))
  :returns bool
  :enabled t
  :inline t
  (mbe :logic (equal (bfix x) 0)
       :exec (/= (the (unsigned-byte 1) x) 1)))

(defsection bitp-basics
  :extension bitp

  (defthm bitp-bfix
    (bitp (bfix b)))

  (defthm bfix-bitp
    (implies (bitp b)
             (equal (bfix b) b))))



;;;****************************************************************************
;;;
;;;  Definition -- Round 2.
;;;
;;;  Extensions to the CLTL logical operations and byte functions.
;;;
;;;  IFLOOR i j
;;;  IMOD i j
;;;  EXPT2 n
;;;
;;;  LOGCAR i
;;;  LOGCDR i
;;;  LOGCONS b i
;;;  LOGBIT pos i
;;;  LOGMASK size
;;;  LOGMASKP i
;;;  LOGHEAD size i
;;;  LOGTAIL pos i
;;;  LOGAPP size i j
;;;  LOGRPL size i j
;;;  LOGEXT size i
;;;  LOGREV size i
;;;  LOGSAT size i
;;;
;;;  LOGEXTU final-size ext-size i
;;;  LOGNOTU size i
;;;  ASHU size i cnt
;;;  LSHU size i cnt
;;;
;;;  After the definitions, we define a guard macro for each that has a
;;;  non-trivial guard, and then define :TYPE-PRESCRIPTIONS for them.  We
;;;  always define our own :TYPE-PRESCRIPTIONS in insure that we always have
;;;  the strongest ones possible when this book is loaded.  Note that we
;;;  consider IFLOOR, IMOD, and EXPT2 to be abbreviations.
;;;
;;;****************************************************************************

(define ifloor
  :parents (logops-definitions)
  :short "@('(ifloor i j)') is the same as @(see floor), except that it coerces
  its arguments to integers."
  ((i integerp)
   (j (and (integerp j)
           (not (= 0 j)))))
  :returns int
  :inline t
  :enabled t
  (mbe :logic (floor (ifix i) (ifix j))
       :exec (floor i j)))

(define imod
  :parents (logops-definitions)
  :short "@('(imod i j)') is the same as @(see mod), except that it coerces its
  arguments to integers."
  ((i integerp)
   (j (and (integerp j)
           (not (= 0 j)))))
  :returns int
  :inline t
  :enabled t
  (mbe :logic (mod (ifix i) (ifix j))
       :exec (mod i j)))

(define expt2
  :parents (logops-definitions)
  :short "@('(expt2 n)') is the same as @('(expt 2 n)'), except that it coerces
  its argument to a natural."
  ((n natp))
  :returns nat
  :enabled t
  :inline t
  (mbe :logic (expt 2 (nfix n))
       :exec (the unsigned-byte
                  (ash 1 (the unsigned-byte n)))))

(define logcar
  :parents (logops-definitions)
  :short "Least significant bit of a number."
  ((i integerp))
  :returns bit
  :long "<p>@('(LOGCAR i)') is the CAR of an integer conceptualized as a
bit-vector (where the least significant bit is at the head of the list).</p>

<p>In C notation, this computes @('i & 1').</p>"
  :enabled t
  :inline t
  (mbe :logic (imod i 2)
       :exec (the (unsigned-byte 1) (logand (the integer i) 1))))

(define logcdr
  :parents (logops-definitions)
  :short "All but the least significant bit of a number."
  ((i integerp))
  :returns int
  :long "<p>@('(logcdr i)') is the CDR of an integer conceptualized as a
bit-vector (where the least significant bit is at the head of the list).</p>

<p>In C notation, this computes @('i >> 1').</p>"
  :enabled t
  :inline t
  (mbe :logic (ifloor i 2)
       :exec (the integer (ash (the integer i) -1))))

(define logcons
  :parents (logops-definitions)
  :short "@('(logcons b i)') is the CONS operation for integers, conceptualized
as bit-vectors."
  ((b bitp     "LSB of the result.")
   (i integerp "All but the LSB of the result."))
  :returns int
  :long "<p>In C notation, this computes @('(i << 1) | b').</p>

<p>See also @(see logcar) and @(see logcdr).</p>"
  :inline t
  :enabled t
  (mbe :logic (let ((b (bfix b))
                    (i (ifix i)))
                (+ b (* 2 i)))
<<<<<<< HEAD
       :exec (the integer
                  (+ (the (unsigned-byte 1) b)
                     (the integer (ash i 1))))))

(define logbit
  :parents (logops-definitions logbitp)
  :short "@('(logbit pos i)') returns the bit of @('i') at bit-position @('pos')
as a @(see bitp), 0 or 1."
  ((pos natp)
   (i   integerp))
  :returns bit
  :long "<p>This is just like the Common Lisp function @('(logbitp pos i)'),
except that we return 1 or 0 (instead of t or nil).</p>

<p>In C notation, this is @('(i >> pos) & 1').</p>"
  :enabled t
  :inline t
=======
       :exec (+ b (ash i 1))))

(defun-inline logbit (pos i)
  ":doc-section logops-definitions
  (LOGBIT pos i) returns the bit of i at bit-position pos.
  ~/
  This is a binary equivalent to the Common Lisp function (LOGBITP pos i).~/~/"
  (declare (xargs :guard (and (integerp pos)
                              (>= pos 0)
                              (integerp i))))
>>>>>>> c852ab64
  (if (logbitp pos i)
      1
    0))

<<<<<<< HEAD
(define logmask
  :parents (logops-definitions)
  :short "@('(logmask size)') creates a low-order, @('size')-bit mask."
  ((size natp))
  :returns nat
  :long "<p>In C notation, this is @('(1 << size) - 1').</p>"
  :enabled t
  :inline t
=======
(defun-inline logmask (size)
  ":doc-section logops-definitions
  (LOGMASK size) creates a low-order, size-bit mask.
  ~/~/~/"
  (declare (xargs :guard (and (integerp size)
                              (>= size 0))))
>>>>>>> c852ab64
  (mbe :logic (- (expt2 size) 1)
       :exec (the unsigned-byte (1- (the unsigned-byte (ash 1 size))))))

(define logmaskp
  :parents (logops-definitions)
  :short "@('(logmaskp i)') recognizes positive masks."
  (i)
  :returns bool
  :enabled t
  (mbe :logic (and (integerp i)
                   (>= i 0) ;; silly, this is implied by the equality below
                   (equal i (- (expt2 (integer-length i)) 1)))
       :exec (and (integerp i)
<<<<<<< HEAD
                  (eql i (- (ash 1 (integer-length i)) 1)))))

(define bitmaskp
  :parents (logops-definitions)
  :short "@('(bitmaskp i)' recognizes positive masks.  It is similar to @(see
logmaskp) but respects @(see int-equiv)."
  ((i integerp))
  :returns bool
  :inline t
  (logmaskp (lifix i)))



;; (local (in-theory (disable floor mod expt)))

;; (local
;;  (defthm <-mod-expt-2-crock
;;    (implies
;;     (and (not (< size1 size))
;; 	 (not (< size 0))
;; 	 (integerp size1)
;; 	 (integerp size)
;; 	 (integerp i))
;;     (< (mod i (expt 2 size))
;;        (expt 2 size1)))
;;    :hints
;;    (("Goal"
;;      :in-theory (disable expt-is-weakly-increasing-for-base>1)
;;      :use ((:instance expt-is-weakly-increasing-for-base>1
;; 		      (r 2) (i size) (j size1)))))))

(define loghead
  :parents (logops-definitions)
  :short "@('(loghead size i)') returns the @('size') low-order bits of @('i')."
  ((size posp)
   (i    integerp))
  :returns nat
  :long "<p>By convention we define @('(loghead 0 i)') as 0, but this
  definition is a bit arbitrary.</p>"
  :inline t
  :enabled t
  (mbe :logic (imod i (expt2 size))
       ;; BOZO it'd be nicer to give this an :exec of (logand i (1- (ash 1
       ;; size))), but that'll require some additional lemmas...
       :exec (mod i (ash 1 size))))
  ;; :guard-hints(("Goal"
  ;;               :nonlinearp t
  ;;               :do-not '(generalize fertilize)
  ;;               :do-not-induct t)))

(defdoc logops-definitions
  ":doc-section logops-definitions
blah ~/~/~/")

(defdoc logops
  ":doc-section logops
blah ~/~/~/")
=======
                  (eql i (the unsigned-byte
                              (- (the unsigned-byte (ash 1 (integer-length i)))
                                 1))))))

(defund-inline bitmaskp (i)
  ;; replacement for logmaskp that respects int-equiv
  (declare (xargs :guard (integerp i)))
  (logmaskp (mbe :logic (ifix i)
                 :exec i)))

(defun-inline loghead (size i)
  ":doc-section logops-definitions
  (LOGHEAD size i) returns the size low-order bits of i.
  ~/~/
  By convention we define (LOGHEAD 0 i) as 0, but this definition is a bit
  arbitrary.~/"
  (declare (xargs :guard (and (integerp size)
                              (>= size 0)
                              (integerp i))
                  :guard-hints(("Goal" :in-theory (enable mod-of-expt-2-is-logand)))
                  :split-types t)
           (type unsigned-byte size))
  (mbe :logic (imod i (expt2 size))
       ;; BOZO it'd be nicer to give this an :exec of (logand i (1- (ash 1
       ;; size))), but that'll require some additional lemmas...
       :exec
       (the unsigned-byte
            (logand i (the unsigned-byte
                           (1- (the unsigned-byte (ash 1 size))))))))
>>>>>>> c852ab64

(defun-inline logtail (pos i)
  ":doc-section logops-definitions
  (LOGTAIL pos i) returns the high-order part of i starting at bit position
  pos.
  ~/~/~/"
  (declare (xargs :guard (and (integerp pos)
                              (>= pos 0)
                              (integerp i))))
  (mbe :logic (ifloor i (expt2 pos))
       :exec (ash i (- (the unsigned-byte pos)))))

(defun logapp (size i j)
  ":doc-section logops-definitions
  (LOGAPP size i j) is a binary append of i to j (where i effectively becomes
  the 'low' bits and j becomes the 'high' bits).
  ~/~/
  LOGAPP is a specification for merging integers.  Note that i is truncated to
  size bits before merging with j, and that j is also shifted to the left by
  size bits before the merge.~/"
  (declare (xargs :guard (and (integerp size)
                              (>= size 0)
                              (integerp i)
                              (integerp j))))
  (mbe :logic (let ((j (ifix j)))
                (+ (loghead size i) (* j (expt2 size))))
       ;; BOZO could do better than calling loghead with some work
       :exec (+ (loghead size i) (ash j size))))

(defun logrpl (size i j)
  ":doc-section logops-definitions
  (LOGRPL size i j) replaces the size low-order bits of j with the size
  low-order bits of i.
  ~/
  LOGRPL is a common specification for the result of storing short values into
  long words, i.e., the short value simply replaces the head of the long
  word.  This function is equivalent to (WRB i (BSP size 0) j).~/~/"
  (declare (xargs :guard (and (integerp size)
                              (>= size 0)
                              (integerp i)
                              (integerp j)))
           (inline logapp))
  (logapp size i (logtail size j)))

(defun logext (size i)
  ":doc-section logops-definitions
  (LOGEXT size i) \"sign-extends\" i to an integer with size - 1 significant
  bits.
  ~/
  LOGEXT coerces any integer i into a signed integer by `sign extending'
  the bit at size - 1 to infinity.  We specify LOGEXT in terms of the `size'
  of the result instead of as a bit position because we normally specify
  integer subranges by the number of significant (including sign) bits.

  Note that for consistency with SIGNED-BYTE-P, size must be strictly greater
  than 0.~/~/"
  (declare (xargs :guard (and (integerp size)
                              (> size 0)
                              (integerp i))
                  :split-types t)
           (type unsigned-byte size)
           (type integer i))
  ;; BOZO could do better than this with MBE with some work, see centaur/bitops/sign-extend
  (let* ((size-1 (- size 1)))
    (declare (type unsigned-byte size-1))
    (logapp size-1 i
            (if (logbitp size-1 i)
                -1
              0))))

(defun logrev1 (size i j)
  ":doc-section logops-definitions
  Helper function for LOGREV.
  ~/~/~/"
  (declare (xargs :guard (and (integerp size)
                              (>= size 0)
                              (integerp i)
                              (integerp j))
                  :split-types t)
           (type unsigned-byte size)
           (type integer i j))
  (if (zp size)
      (mbe :logic (ifix j)
           :exec j)
    (logrev1 (the unsigned-byte (- size 1))
             (logcdr i)
             (logcons (logcar i) j))))

(defun-inline logrev (size i)
  ":doc-section logops-definitions
  (LOGREV size i) bit-reverses the size low-order bits of i, discarding the
  high-order bits.
  ~/~/
  Normally we don't think of bit-reversing as a logical operation,
  even though its hardware implementation is trivial: simply reverse the
  wires leading from the source to the destination.  LOGREV is included as a
  logical operation to support the specification of DSPs, which may
  provide bit-reversing in their address generators to improve the
  performance of the FFT.

  LOGREV entails a recursive definition of bit-reversing via the helper
  function LOGREV1.~/"
  (declare (xargs :guard (and (integerp size)
                              (>= size 0)
                              (integerp i))))
  (logrev1 size i 0))

(defun logsat (size i)
  ":doc-section logops-definitions
  (LOGSAT size i) coerces i to a size-bit signed integer by saturation.
  ~/~/
  If i can be represented as a size-bit signed integer, then i is returned.
  Otherwise, (LOGSAT size i) returns the size-bit signed integer closest to
  i. For positive i, this will be 2^(size-1) - 1.  For negative i, this will
  be -(2^(size - 1)).

  Note that for consistency with SIGNED-BYTE-P, size must be strictly
  greater than 0.~/"

  (declare (xargs :guard (and (integerp size)
			      (< 0 size)
			      (integerp i))
                  :split-types t)
           (type unsigned-byte size)
           (type integer i))

  (let* ((i      (mbe :logic (ifix i) :exec i))
	 (val    (expt2 (the unsigned-byte (1- size))))
	 (maxval (the unsigned-byte (1- (the unsigned-byte val))))
	 (minval (- val)))
    (declare (type unsigned-byte val maxval)
             (type integer i minval))
    (if (>= i maxval)
	maxval
      (if (<= i minval)
	  minval
	i))))

(defun logextu (final-size ext-size i)
  ":doc-section logops-definitions
  (LOGEXTU final-size ext-size i) \"sign-extends\" i with (LOGEXT ext-size i),
  then truncates the result to final-size bits, creating an unsigned integer.
  ~/~/~/"
  (declare (xargs :guard (and (integerp final-size)
                              (>= final-size 0)
                              (integerp ext-size)
                              (> ext-size 0)
                              (integerp i))
		  :guard-hints (("Goal" :in-theory (disable exponents-add)))))
  (loghead final-size (logext ext-size i)))

(defun lognotu (size i)
  ":doc-section logops-definitions
  (LOGNOTU size i) is an unsigned logical NOT, truncating (LOGNOT i) to size
  bits.
  ~/~/~/"
  (declare (xargs :guard (and (integerp size)
                              (>= size 0)
                              (integerp i))))
  (loghead size (lognot i)))

(defun ashu (size i cnt)
  ":doc-section logops-definitions
  (ASHU size i cnt) is an unsigned version of ASH.
  ~/
  ASHU is a fixed-width version of ASH. The integer i is first coerced to a
  signed integer by sign-extension, then shifted with ASH, and finally
  truncated back to a size-bit unsigned integer.~/~/"
  (declare (xargs :guard (and (integerp size)
                              (> size 0)
                              (integerp i)
                              (integerp cnt))
		  :guard-hints (("Goal" :in-theory (disable exponents-add)))))
  (loghead size (ash (logext size i) cnt)))

(defun lshu (size i cnt)
  ":doc-section logops-definitions
  (LSHU size i cnt) is an unsigned logical shift.
  ~/
  LSHU shifts i by cnt bits by first coercing i to an unsigned integer,
  performing the shift, and coercing the result to an unsigned integer.
  For cnt >= 0, (LSHU size i cnt) = (ASHU size i cnt).  This is a model
  of a size-bit logical shift register.~/~/"
  (declare (xargs :guard (and (integerp size)
                              (>= size 0)
                              (integerp i)
                              (integerp cnt))))
  (loghead size (ash (loghead size i) cnt)))



;;;++++++++++++++++++++++++++++++++++++++++++++++++++++++++++++++++++++++++++++
;;;
;;;    Type Lemmas for the new LOGOPS.  Each function is DISABLEd after we
;;;    have enough information about it (except for IFLOOR, IMOD, and EXPT2,
;;;    which are considered abbreviations).  We prove even the most obvious
;;;    type lemmas because you never know what theory this book will be
;;;    loaded into, and unless the theory is strong enough you may not get
;;;    everthing you need.
;;;
;;;++++++++++++++++++++++++++++++++++++++++++++++++++++++++++++++++++++++++++++

(defthm ifloor-type
  (integerp (ifloor i j))
  :rule-classes :type-prescription
  :doc ":doc-section ifloor
  Type-prescription: (INTEGERP (IFLOOR I J)).
  ~/~/~/")

(defthm imod-type
  (integerp (imod i j))
  :rule-classes :type-prescription
  :doc ":doc-section imod
  Type-prescription: (INTEGERP (IMOD I J)).
  ~/~/~/")

(defthm expt2-type
  (natp (expt2 n))
  :rule-classes :type-prescription
  :doc ":doc-section expt2
  Type-prescription: (NATP (EXPT2 N)).
  ~/~/~/")

(defthm logcar-type
  (bitp (logcar i))
  :rule-classes ((:rewrite)
                 (:type-prescription :corollary (natp (logcar i)))
                 (:generalize :corollary
                              (or (equal (logcar i) 0)
                                  (equal (logcar i) 1))))
  :doc ":doc-section logcar
  Rewrite: (BITP (LOGCAR i)).
  ~/
  This rule is also stored as appropriate :TYPE-PRESCRIPTION and
  :GENERALIZE rules.~/~/")

(defthm logcdr-type
  (integerp (logcdr i))
  :rule-classes :type-prescription
  :doc ":doc-section logcdr
  Type-Prescription: (INTEGERP (LOGCDR I)).
  ~/~/~/")

(defthm logcons-type
  (integerp (logcons b i))
  :rule-classes :type-prescription
  :doc ":doc-section logcons
  Type-prescription: (INTEGERP (LOGCONS b i)).
  ~/~/~/")

(defthm logbit-type
  (bitp (logbit pos i))
  :rule-classes ((:rewrite)
                 (:type-prescription :corollary (natp (logbit pos i))))
  ;; BOZO want a generalize rule like in logcar?
  :doc ":doc-section logbit
  Rewrite: (BITP (LOGBIT pos i)).
  ~/
  This rule is also stored as an appropriate :TYPE-PRESCRIPTION.~/~/")

(defthm logmask-type
  (natp (logmask i))
  :rule-classes :type-prescription
  :doc ":doc-section logmask
  Type-Prescription: (NATP (LOGMASK i)).
  ~/~/~/")

(defthm loghead-type
  (natp (loghead size i))
  :rule-classes :type-prescription
  :doc ":doc-section loghead
  Type-prescription: (NATP (LOGHEAD size i)).
  ~/~/~/")

(defthm logtail-type
  (integerp (logtail pos i))
  :rule-classes :type-prescription
  :doc ":doc-section logcons
  Type-prescription: (INTEGERP (LOGTAIL POS I)).
  ~/~/~/")

(defthm logapp-type
  (integerp (logapp size i j))
  :rule-classes :type-prescription
  :doc ":doc-section logcons
  Type-prescription: (INTEGERP (LOGAPP SIZE I J)).
  ~/~/~/")

(defthm logrpl-type
  (integerp (logrpl size i j))
  :rule-classes :type-prescription
  :doc ":doc-section logcons
  Type-prescription: (INTEGERP (LOGRPL SIZE I J)).
  ~/~/~/")

(defthm logext-type
  (integerp (logext size i))
  :rule-classes :type-prescription
  :doc ":doc-section logext
  Type-Prescription: (INTEGERP (LOGEXT size i)).
  ~/~/~/")

(local (defthm logrev1-type
         (implies (>= j 0)
                  (natp (logrev1 size i j)))
         :rule-classes :type-prescription
         :hints(("Goal" :in-theory (disable imod ifloor)))))

(defthm logrev-type
  (natp (logrev size i))
  :rule-classes :type-prescription
  :doc ":doc-section logrev
  Type-prescription: (NATP (LOGREV size i)).
  ~/~/~/")

(defthm logsat-type
  (integerp (logsat size i))
  :rule-classes :type-prescription
  :doc ":doc-section logsat
  Type-Prescription: (INTEGERP (LOGSAT size i)).
  ~/~/~/")

(defthm logextu-type
  (natp (logextu final-size ext-size i))
  :rule-classes :type-prescription
  :doc ":doc-section logextu
  Type-prescription: (NATP (LOGEXTU final-size ext-size i)).
  ~/~/~/")

(defthm lognotu-type
  (natp (lognotu size i))
  :rule-classes :type-prescription
  :doc ":doc-section lognotu
  Type-prescription: (NATP (LOGNOTU size i)).
  ~/~/~/")

(defthm ashu-type
  (natp (ashu size i cnt))
  :rule-classes :type-prescription
  :doc ":doc-section ashu
  Type-prescription: (NATP (ASHU size i cnt)).
  ~/~/~/")

(defthm lshu-type
  (natp (lshu size i cnt))
  :rule-classes :type-prescription
  :doc ":doc-section lshu
  Type-prescription: (NATP (LSHU size i cnt)).
  ~/~/~/")



;;;****************************************************************************
;;;
;;;   Definitions -- Round 3.
;;;
;;;  Logical operations on single bits.
;;;
;;;  B-NOT i
;;;  B-AND i j
;;;  B-IOR i j
;;;  B-XOR i j
;;;  B-EQV i j
;;;  B-NAND i j
;;;  B-NOR i j
;;;  B-ANDC1 i j
;;;  B-ANDC2 i j
;;;  B-ORC1 i j
;;;  B-ORC2 i j
;;;
;;;****************************************************************************

(deflabel logops-bit-functions
 :doc ":doc-section logops-definitions
 Versions of the standard logical operations that operate on single bits.
 ~/~/

 We provide versions of the non-trivial standard logical operations that
 operate on single bits.  The reason that it is necessary to introduce these
 operations separate from the standard operations is the fact that LOGNOT
 applied to a BITP object never returns a BITP.  All arguments to these
 functions must be BITP, and we prove that each returns a BITP integer.  We
 define each function explicitly in terms of 0 and 1 to simplify
 reasoning.~/")

(defun-inline b-not (i)
  ":doc-section logops-bit-functions
  B-NOT ~/~/~/"
  (declare (xargs :guard (bitp i)))
  (mbe :logic (if (zbp i) 1 0)
       :exec (the (unsigned-byte 1)
               (- 1 (the (unsigned-byte 1) i)))))

(defun-inline b-and (i j)
  ":doc-section logops-bit-functions
  B-AND ~/~/~/"
  (declare (xargs :guard (and (bitp i) (bitp j))))
  (mbe :logic (if (zbp i) 0 (if (zbp j) 0 1))
       :exec (the (unsigned-byte 1)
               (logand (the (unsigned-byte 1) i)
                       (the (unsigned-byte 1) j)))))

(defun-inline b-ior (i j)
  ":doc-section logops-bit-functions
  B-IOR ~/~/~/"
  (declare (xargs :guard (and (bitp i) (bitp j))))
  (mbe :logic (if (zbp i) (if (zbp j) 0 1) 1)
       :exec (the (unsigned-byte 1)
               (logior (the (unsigned-byte 1) i)
                       (the (unsigned-byte 1) j)))))

(defun-inline b-xor (i j)
  ":doc-section logops-bit-functions
  B-XOR ~/~/~/"
  (declare (xargs :guard (and (bitp i) (bitp j))))
  (mbe :logic (if (zbp i) (if (zbp j) 0 1) (if (zbp j) 1 0))
       :exec (the (unsigned-byte 1)
               (logxor (the (unsigned-byte 1) i)
                       (the (unsigned-byte 1) j)))))

(defun-inline b-eqv (i j)
  ":doc-section logops-bit-functions
  B-EQV ~/~/~/"
  (declare (xargs :guard (and (bitp i) (bitp j))))
  (mbe :logic (if (zbp i) (if (zbp j) 1 0) (if (zbp j) 0 1))
       ;; Goofy definition, Using logeqv or lognot of logxor would require
       ;; masking (they produce -1 for, e.g., (logeqv 0 0)).  So I'll just xor
       ;; with 1 to invert the bit.
       :exec (the (unsigned-byte 1)
               (logxor (the (unsigned-byte 1)
                         (logxor (the (unsigned-byte 1) i)
                                 (the (unsigned-byte 1) j)))
                       1))))

(defun-inline b-nand (i j)
  ":doc-section logops-bit-functions
  B-NAND ~/~/~/"
  (declare (xargs :guard (and (bitp i) (bitp j))))
  (mbe :logic (if (zbp i) 1 (if (zbp j) 1 0))
       ;; Goofy :exec, similar to b-eqv for similar reasons
       :exec (the (unsigned-byte 1)
               (logxor (the (unsigned-byte 1)
                         (logand (the (unsigned-byte 1) i)
                                 (the (unsigned-byte 1) j)))
                       1))))

(defun-inline b-nor (i j)
  ":doc-section logops-bit-functions
  B-NOR ~/~/~/"
  (declare (xargs :guard (and (bitp i) (bitp j))))
  (mbe :logic (if (zbp i) (if (zbp j) 1 0) 0)
       :exec (the (unsigned-byte 1)
               (logxor (the (unsigned-byte 1)
                         (logior (the (unsigned-byte 1) i)
                                 (the (unsigned-byte 1) j)))
                       1))))

(defun-inline b-andc1 (i j)
  ":doc-section logops-bit-functions
  B-ANDC1 ~/~/~/"
  (declare (xargs :guard (and (bitp i) (bitp j))))
  (mbe :logic (if (zbp i) (if (zbp j) 0 1) 0)
       :exec (the (unsigned-byte 1)
               (logandc1 (the (unsigned-byte 1) i)
                         (the (unsigned-byte 1) j)))))

(defun-inline b-andc2 (i j)
  ":doc-section logops-bit-functions
  B-ANDC2 ~/~/~/"
  (declare (xargs :guard (and (bitp i) (bitp j))))
  (mbe :logic (if (zbp i) 0 (if (zbp j) 1 0))
       :exec (the (unsigned-byte 1)
               (logandc2 (the (unsigned-byte 1) i)
                         (the (unsigned-byte 1) j)))))

(defun-inline b-orc1 (i j)
  ":doc-section logops-bit-functions
  B-ORC1 ~/~/~/"
  (declare (xargs :guard (and (bitp i) (bitp j))))
  (mbe :logic (if (zbp i) 1 (if (zbp j) 0 1))
       :exec (the (unsigned-byte 1)
               (logior (the (unsigned-byte 1)
                         (logxor 1 (the (unsigned-byte 1) i)))
                       (the (unsigned-byte 1) j)))))

(defun-inline b-orc2 (i j)
  ":doc-section logops-bit-functions
  B-ORC2 ~/~/~/"
  (declare (xargs :guard (and (bitp i) (bitp j))))
  (mbe :logic (if (zbp i) (if (zbp j) 1 0) 1)
       :exec (the (unsigned-byte 1)
               (logior (the (unsigned-byte 1) i)
                       (the (unsigned-byte 1)
                         (logxor 1 (the (unsigned-byte 1) j)))))))

(defthm bit-functions-type
  (and (bitp (b-not i))
       (bitp (b-and i j))
       (bitp (b-ior i j))
       (bitp (b-xor i j))
       (bitp (b-eqv i j))
       (bitp (b-nand i j))
       (bitp (b-nor i j))
       (bitp (b-andc1 i j))
       (bitp (b-andc2 i j))
       (bitp (b-orc1 i j))
       (bitp (b-orc2 i j)))
  :rule-classes
  ((:rewrite)
   (:type-prescription :corollary (natp (b-not i)))
   (:type-prescription :corollary (natp (b-and i j)))
   (:type-prescription :corollary (natp (b-ior i j)))
   (:type-prescription :corollary (natp (b-xor i j)))
   (:type-prescription :corollary (natp (b-eqv i j)))
   (:type-prescription :corollary (natp (b-nand i j)))
   (:type-prescription :corollary (natp (b-nor i j)))
   (:type-prescription :corollary (natp (b-andc1 i j)))
   (:type-prescription :corollary (natp (b-andc2 i j)))
   (:type-prescription :corollary (natp (b-orc1 i j)))
   (:type-prescription :corollary (natp (b-orc2 i j))))
  :doc ":doc-section logops-bit-functions
  Rewrite: All of the bit functions return BITP integers
  ~/
  We also prove an appropriate :TYPE-PRESCRIPTION for each.~/~/")

<|MERGE_RESOLUTION|>--- conflicted
+++ resolved
@@ -321,7 +321,6 @@
   (mbe :logic (let ((b (bfix b))
                     (i (ifix i)))
                 (+ b (* 2 i)))
-<<<<<<< HEAD
        :exec (the integer
                   (+ (the (unsigned-byte 1) b)
                      (the integer (ash i 1))))))
@@ -339,23 +338,10 @@
 <p>In C notation, this is @('(i >> pos) & 1').</p>"
   :enabled t
   :inline t
-=======
-       :exec (+ b (ash i 1))))
-
-(defun-inline logbit (pos i)
-  ":doc-section logops-definitions
-  (LOGBIT pos i) returns the bit of i at bit-position pos.
-  ~/
-  This is a binary equivalent to the Common Lisp function (LOGBITP pos i).~/~/"
-  (declare (xargs :guard (and (integerp pos)
-                              (>= pos 0)
-                              (integerp i))))
->>>>>>> c852ab64
   (if (logbitp pos i)
       1
     0))
 
-<<<<<<< HEAD
 (define logmask
   :parents (logops-definitions)
   :short "@('(logmask size)') creates a low-order, @('size')-bit mask."
@@ -364,14 +350,6 @@
   :long "<p>In C notation, this is @('(1 << size) - 1').</p>"
   :enabled t
   :inline t
-=======
-(defun-inline logmask (size)
-  ":doc-section logops-definitions
-  (LOGMASK size) creates a low-order, size-bit mask.
-  ~/~/~/"
-  (declare (xargs :guard (and (integerp size)
-                              (>= size 0))))
->>>>>>> c852ab64
   (mbe :logic (- (expt2 size) 1)
        :exec (the unsigned-byte (1- (the unsigned-byte (ash 1 size))))))
 
@@ -385,8 +363,9 @@
                    (>= i 0) ;; silly, this is implied by the equality below
                    (equal i (- (expt2 (integer-length i)) 1)))
        :exec (and (integerp i)
-<<<<<<< HEAD
-                  (eql i (- (ash 1 (integer-length i)) 1)))))
+                  (eql i (the unsigned-byte
+                              (- (the unsigned-byte (ash 1 (integer-length i)))
+                                 1))))))
 
 (define bitmaskp
   :parents (logops-definitions)
@@ -395,77 +374,20 @@
   ((i integerp))
   :returns bool
   :inline t
-  (logmaskp (lifix i)))
-
-
-
-;; (local (in-theory (disable floor mod expt)))
-
-;; (local
-;;  (defthm <-mod-expt-2-crock
-;;    (implies
-;;     (and (not (< size1 size))
-;; 	 (not (< size 0))
-;; 	 (integerp size1)
-;; 	 (integerp size)
-;; 	 (integerp i))
-;;     (< (mod i (expt 2 size))
-;;        (expt 2 size1)))
-;;    :hints
-;;    (("Goal"
-;;      :in-theory (disable expt-is-weakly-increasing-for-base>1)
-;;      :use ((:instance expt-is-weakly-increasing-for-base>1
-;; 		      (r 2) (i size) (j size1)))))))
+  (logmaskp (mbe :logic (ifix i)
+                 :exec i)))
 
 (define loghead
   :parents (logops-definitions)
   :short "@('(loghead size i)') returns the @('size') low-order bits of @('i')."
-  ((size posp)
+  ((size posp :type unsigned-byte)
    (i    integerp))
   :returns nat
   :long "<p>By convention we define @('(loghead 0 i)') as 0, but this
   definition is a bit arbitrary.</p>"
   :inline t
   :enabled t
-  (mbe :logic (imod i (expt2 size))
-       ;; BOZO it'd be nicer to give this an :exec of (logand i (1- (ash 1
-       ;; size))), but that'll require some additional lemmas...
-       :exec (mod i (ash 1 size))))
-  ;; :guard-hints(("Goal"
-  ;;               :nonlinearp t
-  ;;               :do-not '(generalize fertilize)
-  ;;               :do-not-induct t)))
-
-(defdoc logops-definitions
-  ":doc-section logops-definitions
-blah ~/~/~/")
-
-(defdoc logops
-  ":doc-section logops
-blah ~/~/~/")
-=======
-                  (eql i (the unsigned-byte
-                              (- (the unsigned-byte (ash 1 (integer-length i)))
-                                 1))))))
-
-(defund-inline bitmaskp (i)
-  ;; replacement for logmaskp that respects int-equiv
-  (declare (xargs :guard (integerp i)))
-  (logmaskp (mbe :logic (ifix i)
-                 :exec i)))
-
-(defun-inline loghead (size i)
-  ":doc-section logops-definitions
-  (LOGHEAD size i) returns the size low-order bits of i.
-  ~/~/
-  By convention we define (LOGHEAD 0 i) as 0, but this definition is a bit
-  arbitrary.~/"
-  (declare (xargs :guard (and (integerp size)
-                              (>= size 0)
-                              (integerp i))
-                  :guard-hints(("Goal" :in-theory (enable mod-of-expt-2-is-logand)))
-                  :split-types t)
-           (type unsigned-byte size))
+  :split-types t
   (mbe :logic (imod i (expt2 size))
        ;; BOZO it'd be nicer to give this an :exec of (logand i (1- (ash 1
        ;; size))), but that'll require some additional lemmas...
@@ -473,7 +395,6 @@
        (the unsigned-byte
             (logand i (the unsigned-byte
                            (1- (the unsigned-byte (ash 1 size))))))))
->>>>>>> c852ab64
 
 (defun-inline logtail (pos i)
   ":doc-section logops-definitions
