; ACL2 Community Books Release Notes
; Copyright (C) 2013-2014 Centaur Technology
;
; Contact:
;   Centaur Technology Formal Verification Group
;   7600-C N. Capital of Texas Highway, Suite 300, Austin, TX 78731, USA.
;   http://www.centtech.com/
;
; License: (An MIT/X11-style license)
;
;   Permission is hereby granted, free of charge, to any person obtaining a
;   copy of this software and associated documentation files (the "Software"),
;   to deal in the Software without restriction, including without limitation
;   the rights to use, copy, modify, merge, publish, distribute, sublicense,
;   and/or sell copies of the Software, and to permit persons to whom the
;   Software is furnished to do so, subject to the following conditions:
;
;   The above copyright notice and this permission notice shall be included in
;   all copies or substantial portions of the Software.
;
;   THE SOFTWARE IS PROVIDED "AS IS", WITHOUT WARRANTY OF ANY KIND, EXPRESS OR
;   IMPLIED, INCLUDING BUT NOT LIMITED TO THE WARRANTIES OF MERCHANTABILITY,
;   FITNESS FOR A PARTICULAR PURPOSE AND NONINFRINGEMENT. IN NO EVENT SHALL THE
;   AUTHORS OR COPYRIGHT HOLDERS BE LIABLE FOR ANY CLAIM, DAMAGES OR OTHER
;   LIABILITY, WHETHER IN AN ACTION OF CONTRACT, TORT OR OTHERWISE, ARISING
;   FROM, OUT OF OR IN CONNECTION WITH THE SOFTWARE OR THE USE OR OTHER
;   DEALINGS IN THE SOFTWARE.
;
; Original author: Jared Davis <jared@centtech.com>

(in-package "ACL2")
(include-book "xdoc/top" :dir :system)

;; These books aren't really necessary, but are harmless enough and are useful
;; when debugging the release note markup.
(include-book "centaur/nrev/portcullis" :dir :system)
(include-book "centaur/vl/portcullis" :dir :system)
(include-book "centaur/ipasir/portcullis" :dir :system)
(include-book "centaur/sv/portcullis" :dir :system)
(include-book "centaur/gl/portcullis" :dir :system)
(include-book "centaur/bed/portcullis" :dir :system)
(include-book "centaur/bitops/portcullis" :dir :system)
(include-book "build/portcullis" :dir :system)
(include-book "rtl/rel11/portcullis" :dir :system)
(include-book "kestrel/apt/portcullis" :dir :system)
(include-book "kestrel/soft/portcullis" :dir :system)
(include-book "kestrel/abnf/portcullis" :dir :system)
(include-book "kestrel/java/portcullis" :dir :system)
(include-book "kestrel/ethereum/portcullis" :dir :system)
(include-book "kestrel/bitcoin/portcullis" :dir :system)
(include-book "kestrel/utilities/omaps/portcullis" :dir :system)

; Please note:
;
;  - Jared often has uncommitted edits to this file.  Please coordinate with
;    him before editing these topics!
;
;  - Book release notes are typically very disorganized.  This shouldn't be
;    considered a bug until we are very close to a release.

; Starting with Version 7.3, we no longer maintain release notes
; note-x-x-books.  Instead, we hope that the ACL2 Community will track
; changes to the books by maintaining note-x-x-books as they go.

(defxdoc release-notes-books

; This is a parent for the note-x-x-books topics, so they're all visible in one
; place.

  :parents (release-notes)
  :short "Pointers to what has changed in the community books"
  :long "<p>This section of the online @(see documentation) contains notes on
 the changes in the community books between successive released versions of
 ACL2.</p>

 <p>Each topic @('note-x-y-books') is a note describing what in the community
 books distributed with ACL2 version X.Y was new in comparison to the community
 books distributed with the preceding version of ACL2.</p>

 <p>The current version of ACL2 is the value of the constant @('(@
 acl2-version)').</p>")

(defxdoc note-8-2-books

; Please add information about your library in the appropriate
; category below --- the category title is enclosed in <h3>..</h3>
; tags (of course, feel free to add a new category if needed).  To
; ensure consistency with the style of previous book release doc
; topics, please follow the following convention:

;  <h4>Your Library Title</h4>
;  <p>Details go here.</p>

; If you are stuck, see comments in previous (defxdoc note-xxx-books ...).

  :parents (note-8-2 release-notes-books)
  :short "Release notes for the ACL2 Community Books for ACL2 8.2"

  :long "<p>The following is a brief summary of changes made to the @(see
 community-books) between the releases of ACL2 8.1 and 8.2.</p>

 <p>See also @(see note-8-2) for the changes made to ACL2 itself.  For
 additional details, you may also see the raw <a
 href='https://github.com/acl2/acl2/commits/master'>commit log</a>.</p>

 <h3>New Libraries</h3>

 <h4><see topic='@(url alist-utilities)'>Alist Utilities</see></h4>

 <p>Added an operation @(tsee remove-assocs), which generalizes @(tsee
 remove-assoc) from single keys to lists of keys.</p>

 <h4>Declarative Definitions of Maxima</h4>

 <p>Added a macro @(tsee defmax-nat) to declaratively define the maximum of a
 set of natural numbers.</p>

 <h4>Graphviz</h4>

 <p>Added a book @('[books]/centaur/misc/graphviz.lisp') defining a syntax tree
 for the Graphviz @('.dot') file syntax and a printer for that syntax.</p>

 <h4><see topic='@(url irv::instant-runoff-voting)'>Instant Run-Off Voting</see></h4>

 <p>Formalized an instant run-off voting scheme and proved that it
 meets certain fairness criteria.</p>

 <h4><see topic='@(url java::java)'>Java</see></h4>

 <p>Added a library for Java-related formalizations and tools, including:</p>

 <ul>

 <li><see topic='@(url java::aij)'>AIJ (<b>A</b>CL2 <b>I</b>n
 <b>J</b>ava)</see>, a deep embedding in Java of an executable,
 side-effect-free, non-stobj-accessing subset of the ACL2 language without
 guards.</li>

 <li><see topic='@(url java::atj)'>ATJ (<b>A</b>CL2 <b>T</b>o
 <b>J</b>ava)</see>, a simple Java code generator that turns ACL2 functions
 into AIJ representations that are evaluated by the AIJ interpreter.</li>

 </ul>

 <h4><see topic='@(url omap::omaps)'>Omaps</see></h4>

 <p>Added a library for omaps (ordered maps), analogous to @(see
 set::std/osets).</p>

 <h3>Changes to Existing Libraries</h3>

 <h4><see topic='@(url apt::apt)'>APT</see></h4>

 <p>Slightly extended the applicability of the @(tsee apt::tailrec)
 transformation, by relaxing a requirement on the function to be
 transformed.</p>

 <p>Improved and extended some documentation.</p>

 <p>Added XDOC constructor utilities tailored to APT transformations.</p>

 <h4><see topic='@(url bitcoin::bitcoin)'>Bitcoin</see></h4>

 <p>Improved the documentation of the Bitcoin library.</p>

 <h4><see topic='@(url std::define)'>Define</see></h4>

 <p>Added support for configuration objects that can be used to specify some
 extended options.  Also added support for @(':verify-guards :after-returns')
 that indicates that guards are to be verified after the returns
 specifiers.</p>

 <h4><see topic='@(url rstobj::defrstobj)'>Defrstobj</see></h4>

 <p>Added support for defining universal accessor and updater functions.</p>

 <h4>Digits in Arbitrary Bases</h4>

 <p>The files @('[books]/kestrel/utilities/digits-any-base*.lisp') have been
 moved to a new subdirectory @('[books]/kestrel/utilities/digits-any-base/')
 and renamed.  Some files have been refactored into smaller files.  The macro
 to generate additional return types for conversions from natural numbers to
 digits has been generalized and renamed.</p>

 <h4><see topic='@(url error-checking)'>Error-Checking Utilities</see></h4>

 <p>Added more error-checking functions.</p>

 <p>The files @('[books]/kestrel/utilities/error-checking*.lisp') have been
 moved to a new subdirectory @('[books]/kestrel/utilities/error-checking/')
 and renamed.  Some files have been refactored into smaller files.</p>

 <h4><see topic='@(url ethereum::ethereum)'>Ethereum</see></h4>

 <p>Improved the documentation.</p>

 <p>Improved several names by using @('byte') instead of @('ubyte8') and
 @('nibble') instead of @('ubyte4').</p>

 <p>Added a formalization of Modified Merkle Patricia trees.</p>

 <p>Mofified the formalizations of RLP encoding and decoding to return an
 explicit error flag.</p>

 <p>Added a formalization of hex-prefix decoding, declaratively defined as the
 inverse of hex-prefix encoding.</p>

 <h4>Filesystem Books</h4>

 <p>The filesystem books @('[books]/projects/filesystems/') have been
 substantially expanded; in particular, they now contain a new model which
 faithfully represents the state of a FAT32 disk image. More details about this
 work are available in the paper <i>Formalising Filesystems in the ACL2 Theorem
 Prover: an Application to FAT32</i>, to appear in the proceedings of
 ACL2-2018.</p>

 <h4>FTY Type Definition Library</h4>

 <p>Added an option @(':non-emptyp') to @('fty::deflist') and @('std::deflist')
 to define list types that must contain at least one element.</p>

 <p>Added a book @('[books]/centaur/fty/typegraph.lisp') containing a utility that
 writes a Graphviz @('.dot') file showing an FTY type hierarchy.</p>

 <h4>FTY Types for Bytes</h4>

 <p>The @('acl2::defbyte') macro, which generated fixtypes and additional
 theorems for both bytes and lists of bytes, has been split into two macros
 @(tsee fty::defbyte), which generates a fixtype and some additional theorems
 for bytes, and @(tsee fty::defbytelist), which generates a fixtype and some
 additional theorems for lists of byte.  See the documentation for details.</p>

 <h4><see topic='@(url list-utilities)'>List Utilities</see></h4>

 <p>Added some theorems about functions on lists.</p>

 <h4>Profiling</h4>

 <p>Attempts to run @(tsee profile-acl2) or @(tsee profile-all) had failed, for
 ACL2 built on SBCL, with an obscure SBCL error message.  Now, the error
 message gives instructions for how to avoid the error by rebuilding SBCL from
 sources after doing a specified edit.  Thanks to Stas Boukarev for pointing to
 the appropriate SBCL source code line.</p>

 <h4>RAC: Restricted Algorithmic C</h4>

 <p>Minor modifications of @('projects/rac/') include a bug fix in the parser
 and a rewrite of @('examples/hello.cpp')
 (hat-tip to D. Hardin).</p>

 <h4>@(csee rtl)</h4>

 <p>A number of new lemmas have been added to @('rtl/rel11/lib/'), which were
 required in the verification of an Arm FPU currently under development.  This
 in turn required some minor modifications of @('projects/arm/*/').</p>

 <h4>@(csee std/io)</h4>

 <p>Added new lemmas to the <see topic='@(url combine-functions)'>std/io
 byte-combining libraries</see>.</p>

 <h4>@(csee std/lists)</h4>

 <p>The definition of function @(see list-fix) from
 @('\"books/std/lists/list-fix.lisp\"') has been incorporated into the ACL2
 sources in a way that minimizes changes to existing books.  See @(see
 note-8-2) for details.</p>

 <h4><see topic='@(url string-utilities)'>String Utilities</see></h4>

 <p>Added new lemmas and generalized some existing lemmas.</p>

 <h4>System Utilities</h4>

 <p>The new utility @(tsee sublis-expr+) replaces terms by variables even
 inside @('lambda') (@('let')) bodies.</p>

 <p>Several files @('[books]/kestrel/utilities/*.lisp') that contain system
 utilities have been moved to the subdirectory
 @('[books]/kestrel/utilities/system/').</p>

 <p>The utility, @(tsee directed-untranslate), has been improved in several
 ways, including more complete handling of @(tsee mv-let), @(tsee let*), @(tsee
 b*), @(tsee progn$), @(tsee er), @(tsee cw), and @(tsee mbe).</p>

 <p>For the event macro @(tsee orelse*), the default for the @(':expansion?p')
 argument has been changed from @('nil') to @('t'), for consistency with @(tsee
 orelse).</p>

 <h4>Typed List Utilities</h4>

 <p>Refactored the old file
 @('[books]/kestrel/utilities/typed-list-theorems.lisp') into separate files
 under a new directory @('[books]/kestrel/utilities/typed-lists').</p>

 <h4><see topic='@(url x86isa)'>X86ISA</see></h4>

 <p>Finished adding support for 32-bit application-level execution for
 non-floating-point instructions.  Added support for 32-bit application-level
 execution for the floating-point instructions ADDSS, ADDSD, SUBSS, SUBSD,
 MULSS, MULSD, DIVSS, DIVSD, MINSS, MINSD, MAXSS, MAXSD, ADDPS, ADDPD, SUBPS,
 SUBPD, MULPS, MULPD, DIVPS, DIVPD, MINPS, MINPD, MAXPS, MAXPD, SQRTSS, SQRTSD,
<<<<<<< HEAD
 SQRTPS, SQRTPD, and BSF.</p>
=======
 SQRTPS, SQRTPD, CVTSS2SI, CVTSD2SI, CVTTSS2SI, CVTTSD2SI, CVTSI2SS, CVTSI2SD,
 CVTSS2SD, CVTSD2SS, CVTPS2PD, CVTPD2PS, ANDPS, ANDPD, ANDNPS, ANDNPD, ORPS,
 ORPD, XORPS, XORPD, PAND, PANDN, POR, PXOR, CMPSS, CMPSD, CMPPS, CMPPD,
 COMISS, COMISD, UCOMISS, UCOMISD, and BSF.</p>
>>>>>>> ebf52d0e

 <p>Added support for enabling/disabling machine features that depend on CPUID
 flags.</p>

 <p>Detection of many decode-time exceptions is now done during opcode
 dispatch, as opposed to inside the instruction semantic functions.  This not
 only lets us catch exceptions early, but also allows us to specify them
 even if the semantic functions themselves are missing.</p>

 <p>Improved incrementing and decrementing of the stack pointer to be modular:
 64, 32, or 16 bits, based on the current mode and on the SS.B bit of the
 current stack segment.</p>

 <p>Improved and extended some documentation.</p>

 <h3>Licensing Changes</h3>

 <h3>Build System Updates</h3>

 <h3>Testing</h3>

 <h3>Miscellaneous</h3>

 ")

(defxdoc note-8-1-books

; Please add information about your library in the appropriate
; category below --- the category title is enclosed in <h3>..</h3>
; tags (of course, feel free to add a new category if needed).  To
; ensure consistency with the style of previous book release doc
; topics, please follow the following convention:

;  <h4>Your Library Title</h4>
;  <p>Details go here.</p>

; See also comments in (defxdoc note-8-0-books ...).

; Too trivial to mention in the xdoc string below:

; - Added a check in defopener -- actually, in supporting function
;   simplify-with-prover in books/misc/bash.lisp -- that :hints is indeed an
;   alist, to avoid an ugly raw Lisp error when that's not the case.

  :parents (note-8-1 release-notes-books)
  :short "Release notes for the ACL2 Community Books for ACL2 8.1"

  :long "<p>The following is a brief summary of changes made to the @(see
 community-books) between the releases of ACL2 8.0 and 8.1.</p>

 <p>See also @(see note-8-1) for the changes made to ACL2 itself.  For
 additional details, you may also see the raw <a
 href='https://github.com/acl2/acl2/commits/master'>commit log</a>.</p>

 <h3>New Libraries</h3>

 <p>A new regular expression library, @(see acre::acre), is available in
 @('books/centaur/acre/').  Compared to the implementation in
 @('projects/regex'), this version's features are less similar to GNU grep and
 somewhat more similar to Perl regular expressions.  However, it does not aim
 to be fully compatible, but to have a well-defined set of features with clean
 code that can be easily extended and behaves predictably (as much as possible,
 for regular expressions).</p>

 <p>Added PLTP(A), The Pure Lisp Theorem Prover, reimplemented in ACL2.  An
 ACL2 reconstruction of the 1973 Pure Lisp Theorem Prover (PLTP), the original
 ``Boyer-Moore theorem prover'' after which both NQTHM and ACL2 were modeled,
 is available in @('books/projects/pltpa/pltpa.lisp').  More importantly, a <a
 href='http://www.cs.utexas.edu/users/moore/best-ideas/pltp/index.html'>PLTP
 archive</a> has been set up.  That archive includes much original source
 material (e.g., scanned images of the 1973 POP-2 implementation of PLTP) as
 well as an extensive discussion of the differences between PLTP and PLTP(A),
 and an OCaml version of PLTP, named PLTA(O), by Grant Passmore.</p>

 <p>A new directory, @('books/projects/arm/'), contains proofs of correctness
 of the Floating-point operations of addition, multiplication, fused
 multiply-add, division, and square root, as implemented in the FPU of an Arm
 Cortex-A class high-end processor.</p>

 <p>Added utility @(see include-book-paths) to list paths via @(tsee
 include-book) down to a given book, which may be useful for reducing book
 dependencies.</p>

 <p>Added utility @(see apply-fn-if-known) to apply a function that might not
 exist; even the package for the function symbol might not exist.</p>

 <p>Added a fixer @(tsee integer-range-fix) for @(tsee integer-range-p), as
 well as a recognizer @(tsee integer-range-listp) and and a fixer @(tsee
 integer-range-list-fix) for true lists of @(tsee integer-range-p), all with
 accompanying theorems.</p>

 <p>Added a <see topic='@(url digits-any-base)'>library</see> to convert
 between natural numbers and their representations as lists of digits in
 arbitrary bases in big-endian and little-endian order.  Digits are natural
 numbers below the base.  There are variants for minimum-length,
 non-zero-minimum-length, and specified-length lists of digits.  The library
 includes, among others, theorems stating that the number-to-digits and
 digits-to-number conversions are mutual inverses in a suitable sense.</p>

 <p>Added a new utility, @(tsee skip-in-book), that wraps around a form to
 prevent its evaluation during book certification or inclusion.</p>

 <p>The new utility @(tsee defthm<w) will attempt to prove a theorem directly
 from previously-proved theorems.  It does this by generating suitable @(see
 hints) using the new utility, @(see previous-subsumer-hints).</p>

 <p>Added some <see topic='@(url xdoc-utilities)'>utilities for building XDOC
 documentation</see>.  The <see topic='@(url xdoc::constructors)'>XDOC
 constructors</see> are utilities to construct well-tagged XDOC strings via
 ACL2 function calls whose nesting structure mirrors the nesting of the XML.
 @(tsee defxdoc+) extends @(tsee defxdoc) with additional conveniences.</p>

 <p>A new event, @(tsee defunt), is a variant of @(tsee defun) that uses
 termination theorems from a large set of @(see community-books) &mdash;
 namely, all books included in @('books/doc/top.lisp'), which is the book that
 creates the ACL2+Books manual &mdash; to generate termination proofs
 automatically.  Those proofs use @(':')@(tsee termination-theorem) @(see
 lemma-instance)s that reference @('defun') events in those included books.
 Several new supporting utilities are documented: @(tsee fms!-lst), which
 writes a list to a character output channel; @(tsee injections), which lists
 all maps from a domain to a range; @(tsee strict-merge-sort-<), which sorts without
 duplicates; and @(tsee subsetp-eq-linear), which is a linear-time subset test
 for sorted lists of symbols.</p>

 <p>Added a new macro @('defbyte') for introducing fixtypes for unsigned and
 signed bytes of specified sizes, as well as fixtypes of lists of such bytes,
 along with theorems relating the fixtype recognizers to the built-in binary
 predicates @(tsee unsigned-byte-p) and @(tsee signed-byte-p) and to the
 library binary predicates @(tsee unsigned-byte-listp) and @(tsee
 signed-byte-listp).</p>

 <p>Started a new library for <a href=\"https://ethereum.org\">Ethereum</a>.</p>

 <p>Started a new library for <a href=\"https://bitcoin.org\">Bitcoin</a>.</p>

 <p>A new book, @('clause-processors/bindinglist.lisp'), supports a meta-level
 structure for a list of bindings of variables to values, with functions that
 convert these to and from nests of lambdas and proofs that establish these
 functions' semantics with respect to an evaluator.</p>

 <h3>Changes to Existing Libraries</h3>

 <p>The behavior and code for the expander (see @(see defthm?)) have been
 improved in a few ways (some of them technical), as follows.</p>

 <ul>

 <li>A bug has been fixed that was preventing @(see hints) from being passed to
 the forcing round (if any).  An example may be found in the new book,
 @('misc/expander-tests.lisp').</li>

 <li>The deprecated @(tsee fmt) directives @('~p') and @('~q') have been
 replaced by @('~x') and @('~y'), respectively.</li>

 <li>Error messages have been improved for the function @('simplify-hyps') when
 there is a contradiction.</li>

 <li>The @(see state) globals @('tool2-result') and @('tool2-error') are no
 longer set.  (They appear to have been unused.)</li>

 <li>The functions @('tool2-fn'), @('tool2-fn-lst'), and @('simplify-hyps') now
 have a new final argument, @('ctx').  Also, the macro @('tool2') now has a
 @(':ctx') keyword argument.</li>

 </ul>

 <p>Updated the ACL2+books manual to accommodate the replacement of David
 Russinoff's online rtl manual by his upcoming Springer book.</p>

 <p>Improved @(tsee install-not-normalized) to handle cases in which
 recursively-defined functions have non-recursive normalized definitions.</p>

 <p>The @('misc/assert.lisp') book no longer includes @('misc/eval.lisp'),
 since tests about the @('misc/assert.lisp') utilities are now in a separate
 book @('misc/assert-tests.lisp').</p>

 <p>The @('misc/eval.lisp') utilities @(tsee ensure-error), @(tsee
 ensure-soft-error), @(tsee ensure-hard-error), @(tsee thm?), and @(tsee
 not-thm?)  have been renamed to @(tsee must-fail-with-error), @(tsee
 must-fail-with-soft-error), @(tsee must-fail-with-hard-error), @(tsee
 must-prove), and @(tsee must-not-prove).  The old names are still available as
 deprecated synonyms, which will be removed in one of the next releases.</p>

 <p>The old directory @('books/projects/masc/') has been replaced by the bew
 directory@('books/projects/rac/').  The reason is that our RTL modeling
 language now uses the register class templates of Algorithm C instead of those
 of SystemC, so the name <i>Modeling Algorithms in SystemC</i> now makes even
 less sense than it did; the best we could come up with as a replacement is
 <i>Restricted Algorithmic C</i>. </p>

 <p>The utility @(tsee make-flag) has a new keyword argument, @(':last-body'),
 to specify using the most recent @(see definition) rule for a function symbol
 instead of its original definition.</p>

 <p>Extended and simplified the <see topic='@(url
 defun-sk-queries)'>@('defun-sk') query utilities</see>.  The utilities now
 handle the recently introduced @(':constrain') option.  The utilities no
 longer build a record with all the information about the @(tsee defun-sk)
 function (whose fields can then be accessed); instead, now the utilities
 retrieve the various pieces of information directly.</p>

 <p>Extended the <see topic='@(url defchoose-queries)'>@('defchoose') query
 utilities</see> with a recognizer for symbols that name @(tsee defchoose)
 functions.</p>

 <p>Made several improvements to @(tsee directed-untranslate), including: avoid
 assertion errors that could occur when using @(tsee declare) forms with @(tsee
 let), @(tsee let*), or @(tsee mv-let) expressions: enhance insertion of
 appropriate @(tsee mv) calls; extend dropping of unused @(tsee let) bindings;
 avoid an assertion error with @('mv-let') expressions; and preserve basic uses
 of @(tsee b*).</p>

 <p>Removed the @('keywords-of-keyword-value-list') utility, because it is
 subsumed by the built-in @(tsee evens) utility.</p>

 <p>Extended the <see topic='@(url error-checking)'>error-checking
 utilities</see> with several error-checking functions.</p>

 <p>Extended the <see topic='@(url world-queries)'>world query utilities</see>
 with functions to collect the names of all the known packages in the ACL2
 @(see world) and to check if a function is primitive.</p>

 <p>Extended the <see topic='@(url term-function-recognizers)'>term function
 recognizers</see> with recognizers for true lists of
 (pseudo-)lambda-expressions and (pseudo-)term-functions.</p>

 <p>Extended the <see topic='@(url term-utilities)'>term utilities</see> with
 operations to substitute function symbols without performing simplification,
 to construct terms that are functions applications of certain forms, to
 collect all the lambda expressions in terms, and to collect all the package
 names in (symbols in) terms.</p>

 <p>The utility @(tsee install-not-norm-event) now includes option @(':allp
 nil') in the generated @(tsee install-not-normalized) event.  The new utility,
 @(tsee install-not-norm-event-lst), can thus handle @(tsee mutual-recursion)
 nicely, e.g.: @('(install-not-norm-event-lst (getpropc 'f1 'recursivep nil)
 nil nil (w state))').  Also, added new utility @(tsee install-not-norm) to
 submit the event generated by @(tsee install-not-norm-event).</p>

 <p>Extended the <see topic='@(url set::oset-utilities)'>oset utilities</see>
 with a <see topic='@(url fty)'>fixtype</see> for osets.</p>

 <p>Added some <see topic='@(url nat-list-fix-theorems)'>theorems about lists
 of natural numbers</see>.</p>

 <p>Added a <see topic='@(url string-listp-theorems)'>theorem about lists of
 strings</see>.</p>

 <p>Merged the utilities in @('[books]/kestrel/utilities/characters.lisp') into
 the <see topic='@(url string-utilities)'>string utilities</see>.  Extended the
 combined utilities with some theorems about the pre-existing functions and
 with new functions to check if (lists of) characters are all of specified
 kinds, to convert a list of unsigned 8-bit bytes to a corresponding list or
 string of hex digit characters.  Refactored all the old and new utilities into
 separate files to reduce dependencies.</p>

 <p>Extended the <see topic='@(url symbol-utilities)'>symbol utilities</see>
 with a utility that lifts @(tsee symbol-package-name) to lists.</p>

 <p>Moved @(tsee maybe-msgp) under newly created <see topic='@(url
 message-utilities)'>message utilities</see>.  Extended these utilities with a
 recognizer of true lists of messages.</p>

 <p>Moved @(tsee msg-downcase-first) and @(tsee msg-upcase-first) from the <see
 topic='@(url string-utilities)'>string utilities</see> to the <see
 topic='@(url message-utilities)'>message utilities</see>.</p>

 <p>A new book, @('kestrel/utilities/proof-builder-macros.lisp'), is a place to
 define @(see proof-builder) macros.  This book currently defines a simple
 macro, @('when-not-proved') (see @(tsee acl2-pc::when-not-proved)), for
 skipping instructions when all goals have been proved.  It also defines two
 (more complex) macros, @('prove-guard') (see @(tsee acl2-pc::prove-guard)) and
 @('prove-termination') (see @(tsee acl2-pc::prove-termination)), for
 (respectively) using previously-proved @(see guard) or termination theorems
 efficiently, as well as a more general macro, @(tsee acl2-pc::fancy-use), for
 using lemma instances (via @(':use')) efficiently.</p>

 <p>Improved the @('copy-def') utility (community book
 @('kestrel/utilities/copy-def.lisp')) in several ways: added an @(':expand')
 hint in the recursive case (as is sometimes necessary), improved it to work
 better with @(tsee mutual-recursion), and improved it to work better with an
 @(':equiv') argument.</p>

 <p>Fixed the utility, @(tsee orelse), so that @(':quiet t') pushes the output
 stack, as per existing documentation.</p>

 <p>Fixed a few books that broke due to the change in @(tsee defevaluator) (see
 @(see note-8-1) for details).</p>

 <h4><see topic='@(url soft::soft)'>SOFT</see></h4>

 <p>Added a @(':print') option to control screen output.</p>

 <p>Improved user input validation.</p>

 <p>Added support for the new @(':constrain') option of @(tsee defun-sk).  This
 option is now supported by SOFT's @(tsee soft::defun-sk2) and @(tsee
 soft::defun-inst) macros.</p>

 <h4><see topic='@(url x86isa)'>X86ISA</see></h4>

 <p>Most of the model has been extended to 32-bit mode.  The only instructions
 that remain to be extended to 32-bit mode are JMP far and the floating-point
 instructions.  The 32-bit-only instructions PUSHA, POPA, INC with opcodes
 40h-47h, DEC with opcodes 48h-4Fh, and PUSH CS/SS/DS/ES have been added to the
 model.  Support for the kinds of paging in 32-bit mode is still missing, but
 this is only needed for the system view of the model, not the application
 view.</p>

 <p>Some of the XDOC documentation and some of the comments have been slightly
 expanded.</p>

 <p>The notion of programmer-level mode and system-level mode have been renamed
 to `application-level view' and `system-level view', to avoid overloading the
 word `mode', which in the x86 has a more specific meaning.  Similarly, the
 notion of page structure marking mode has been renamed `marking view'.  This
 involved renaming the @('programmer-level-mode') and
 @('page-structure-marking-mode') field of the state stobj to the shorter
 @('app-view') and @('marking-view'), and also renaming some functions and
 theorems acccordingly.</p>

 <p>The instruction decoder has been extended to detect VEX- and EVEX-encoded
 (AVX, AVX2, AVX512) instructions, in both 64- and 32-bit modes of operation.
 However, semantic functions of many of these instructions are still
 unimplemented.</p>

 <p>Annotated opcode maps are now used to generate opcode dispatch functions
 and instruction coverage information.</p>

 <h4><see topic='@(url apt::apt)'>APT</see></h4>

 <p>Improved documentation.</p>

 <p>Improved options to control the screen output.</p>

 <p>Improved @(tsee apt::tailrec) transformation with an option to attempt to
 automatically infer the domain for some of the transformation's applicability
 conditions.</p>

 <p>Improved @(tsee apt::restrict) transformation to wrap the restriction test
 with @(tsee mbt); added an applicability condition to ensure that the
 restriction test is boolean-valued.</p>

 <p>Imported more symbols from the @('\"ACL2\"') package into the @('\"APT\"')
 package.</p>

 <h4><see topic='@(url acl2::bitops)'>Bitops</see></h4>

 <p>Added the @(see bitops::sparseint) library, which represents large integers
 as balanced binary trees, which can save memory by sharing structure among many
 such objects.</p>

 <h4><see topic='@(url acl2::sv)'>SV</see></h4>

 <p>Improved scalability of several SV utilities when large variables are present
 by recoding several functions that previously used Lisp bignums to use a
 @(see bitops::sparseint) based encoding.</p>

 <h4><see topic='@(url gl::gl)'>GL</see></h4>
 <p>Added optional accumulated-persistence-style profiling of attempted rule
 applications, available with keyword argument @(':prof-enabledp t').</p>

 <p>Changed the representation of symbolic objects, removing the @(':g-number')
 form which could represent complex rationals and replacing it with a simpler
 @(':g-integer') form.  (Complex rationals may still be supported using
 rewriting.  Also, the @(':g-number') shape specifier is still supported for
 backward compatibility, though it is restricted to only represent integers and
 translates directly into @(':g-integer') symbolic objects.)  Removed some
 native symbolic counterparts for functions that can be dealt with more cleanly
 via rewrite rules.</p>

 <h4><see topic='@(url gl::glmc)'>GLMC</see></h4>
 <p>Added option to bind some variables that can be used by the nextstate, property,
 constraint, and initstate terms.  These bindings will be symbolically evaluated once,
 which can perhaps improve performance by not requiring them to be repeated.</p>

 <h4><see topic='@(url acl2::xdoc)'>Xdoc</see></h4>

 <p>Added a utility, @(see xdoc::archive-xdoc), that saves the documentation
 generated by a series of local events, partially preprocessing it to avoid
 references to definitions that might only be locally available.</p>

 <p>The @(tsee defpointer) utility for @(see xdoc) now accepts names that have
 special characters such as @('<').</p>

 <h4><see topic='@(url acl2::std)'>STD</see></h4>

 <p>The @('std/typed-lists/unsigned-byte-listp.lisp') book now includes
  @('std/lists/take') locally. As a result,
  @('projects/x86isa/tools/execution/exec-loaders/mach-o/mach-o-reader.lisp'),
  @('std/io/take-bytes.lisp'), @('unicode/read-utf8.lisp'), and
  @('unicode/utf8-decode.lisp') also include this book locally.</p>

 <h3>Licensing Changes</h3>

 <h3>Build System Updates</h3>

 <p>The build system now has support for @(see ifdef) and @(see ifndef), which
 are @(see make-event)-supported macros defined in @('books/build/ifdef.lisp').
 In particular, this allows the community books' makefile to support building
 different versions of the manual depending what external tools are
 installed.</p>

 <h3>Testing</h3>

 <h3>Miscellaneous</h3>

 <p>A BibTeX file has been added to the community books, containing reference
 information for papers published at the ACL2 Workshops.  This may be useful to
 you if you wish to cite such a paper in a LaTeX document.  It is available at
 @('books/workshops/references/').  That directory also contains an example
 LaTeX file demonstrating how the references may be cited, as well as a README
 with some more information.</p>

 <p>A Developer's Guide (see @(see developers-guide)) has been added, to assist
 those who may wish to become ACL2 Developers.  It replaces the much smaller
 ``system-development'' topic.</p>

 <p>The download button now works in the web-based manual.</p>

 <p>When the @(tsee include-raw) utility with option @(':do-not-compile t') was
 followed by @(':')@(tsee comp), it was possible for that subsequent
 compilation to overwrite intended raw Lisp definitions, for a host Lisp that
 does not compile on-the-fly (i.e., for a host Lisp other than CCL or SBCL).
 The way to prevent such overwrites is to extend @(see state) globals
 @('program-fns-with-raw-code') and @('logic-fns-with-raw-code'), which however
 was not always done.  This is now done automatically, which fixes the
 overwrite problem.</p>

 ")

(defxdoc note-8-0-books

; Note: To see all git log entries with a given author, for example Joe
; Q. Bignerd, you can issue a command such as the following (use a substring of
; the author name) and then look at the new file, tmp:

;    git log -n 1000 --name-only --author='gnerd' > tmp

; Shilpi Goel: As discussed in the ACL2 2017 Workshop, I am adding
; this doc topic in the hopes that the members of the ACL2 community
; will track changes to their books as they go by logging them here.
; The idea is that the information in this topic can be somewhat more
; high-level than is normally provided in commit messages.

; Please add information about your library in the appropriate
; category below --- the category title is enclosed in <h3>..</h3>
; tags (of course, feel free to add a new category if needed).  To
; ensure consistency with the style of previous book release doc
; topics, please follow the following convention:

;  <h4>Your Library Title</h4>
;  <p>Details go here.</p>

  :parents (note-8-0 release-notes-books)
  :short "Release notes for the ACL2 Community Books for ACL2 8.0"

  :long "<p>The following is a brief summary of changes made to the @(see
 community-books) between the releases of ACL2 7.4 and 8.0.</p>

 <p>See also @(see note-8-0) for the changes made to ACL2 itself.  For
 additional details, you may also see the raw <a
 href='https://github.com/acl2/acl2/commits/master'>commit log</a>.</p>

 <h3>New Libraries</h3>

 <h4>Supporting materials for the 2017 ACL2 Workshop</h4>

 <p>See the new directory, @('workshops/2017/') &mdash; specifically, its
 @('README') file.</p>

 <h4>SAT proof-checker for cube-and-conquer</h4>

 <p>The new directory is @('projects/sat/lrat/cube/').  See file @('README') in
 that directory.</p>

 <h4>SAT proof-checker from 2011</h4>

 <p>An early SAT proof-checker based on resolution may be found in directory
 @('books/projects/sat/zz-resolution-checker/'); see the @('README') in that
 directory.  It was sufficiently efficient to get limited use in industry, but
 ultimately was superseded by much more efficient clause-based
 proof-checking (see directory @('books/projects/sat/lrat/')).</p>

 <h4>EDIF conversion</h4>

 <p>See @('projects/async/tools/convert-edif.lisp') for tools to convert
 between EDIF format and corresponding convenient s-expressions.</p>

 <h4>try-gl-concls</h4>

 <p>See @(see try-gl-concls) for a small but convenient utility to
 find all the true conclusions (if any) from a user-provided list of
 possible conclusions using @(see GL::GL).</p>

 <h4>GLMC</h4>

 <p>GLMC (in directory @('centaur/glmc')) is a connection from ACL2 to
 AIG-based hardware model checkers, via @(see gl::gl); this can be used to
 prove safety properties without finding an inductive invariant.  See @(see
 gl::glmc) for details.</p>

 <h4>Truth</h4>

 <p>Directory @('centaur/truth') contains a library for using integers as a
 representation for Boolean functions with small (single-digit) numbers of
 variables, expressing the functions as truth tables.  Truth tables for 5 or
 fewer variables are especially efficient since the formulas are represented as
 fixnums (at least in 64-bit lisps).</p>

 <h4>Ipasir</h4>

 <p>The @(see ipasir::ipasir) library (in directory @('centaur/ipasir'))
 contains an axiomatized interface for using incremental SAT solver libraries in
 ACL2.  A solver object is represented as an abstract stobj, and actual solver
 functions from a suitable shared library can be called as the implementation.
 Integration with @(see aignet::aignet) is also provided in the book
 @('centaur/aignet/ipasir').</p>

 <h4>ABNF</h4>

 <p>The <see topic='@(url abnf::abnf)'>ABNF (Augmented Backus-Naur Form)
 library</see> provides (1) a formalization of the syntax and semantics of the
 ABNF notation, (2) a verified parser that turns ABNF grammar text (e.g. from
 the HTTP RFC) into a formal representation suitable for formal
 specification (e.g. for HTTP parsing), and (3) executable operations on ABNF
 grammars, e.g.  to check their well-formedness and to compose them.</p>

 <h4>APT</h4>

 <p>The <see topic='@(url apt::apt)'>APT (Automated Program Transformations)
 library</see> provides tools to transform programs and program specifications
 with automated support.</p>

 <h3>Changes to Existing Libraries</h3>

 <h4>@(see std/io)</h4>

 <p>The @(see std/io) library now contains lemmas to help users prove
 that opened input and output channels remain open until closed, to
 aid guard theorem proofs.  See @(see open-channel-lemmas).</p>

 <h4>Miscellaneous @(see std) changes</h4>

 <p>The @('why') and @('why-explain') convenience macros in
 @('std/std-customization.lsp') now support rule classes other than
 @(':rewrite').</p>

 <p>The rule @('sets-are-true-lists') has been split into three rules with the
 same formula: a disabled @(see rewrite) rule of that name, a (@see
 compound-recognizer) rule @('sets-are-true-lists-compound-recognizer'), and a
 rewrite rule @('sets-are-true-lists-cheap') whose @(see backchain-limit) is
 1.</p>

 <p>A new utility @('def-updater-independence-thm') for proving stobj (and
 stobj-style) accessors independent of updaters has been added to
 @('std/stobjs/updater-independence.lisp').</p>

 <h4>Kestrel Utilities</h4>

 <p>The <see topic='@(url kestrel-utilities)'>Kestrel Utilities</see> have
 undergone several improvements and extensions.</p>

 <p>Improved an error message for @('verify-guards-program') (thanks to Eric
 Smith for feedback); see
 @('kestrel/utilities/verify-guards-program.lisp').</p>

 <p>Added utilities @(tsee trans-eval-state) and @(tsee
 trans-eval-error-triple), which provide convenient interfaces to the ACL2
 evaluator, @(tsee trans-eval).</p>

 <p>Improved the utility, @(tsee directed-untranslate), especially for handling
 @(tsee let) and @(tsee mv-let) expressions (and @('lambda') expressions) and
 towards ensuring executability of its results.</p>

 <p>Improved the utility, @('copy-def'), to avoid failures for some functions
 defined by @(tsee mutual-recursion).  Thanks to Eric Smith for a helpful bug
 report.</p>

 <p>Added utility @(tsee er-soft+) for producing soft errors with @(':')@(tsee
 logic) mode code, returning a specified @(see error-triple).  The new utility
 @(tsee er-soft-logic) is similar but a bit simpler, for use when the only
 property needed of the returned @(see error-triple) is that its error
 component is not @('nil').</p>

 <p>Added utility @(tsee manage-screen-output) which is an improved version of
 @(tsee control-screen-output) (which may eventually be removed).  Added
 utilities @(tsee make-event-terse), @(tsee restore-output), @(tsee
 restore-output?), @(tsee fail-event), and @(tsee try-event) to fine-tune
 screen output in event-generating macros.  Moved obsolete utility
 @('control-screen-output-and-maybe-replay') to Workshop supporting materials,
 where the only remaining use of this utility was.</p>

 <p>The new utility @(tsee orelse) arranges to evaluate an event and, if that
 fails, then to evaluate a second event.</p>

 <p>The applicability condition utilities have been replaced with the <see
 topic='@(url named-formulas)'>named formula utilities</see>, which are
 slightly more general and include a few improvements.</p>

 <p>New <see topic='@(url paired-names)'>paired name utilities</see> have been
 added, to construct names consisting of two names separated by a global
 customizable separator.</p>

 <p>A new @(tsee add-const-to-untranslate-preprocess) utility has been added
 that extend @(tsee untranslate-preprocess) to keep a constant unexpanded in
 output.</p>

 <p>New @(see error-checking) utilities have been added that check conditions
 on data (e.g. user input) and provide informative and consistent error
 messages. These utilities include a macro @(tsee def-error-checker) to
 concisely define error-checking functions.</p>

 <p>A new macro @('defbyte') has been added that introduces <see topic='@(url
 fty)'>fixtypes</see> for signed or unsigned bytes of specified sizes. Several
 instances of applications of this macro for common sizes of both signed and
 unsigned bytes is also provided.</p>

 <p>Utilities @(tsee doublets-to-alist) and @(tsee keyword-value-list-to-alist)
 have been added that convert lists of doublets and keyword-value lists to
 corresponding alists.</p>

 <p>A utility @(tsee assert?) has been added that is a variant of @(tsee
 assert$) with customizable context and message.</p>

 <p>The @(tsee integers-from-to) utility now has a logical definition that is
 easier to reason about than its tail-recursive definition for execution (which
 has not changed).</p>

 <p>The <see topic='@(url world-queries)'>world query utilities</see>, <see
 topic='@(url term-utilities)'>term utilities</see>, <see topic='@(url
 string-utilities)'>string utilities</see>, and character
 utilities (@('[books]/kestrel/utilities/characters.lisp')) have undergone
 several improvements and extensions.</p>

 <p>A few <see topic='@(url theorems-about-world-related-functions)'>theorems
 about world-related functions</see> and theorems about lists (in
 @('kestrel/utilities/list-theorems.lisp')) have been added.</p>

 <p>A new @(see logic)-mode utility, @(tsee magic-macroexpand), performs
 macroexpansion when all macros to be expanded are in logic mode.</p>

 <p>There is a new @(see symbol-utilities) book (initially with a single
 function, @(tsee symbol-package-name-safe)).</p>

 <h4>The apply books</h4>

 <p>Updated books pertaining to @('apply$'); see @('projects/apply-model/') and
 @('projects/apply/').</p>

 <h4>SAT proof-checker</h4>

 <p>Additions and improvements have been made to the SAT proof-checker
 directories, under @('projects/sat/lrat/').  In particular, the proof was
 completed for the incremental checker (subdirectory @('incremental/') with an
 improved soundness theorem; a new directory was addded (@('cube/'), as
 mentioned above); and renamed subdirectory @('main/') to @('sorted/').  The
 key subdirectory is @('incremental/'); a new top-level book @('top.lisp')
 includes the top-level book in that subdirectory.</p>

 <h4>Aignet library</h4>

 <p>A few new verified <see topic='@(url aignet::aignet-comb-transforms)'>
 combinational logic transforms</see> have been
 added to aignet, most notably <see topic='@(url aignet::fraig)'>fraiging</see>,
 DAG-aware <see topic='@(url aignet::rewrite)'>rewriting</see>, and
 DAG-aware and-tree <see topic='@(url aignet::balance)'>balancing</see>.
 These can be used as preprocessors for SAT solving with GL via @(see
 gl::gl-simplify-satlink-mode).</p>

 <h4>VL/SV libraries</h4>

 <ul>

 <li>SystemVerilog @('unique case') and @('unique0 case') can now optionally be
 treated differently from regular @('case') statements: either a constraint may
 be generated off to the side expressing the one-hot constraint, or logic may be
 added that assigns @('X') instead of the stated values when the one-hot constraint
 is violated.</li>

 <li>Somewhat similarly, @('enum') type variables may optionally either
 generate constraints stating that they take proper enum values, or may generate
 extra logic that forces them to @('X') when assigned an improper value.</li>

 <li>When composing together 0-delay update functions, if bit-level
 combinational loops are present, these are composed together to a fixpoint.</li>

 <li>@(see Vl::vl-lint) has yet another use-set check, @(see vl::vl-design-sv-use-set),
 which uses SV's interpretation of SystemVerilog semantics to more exactly
 analyze the usage and updates of module variables.  The previous @(see vl::Lucid)
 use-set check is still useful since sv-use-set only checks variables, not
 parameters, functions, types, etc., and also does not analyze variables local
 to procedural code blocks.</li>

 </ul>

 <h4>SOFT</h4>

 <p>The <see topic='@(url soft::soft)'>SOFT (Second-Order Functions and
 Theorems) library</see> has been improved in several ways. The @(':thm-name')
 option is now fully supported for second-order quantifier functions and their
 instances.  The treatment of user inputs is more robust. The user interface is
 more terse. The implementation is more streamlined. A more comprehensive test
 suite now exists.</p>

 <h4>X86ISA</h4>

 <ul>

 <li>The <see topic='@(url x86isa)'>X86ISA</see> has been slightly extended with
 infrastructure to support 32-bit mode of operation; in particular, the
 @('64-bit-modep') predicate is no longer always true. Some documentation
 topics and some comments have been expanded and clarified. Some exceptions are
 now being added to the fault field of the x86 state rather than the
 model-specific field. A complete model of segment address translation has been
 added.</li>

 <li>Codewalker can now be used to reason about 64-bit user-level x86
 programs --- see
 @('books/projects/x86isa/proofs/codewalker-examples') for demos.</li>

 <li>Memory functions do not traffic in lists anymore.  Instead of a
 list of canonical addresses, a contiguous linear memory region is now
 specified by: @('<n, lin-addr>'), where @('n') is the number of bytes
 to be read or written and @('lin-addr') is the first address of the
 memory region.</li>

 <li>In the programmer-level mode, disjointness of memory regions can
 be conveniently expressed using a function called @('separate').  All
 the proofs in the programmer-level mode have been updated to use this
 paradigm.</li>

 </ul>

 <h4>AVR ISA</h4>
 <p>Julien Schmaltz and Peter Schwabes' AVR ISA model has been contributed in book
 @('projects/avr-isa').</p>

 <h4>Miscellaneous Books</h4>

 <p>The book @('clause-processors/use-by-hint') now contains an additional
 utility, @(see use-termhint), that helps structure hints in a way that
 coincides with the structure of a proof and allows hints to contain terms that
 have been simplified along with the goal.</p>

 <p>A new book @('tools/symlet') introduces a macro @('let-syms') and @('b*')
 binder @('symlet') that simply replace occurrences of some symbols with some
 corresponding terms in the enclosed term.  Like Common Lisp's
 @('symbol-macrolet') but much less smart.</p>

 <p>Fixed @('misc/profiling.lisp') for newer distributions of CCL (Clozure
 Common Lisp), both from SVN and from GitHub.</p>

 <p>The macro @(tsee defconsts) now provides a better error message when given
 a symbol that does not have the syntax of a constant.</p>

 <p>The macro @(tsee must-fail) has a new keyword option, @(':expected'), to
 indicate the kind of error that is expected.  New macros @(tsee
 ensure-soft-error), @(tsee ensure-hard-error), and @(tsee ensure-error)
 provide nice interfaces to @('must-fail') with the legal values of this new
 option.  See @(see must-fail).  Thanks to Eric Smith for discussions leading
 to these changes.</p>

 <p>Modified @(tsee removable-runes) to allow a multiplier greater than 1.
 Modified output accordingly.  Also, the multiplier @('m') now provides
 non-strict bounds @('(floor (* m steps) 1)') rather than the previous
 strict bound @('(1- (ceiling (* m steps) 1))').  Moreover, a related new utility,
 @(tsee minimal-runes), returns a list of runes to enable that is sufficient
 for admitting the event.</p>

 <h3>Licensing Changes</h3>

 <h3>Build System Updates</h3>

 <p>Improved books cleaning slightly, in @('books/GNUmakefile').</p>

 <p>By default, the @(''make'') targets for certifying books now include the
 books that depend on quicklisp, except when the host Lisp is GCL.  Specify
 @('USE_QUICKLISP=0') if that is not what you want.</p>

 <p>Improved @('books/GNUmakefile') so that by default, it reports an error
 when the @('bash') shell is missing.  (Note that a version of @('sh') on a
 FreeBSD machine caused an error.)</p>

 <p>Also see @(see note-8-0), specifically the section on ``Changes at the
 System Level''.</p>

 <h3>Testing</h3>

 <p>The documentation topics for testing have been reorganized, with
 introduction of a new topic, @(see kestrel-testing-utilities), as a parent of
 the testing utilities that are part of the @(see kestrel-books), so that now
 the topic @(see testing-utilities) is the top-level topic for the testing
 utilities.</p>

 <p>The Kestrel Testing Utilities have been integrated with similar testing
 utilities under @('[books]/misc').  The utilities in
 @('kestrel/utilities/testing.lisp') have been added to @('misc/eval.lisp') and
 @('misc/assert.lisp'), and the tests in
 @('kestrel/utilities/testing-tests.lisp') have been moved into two new files
 @('misc/eval-test.lisp') and @('misc/assert-tests.lisp').</p>

 <p>The utility @(tsee run-script) supports testing of evaluation of the forms
 in a given file, to check that the output is as expected.  So far, several
 existing scripts have been adapted to take advantage of this utility:</p>

 <ul>

 <li>@('books/demos/mini-proveall-input.lsp') &mdash; a long-standing, small
 basic test of ACL2</li>

 <li>@('books/demos/marktoberdorf-08/') &mdash; based on material originally
 presented by J Moore in 2008 at the Marktoberdorf Summer School; see the
 @('README') file in that directory</li>

 <li>@('books/demos/big-proof-talks/') &mdash; based on material about ACL2
 presented by J Moore on July 6 and 7, 2017, at the <a
 href='https://www.newton.ac.uk/event/bpr'>Big Proof workshop</a>; see the
 @('README') file in that directory</li>

 <li>@('books/projects/paco/books/proveall-input.lsp'), formerly named
 @('proveall.lsp')</li>

 </ul>

 <h3>Miscellaneous</h3>

 <p>Added file @('system/to-do.txt') to list some potential developer
 tasks.</p>

 <p>Fixed a bug in the package redefinition utility in community book
 @('books/misc/redef-pkg.lisp').</p>

 <p>Defined a constant @(tsee *acl2-system-exports*) that extends @(tsee
 *acl2-exports*) for system programmers.</p>

 ")

(defxdoc note-7-2-books

; Shilpi Goel
; A note on how I prepared :doc note-7-2-books
;
; Of course, the easiest (and the fairest?) way to prepare the books
; release notes is for everyone to update them the way Matt updates the
; ACL2 release notes --- as and when updates are made.  But we all don't
; do that.
;
; In this note, I've mentioned some useful git filtering commands that
; I used to sift through the commit messages. Please feel free to add
; suggestions, advice, etc. or delete this note altogether.

; Actually, this wasn't too bad to do, considering the huge amount of
; work that was done in the community between 7.1 and 7.2 releases. It
; took me about six hours, in two 3 hour increments. Note though that
; note-7-2-vl was prepared by Jared Davis.
;
; # Get a commit log from the date of last release onwards; in this
;   case, the date was May 5, 2015.
;
; > git log --since="May 5, 2015" --no-merges > note-7-2-books-raw.txt
;
; # Get a list of all authors that contributed during this period:
;
; > fgrep "Author:" note-7-2-books-raw.txt | sort | uniq
;
; # Separate out commit messages by author --- the assumption is that an
;   author will usually work on the same corpus of books and it'll be
;   easier to consolidate commmits made to them.
;
; > git log --since="May 5, 2015" --no-merges --author=shigoel > shigoel.txt
;
;   and so on for every author in the list above.
;
; # Check if any commits were missed out during this separation of
;   commits by authors: the outputs of the following two commands must
;   be the same. Note that the second command assumes that the only
;   *.txt files in the current directory are those created during this
;   process.
;
; > fgrep "Author:" note-7-2-books-raw.txt | wc -l
;
; > fgrep "Author:" --exclude=note-7-2-books-raw.txt *.txt | wc -l
;
; # Look in [books]/system/doc/acl2-doc.lisp (the book where users are
;   free to contribute documentation) for clues about where the books
;   release notes must be placed. For 7.2 release (and for others before
;   it till 6.4 release), this is in [books]/doc/relnotes.lisp, as is
;   noted in *acl2-broken-links-alist*.
;
; # Start writing the release notes by going over the author-specific
;   text files.
;
;   - I mentioned the authors of "New Libraries" but I did not mention
;     the names of those who made changes to existing libraries, unless
;     their contribution was "overwhelming" or "total" in some
;     way. E.g., Dmitry Nadezhin made considerable changes to the RTL
;     books between 7.1 and 7.2 and so I've mentioned his name in the
;     release notes under RTL.
;
;   - In case a commit message is unhelpful in determining whether that
;     commit is weighty enough to warrant a mention in the release
;     notes, it can be useful to get a list of files changed by an
;     author along with the commit SHA and date.
;
;     > git log --since="May 5, 2015" --no-merges --stat --author="Foo"
;
;   - It can also help to read discussions on closed pull requests and
;     steal stuff from there (see
;     https://github.com/acl2/acl2/pulls?q=is%3Apr+is%3Aclosed). You can
;     choose to filter the pull requests by author, term, etc., and even
;     sort them.
;
;   - If you want to go crazy and do a thoroughly good job, you can
;     examine the patch introduced at each commit. You might want to
;     redirect the output to a temp file for the following command.
;
;     > git log --since="May 5, 2015" --no-merges -p --author="Foo"
;
;   - Sometimes, it can be helpful to see whether a new file was added
;     in a commit or merely modified. Use --name-status for that.
;
;     > git log --since="May 5, 2015" --no-merges --author="Foo" --name-status
;
;   - To see the history of a particular file:
;
;     > git log --since="May 5, 2015" --no-merges --stat filename
;
  :parents (note-7-2 release-notes-books)
  :short "Release notes for the ACL2 Community Books for ACL2 7.2 (Jan 2016)"
  :long "<p>The following is a brief summary of changes made to the @(see
 community-books) between the releases of ACL2 7.1 and 7.2.</p>

 <p>See also @(see note-7-2) for the changes made to ACL2 itself.  For
 additional details, you may also see the raw <a
 href='https://github.com/acl2/acl2/commits/master'>commit log</a>.</p>

 <h3>New Libraries</h3>

<h4>@(see kestrel-books)</h4>

 <p>Kestrel Institute's contributions are now available under
 @('kestrel/') directory. This directory contains some system
 utilities to complement the built-in @(see system-utilities). It also
 includes some general utilities to build and execute tests, retrieve
 constituents of ACL2 events like @(see defun-sk), etc.</p>

 <h4>Modeling Algorithms in SystemC and ACL2</h4>

 <p>David Russinoff has contributed a library, @('projects/masc/'),
 for modeling algorithms in SystemC and ACL2.</p>

 <h4>SOFT</h4>

 <p>Alessandro Coglio has contributed a tool called SOFT (Second-Order
 Functions and Theorems) that mimics second-order behavior. See
 @('tools/soft.lisp').</p>

 <h4>stateman</h4>

 <p>J Strother Moore's @('stateman') books are located in
 @('projects/stateman/'). @('Stateman') is a utility that uses
 metafunctions to manage large terms tepresenting machine states.</p>

 <h4>@(see sv)</h4>

 <p>SV is a new hardware verification library from Centaur Technology
that includes a vector-based expression representation, efficient
symbolic simulation integrated with @(see gl), and support for many
SystemVerilog features.  It replaces @(see esim) as a backend to @(see
vl); see @(see sv::sv-versus-esim) for a comparison.</p>

 <h4>@(see x86isa)</h4>

 <p>Shilpi Goel, Warren A. Hunt, Jr., and Matt Kaufmann have
 contributed a library, @('projects/x86isa/'), containing the
 specification of the x86 instruction set architecture and utilities
 to simulate and reason about x86 machine code.</p>

 <h4>Other new books</h4>

 <p>A toy cache coherency protocol called VI and its proof of
  correctness have been contributed by Ben Selfridge and David Rager
  in @('projects/cache-coherence/'). This effort takes an approach
  that starts with a goal invariant and develops many helper
  invariants while trying to prove this goal invariant.</p>

 <p>David Russinoff has contributed a proof of the group axioms for
 the addition operation on the elliptic curve known as
 @('Curve25519'); these books can be found in
 @('projects/curve25519/'). Another library in @('projects/shnf')
 contains a formalization of the theory of sparse Horner normal forms
 for integer polynomials.</p>

 <p>Ben Selfridge has contributed his library @('projects/sb-machine')
 that contains a formalization of the x86-TSO memory model. This model
 contains a machine with multiple processors, a shared memory, and
 store buffers.</p>

 <p>The book @('demos/meta-wf-guarantee-example.lisp') has an example
 that demonstrates the use of @(':well-formedness-guarantee') for
 @(see meta) rules</p>

 <p>The book @('misc/install-not-normalized.lisp') installs an
 unnormalized definition; see @(see install-not-normalized).</p>

 <p>The book @('hints/hint-wrapper.lisp') allows you to supply hints
 in the statement of a theorem; see @(see hint-wrapper).</p>

 <p>@('system/event-names.lisp') defines @(see ep) and @(see ep-) to
  return the list of event names (resp., excluding those events built
  into ACL2) with a given case-insensitive prefix.</p>

 <p>@('system/termp.lisp') contains work done to verify the guards of
  the ACL2 built-in function @(see termp).</p>

 <p>A new book @('tools/flag.lisp') creates a flag-based induction
 scheme for a mutual recursion; see @(see make-flag).</p>

 <p>New timing tools like @(see oracle-time) and @('oracle-timelimit')
 in @('tools/oracle-time.lisp') provide the run time and bytes
 allocated during the execution of a form.</p>

 <p>A new book @('tools/removable-runes.lisp') automatically computes
    runes to disable in order to speed up a proof. See @(see
    removable-runes).</p>

 <h4>Libraries in @('workshops/2015/')</h4>

 <p>Supporting materials for some accepted papers in the <a
 href='https://www.cs.utexas.edu/users/moore/acl2/workshop-2015/'>ACL2
 Workshop, 2015</a> can be found in the directory
 @('workshops/2015/').</p>

 <ul>

 <li>Cuong Chau, Matt Kaufmann, and Warren Hunt contributed their
 books on Fourier Series Formalization in ACL2(r) in subdirectory
 @('chau-kaufmann-hunt/').</li>

 <li>David Hardin contributed his books involving reasoning about LLVM
 code using Codewalker in the subdirectory @('hardin/').</li>

 <li>Panagiotis Manolios and Mitesh Jain submitted their work on
 proving skipping refinement with ACL2s in the subdirectory
 @('jain-manolios/').</li>

 <li>Yan Peng and Mark Greenstreet contributed their libraries to
 extend ACL2 with SMT solvers using SMTLINK in the subdirectory
 @('peng-greenstreet/').</li>

 </ul>

 <h3>Changes to Existing Libraries</h3>

 <h4>@(see ACL2-sedan) related books</h4>

 <p>The book @('acl2s/defdata/defdata-attach.lisp'), which is used to
 attach or modify metadata for a @(see defdata) type, now truely uses
 defattach for enumerators, i.e., enumerators have constant names that
 can be attached to different enumerator functions. This facility thus
 deprecates enum/test and separate test-enumerators. For now, most
 enumerators are in @(see program) mode and non-guard-verified, and
 hence, defattaching them requires trust-tags.</p>

 <p>The @(see cgen) books have been updated as follows:</p>

 <ul>

 <li>Support has been added for collecting statistics on which
    hypotheses are failing in vacuous tests.</li>

 <li>First-class support (e.g., for equality) has been added for
    membership relation/constraint, i.e., member/enum has the same
    status as range types.</li>

 <li>Nested testable events like @('thm'), @('defthm'), etc. are not
    supported anymore. This results in the simplification of the
    @('event-stack') global to just a @('event-ctx') global, which
    stores the @('ctx-form'). This simplification also allows us to
    aim for a global timeout on cgen/testing thm/defthm forms.</li>

 <li>Support for complex-rationals has been added in number
    ranges.</li>

 </ul>

 <p>The @(see acl2s::defunc) books have been udpated as follows:</p>

 <ul>

  <li>The @('print-summary') event prints total time taken by
    @('defunc') events.  Now time is only printed twice, once for
    @('test?') and once for @('defunc') logical events. Both these
    times are computed using @(see read-run-time) ACL2 function and is
    the accurate run time (not wall-clock time).</li>

  <li>A new timeout abort event is inserted at the beginning of the
    defunc/static/non-static events set (generated by
    @('defunc-events-with-staticp-flag') function) . This event checks
    if the elapsed time has exceeded the timeout limit and if it has,
    then it aborts with an error and thus we fall through the outer
    @(':OR') to the next choice.</li>

  <li>The @('program-mode-p') predicate function now checks the
   following: Is there a program-mode sub-function in the body?</li>

  <li>The @('cgen-timeout') parameter is used to restrict time spent
   by all the body contract testing as a global timeout.</li>

 </ul>

 <h4>@(see b*)</h4>

 <p>The syntax for FUN binders @(see patbind-fun) has been extended to
    allow inline/notinline declarations on the resulting @('FLET')
    forms.</p>

 <p>@('b*') now requires that variables be bound to a form and it will
 no longer treat @('nil') and @('t') as aliases for @('&'). Error
 messages produced by @('b*') have been made more informative.</p>

 <h4>@(see bitops)</h4>

 <p> Reduction XOR related functions have been added to the
 @('bitops') library in @(see bitops::parity). Lemmas in @(see
 bitops::bitops/ihsext-basics) have been cleaned up. Theorems about
 @(see unsigned-byte-p) have been added for @(see
 bitops::rotate-right) and @(see bitops::rotate-left).</p>

 <p>A small book about @(see floor) has been added:
 @('centaur/bitops/floor.lisp').</p>

 <p>More slice and merge functions have been added in @(see
 bitops::bitops/merge). Some @(see integer-length) rules in
 @('centaur/bitops/integer-length.lisp') have been changed to allow
 better free variable matching.</p>

 <h4>coi</h4>

 <p>A new book for reasoning about modular arithmetic using @('nary')
 congruences has been contributed; see
 @('coi/nary/nary-mod.lisp').</p>

 <p>Books in @('coi') have been updated so as to avoid name conflicts
 with @('std') books.</p>

 <h4>@(see fty)</h4>

 <p>The @('fty') books have been re-organized --- @('deftypes.lisp')
 has been split up into different files, and tests have been moved to
 a subdirectory @('tests/'). Performance problems with certain macros,
 mostly related to reasoning about tag and kind functions, have been
 fixed.</p>

 <p>@(see fty::deftranssum) has been extended to support nested @(see
 fty::defprod)s.</p>

 <h4>@(see quicklisp)</h4>

 <p>The bundled quicklisp libraries have been updated.  The quicklisp
books work only for ACL2 built on CCL or SBCL.</p>

 <h4>@(see rtl)</h4>

 <p>The @('rtl/rel11') books have seen many updates, courtesy of
 Dmitry Nadezhin.</p>

 <p>Guards have been added to functions in
 @('rtl/rel11/lib/'). General cleanup of the @('rtl/rel11/') books,
 like removing unnecessary hypotheses and @(see include-book)s, has
 also been done.</p>

 <p>New radix-aware versions of functions in @('rtl/rel11/support/')
 directory have been added. E.g., the old function @('bitn') has a
 fixed radix of 2 and takes @('x') and @('n') as input arguments and
 the new radix-aware version corresponding to this function is
 @('digitn'), which takes the radix @('b') in addition to @('x') and
 @('n') as inputs.</p>

 <p>The books @('rtl/rel11/support/basic.lisp'),
 @('rtl/rel11/support/bits.lisp'),
 @('rtl/rel11/support/float.lisp'),
 @('rtl/rel11/support/reps.lisp'), and
 @('rtl/rel11/support/masc.lisp') are now certifiable by ACL2(r).</p>

 <p>Some books from @('rtl/rel11/rel9-rtl-pkg/lib'), like
 @('reps.lisp'), @('rom-helpers.lisp'), and
 @('simple-loop-helpers.lisp'), along with their supporters, have been
 moved to @('rtl/rel11/support/').</p>

 <p>Bugs in @('rtl/rel11/lib/excps.lisp') related to divide-by-zero
 exception and the @('ep') exponent width in the function
 @('convert-nan-to-op') have been fixed.</p>

 <h4>@(see std)</h4>

 <p>A new macro called @(see impliez) has been added in
 @('std/basic/defs.lisp'). This macro expands to an @(see if), so
 unlike @(see implies), guards in the consequent can be verified
 assuming the antecedent.</p>

 <p>New theorems about @(see acl2-count) and @(see nth) have been
 added to @('std/lists/nth.lisp').</p>

 <p>The guards of @(see list-equiv) in @('std/lists/list-defuns.lisp')
 have been verified. The function @(see list-fix) was tweaked so that
 it avoids consing if its input is indeed a @('true-listp'). A new
 function @(see llist-fix), which is logically @('list-fix') but is
 the identity function for execution, has been also added.</p>

 <p>A possibly better non-CCL raw Lisp implementation of @(see
 bitsets::bignum-extract) has been added.</p>

 <p>A new rule @('pick-a-point-subset-constraint-helper') was added in
    @('std/osets') to allow pick-a-point proofs to be used even when
    subset is disabled.</p>

 <p>For @(see std::define), @('defretd') has been added to go with
 @(see std::defret). Also, @('defret') now allows the @('otf-flg')
 flag. @(':guard t') declarations in @('define') have been eliminated
 if guards have already been provided. Also, information displayed by
 @(see pe) of functions introduced using @('define') has been cleaned
 up using @(see pe-table).</p>

 <p>A new macro @(see std::rule) is a @('THM')-like version of @(see
 std::defrule).  @('Rule') and @('defrule') produce leaner output now,
 almost identical to that produced by @('thm') and @('defthm').</p>

 <h4>@(see vl)</h4>

 <p>For details about changes made to VL, see @(see note-7-2-vl).</p>

 <h4>@(see xdoc)</h4>

 <p>Topics with missing parents are now placed under a new topic @(see
 xdoc::missing-parents) instead of under @('top').</p>

 <p>The title of xdoc manuals can be easily configured by editing
 @('xdoc/fancy/config.js'). No warning about a redefined topic is
 produced when the topic is identical to the original one.</p>

 <p>@('xdoc') now loads @('acl2-doc-wrap') instead of @('acl2-doc') so
 that the loaded documentation doesn't overwrite the user's
 topics.</p>

 <p>A bug in @('see') that did not allow properly escaping the printed
 name of a symbol has been fixed. The implementation of @(see
 xdoc::defsection) had another bug that caused 'Definitions and
 Theorems' section to be added to topics even when there were no
 definitions or theorems in that section; this bug has been fixed as
 well. Also, @('defsection') does not explicitly turn on error
 printing during event submission anymore.</p>

 <p>The output from @(see xdoc::save) now shows more timing
 information.</p>

 <p>Legacy stuff like @('write-acl2-xdoc'), @(':import') option with
 @(see xdoc::save), and @('xdoc-verbose') has been removed.</p>

 <h4>Other Libraries</h4>

 <p>A new book @('projects/codewalker/demo-fact-partial.lisp') is a
 variant of @('projects/codewalker/demo-fact.lisp') that provides a
 guide to how Codewalker might be modified so that termination proofs
 can be avoided or delayed.</p>

 <p>Multiple values and stobjs are now supported in the
 @('coi/defung/') libraries.</p>

 <p>@(see Must-fail) and related utilities in @('misc/eval.lisp')
 produce much less output by default. Also,
 @('make-event/eval-check.lisp') no longer duplicates code from
 @('misc/eval.lisp').  Instead, it defines @('!') utilities that
 behave like the counterparts previously defined (without the @('!')
 suffix).</p>

 <p>A bug in @(see remove-hyps) that occurred when no proof steps are
 required in a proof has been fixed.</p>

 <p>A new @('tarai-measure') has been added in
 @('coi/termination/assuming/complex.lisp'), which is allows this book
 to certify quickly in ACL2(r) as well. Consequently, this book was
 removed from @('SLOW_BOOKS') in @('books/GNUmakefile').</p>

 <p>Some floating-point support has been added to the JVM M5 model;
 see @('models/jvm/m5/m5.lisp').</p>

 <p>@(see GL) now displays a more informative error message about
 duplicated indices in @(':g-bindings').</p>

 <p>@(see Satlink) now uses @('drat-trim'), available at
 @('tools/drat-trim/'), instead of @('drup-trim').</p>

 <p>The book @('tools/untranslate-for-exec.lisp') has been improved to
 handle nested mv-lets.</p>

 <h4>Deleted Books and Stubs</h4>

 <p>The book @('defexec/other-apps/records/records-bsd.lisp') has been
 deleted --- it was out of sync with @('records.lisp') in the same
 directory.</p>

 <p>The book @('make-event/assert-check-include-1.lisp') has been
 deleted.</p>

 <p>The book @('misc/dead-events.lisp') has been moved to
 @('tools/dead-events.lisp'), and a relocation stub has been added in
 the older location.</p>

 <p>In the directory @('misc/'), @('*-bsd.lisp') books are now
 @('reloc_stub') books.</p>

 <p>Books in @('projects/concurrent-programs/german-protocol/') have
 been moved to @('projects/cache-coherence/german-protocol/').</p>

 <p>The @('rtl/rel10') has been removed from the community
 books. These books were not in use anywhere in the contributed
 books.</p>

 <p>The book @('system/gather-dcls.lisp') has been deleted after its
 contents were moved to
 @('system/verified-termination-and-guards.lisp').</p>

 <h3>Licensing Changes</h3>

 <p>The following books now have BSD-3-Clause license.</p>

 <ul>

 <li>@('arithmetic-2/') and @('arithmetic-3/')</li>

 <li>@('misc/rtl-untranslate.lisp')</li>

 <li>M5 books @('models/jvm/m5/')</li>

 <li>@('rtl') books</li>

 <li>@('system/cantor-pairing-bijective.lisp')</li>

 <li>@('tools/with-arith5-help.lisp')</li>

 </ul>

 <h3>Build System Updates</h3>

 <h4>@(see build::cert.pl)</h4>

 <p>The @('cert.pl') documentation at @('build/doc.lisp') has been
 moved to its own @('BUILD') package.</p>

 <p>@('cert.pl') now produces successful certification messages that
 include times and color coding.  @('cert.pl') has also been patched
 to correctly handle filenames with dollar signs. It has new options
 for removing @('.cert.out') files after successful certifications and
 for sending them to a temporary directory.</p>

 <p>A new @(see build::cert_param) for SMTLINK, @('uses-smtlink'), has
    been added so that books using it will not be certified unless
    supporting software such as Z3 is installed. Another
    @('cert_param') called @('non-gcl') has been added.</p>

 <p>A new @('CERT_PL_SHOW_HOSTNAME') environment variable has been
 added to @('cert.pl') that can show the hostname after each book gets
 certified.</p>

 <h4>make system</h4>

 <p>The topic @(see Books-certification) gives clearer instructions on
 building the books and the manual.</p>

 <ul>

 <li>@('make manual') now just builds @('doc/top.cert') and
 @('system/doc/acl2-manual.cert').</li>

 <li>@('make everything') now just depends on all the books it was
 going to build.</li>

 <li>@('make quicklisp') now just causes an error if
 @('USE_QUICKLISP') is not set.</li>

 </ul>

 <h3>Miscellaneous</h3>

 <p>A new tool @('build/memsum.pl') analyzes memory usage during
 regressions.</p>

 <p>A new tool @('build/slowevents.pl') attempts to identify the
 slowest events in a book or a set of books.</p>")

(defxdoc note-7-2-vl
  :parents (note-7-2-books)
  :short "Notes about changes to @(see vl) and @(see sv) in ACL2 7.2."

  :long "<p>Below we describe changes since the ACL2 7.1 release to the
unstable, development version of @(see VL).  Note that the stable version,
@(see vl2014), is essentially unchanged except for minor bugfixes.  See also
@(see note-7-1-vl) for some background about VL and VL2014.</p>


<h3>Extended SystemVerilog Support</h3>

<p>Much of the development work has focused on supporting additional features
of SystemVerilog.</p>

<p><b>Interfaces.</b> VL and SV now have much better support for interfaces.
They can now contain functions, tasks, assignments, etc.  Modports are now
generally understood: they participate in scopes, are sanity checked for name
clashes, are supported in submodule instantiation, etc.  Interface usage in
submodule instances are properly type checked and are generally supported in VL
and through SV.  Note that interface arrays are not yet supported.</p>

<p><b>Assertions.</b> VL's parser and pretty-printer now support many
SystemVerilog assertion features, including at least sequence/property
expressions (see @(see vl::property-expressions)), procedural assertions (see
@(see vl::vl-assertstmt) and @(see vl::vl-cassertstmt)), sequence and property
declarations (see @(see vl::vl-sequence) and @(see vl::vl-property)), and
module-level assertions (see @(see vl::vl-assertion) and @(see
vl::vl-cassertion)).  Note that all of this assertion-related stuff is
currently ignored by the SV flow.  However, modules with assertions should at
least no longer result in parse errors, and these structures may some day be a
useful basis for implementing assertion checking tools.</p>

<p><b>Aliases.</b> Alias constructs should now work in VL and are also
supported by SV.</p>

<p><b>Expressions.</b> The @('**') (exponent/power) operator, @('inside')
operator are now supported in both @(see vl) and SV.  Note that NCV/VCS
disagree about the sizing of @('inside') operators and that in general these
operators may be buggy on commercial tools.  Added support for a few additional
system functions like @('$dimensions'), etc.</p>

<p><b>Statements.</b> The parsing and representation of @(see vl::statements)
has been extended in various ways.  Note that our support for statements in SV
is still rather limited, so just because we can parse these things doesn't
necessarily mean they will be handled all the way through the SV flow:</p>

<ul>

<li>@('break') and @('continue') statements are now implemented.</li>

<li>Statement labels are now supported.</li>

<li>There is better support for subroutine call statements; so we can now parse
things like @('void'(...)') and otherwise do slightly better with calls of
tasks/functions in statements.</li>

<li>We now permit function calls/task enables with explicit parens but no
arguments.  (In Verilog-2005, was is syntactically legal to write statements
like @('mytask;') but not @('mytask();') with the explicit parens, even though
they seem like they should be equivalent.  In SystemVerilog both forms are
allowed, but we had previously only supported the @('mytask;') version.)</li>

<li>Block statements (@('begin/end'), @('fork/join'), ...) can now have
typedefs.  We can now parse @('fork/join_any') and @('fork/join_none')
statements.</li>

<li>@('final') statements are now allowed.  Much like @('initial') statements,
these are simply ignored in the SV flow.</li>

</ul>


<p><b>DPI import/exports.</b> DPI import/exports, used to connect SystemVerilog
to C programs, are now tolerated by VL's parser and are now to some degree
understood by other parts of VL.  For instance, they are known to @(see
vl::scopestack)s and can be considered when checking for name clashes,
introducing implicit wires, etc.  See @(see vl::vl-dpiimport) and @(see
vl::vl-dpiexport).</p>


<p><b>Instances.</b> Module and gate instance arrays can now use the
single-expression ranges, i.e., we now support things like:</p>

@({
      and foo [3] (o, a, b);
      submod foo [3] (a, b, c);
})

<p>Note that SystemVerilog also allows multiple-dimension instance arrays, but
those are still unsupported.</p>


<p><b>Other.</b> Many bugfixes (e.g., to the parser, scoping, etc) have
resulted in VL being able to successfully load additional designs.</p>


<h3>Scoping and @(see vl::annotate) improvements.</h3>

<p>The SV and Linter flows now use a unified @(see vl::annotate) meta-transform
to prepare the design for analysis.  This transform has been significantly
improved to do a better job with scoping issues related to functions, tasks,
generate constructs, and statements.  This provides broad improvements to what
VL can successfully parse and translate.</p>

<p>The @(see vl::make-implicit-wires) transformation, which plays a
surprisingly important role in getting scoping right, now more closely matches
commercial tools like NCV and VCS.  We are particularly more careful about how
implicit wires are inferred from expressions involving indexing/selection like
@('foo[w]').  In general, in a structure pattern like @(''{foo : 3}'), it's
tricky to tell whether @('foo') is a structure member or a parameter.  VL now
handles this much better and our strategy is documented; see @(see
vl::vl-patternkey-ambiguity).  It also used to be that such patterns could fool
VL into inferring implicit wires for @('foo')!  This has been fixed.</p>

<p>Much of @('make-implicit-wires') has been moved into the related @(see
vl::shadowcheck) transform.  The representation of functions and tasks has been
adjusted to better support correct scoping and shadowchecking, and shadowcheck
now understands user-defined types.  Shadowcheck was also incorrectly handling
certain situations with package imports, which has been fixed.  It also now
checks for name clashes in all scopes and produces good warnings in this case.
Finally, shadowcheck treats the global scope in a less incorrect way, fixing
many problems with global package imports.</p>

<p>VL's scoping of generates also used to be completely wrong.  While it still
has some known bugs, it has been significantly improved.  The scoping of
@('genvars') is also improved.  Bugs have also been fixed related to
disambiguating types from expressions in functions and tasks, and also in the
handling of types versus interfaces in ports.</p>


<h3>Generates, Elaboration</h3>

<p>One of the trickiest parts of VL is elaboration, where parameters are
expanded into constants, generate blocks are resolved, etc.  To evaluate a
parameter like</p>

@({
     parameter foo = $bits(mypkg::mytype_t) + blah2size(settings.blah);
})

<p>we need to evaluate its expression.  This can involve looking up the values
of other parameters from other places in the hierarchy, evaluating system and
user-defined functions, etc.  Functions are defined in terms of statements, so
we need to understand statements as well.  This all gets to be a very messy
mutual recursion.</p>

<p>VL's implementation of elaboration now reuses much of the SV code for
converting Verilog expressions into @(see sv::svex)es, and is now able to
resolve many significantly more complex parameters and generates.</p>


<h3>Linter</h3>

<p>The @(see vl::vl-lint) tool now uses much more of the SV code.  It shares the
@(see vl::annotate) code with the SV flow and also uses SV-based elaboration,
which provides much better handling of generates and allows it to
unparameterize modules involving types and other complex expressions.  The very
useful size warnings from VL2014 have also been ported to work with the new SV
code base.</p>

<p>Various warning heuristics and messages have been tweaked.  We no longer
complain about duplicate interface instances, since that's perfectly
reasonable.  Parse errors have some additional context.  Lucid has been
extended to understand new features like interfaces and modports, DPI
imports/exports, and final blocks.</p>


<h3>Test Suites</h3>

<p>Significant work has gone into testing VL.  VL now has three test
suites:</p>

<ul>

<li><b>centaur/vl/linttest</b> &mdash; tests of Linter functionality.  This
notably includes a lot of tests of scoping and sizing issues.</li>

<li><b>centaur/sv/cosims</b> &mdash; tests comparing VL+SV behavior against
that of commercial simulators such as NCV and VCS.  These are our main tests of
SV.  You can also search for @('no_ncv') or @('no_vcs') to discover places
where VL disagrees with one tool or another (e.g., because the commercial tools
don't agree.)</li>

<li><b>centaur/sv/failtest</b> &mdash; tests that ensure VL+SV report fatal
errors for modules that have some bad problem.  This turns out to be a nice way
to test many scoping issues and make sure that we will reject bad
constructs.</li>

</ul>

<p>Running @('make vl') in the @('acl2/books') directory now automatically also
runs all of the linttests and failtests.  It doesn't automatically run the
cosims, since that requires commercial simulators.)</p>

<p>Each of the test suites has been extended considerably, especially in the
tricky areas of scoping, implicit wire creation, generate handling, and also in
order to test new features like interface support.  Many of the old VL2014
@('systest') tests have also been ported to the new @('cosims') format.</p>



<h3>Other Notes</h3>

<p>VL and SV are still evolving rapidly and a lot is in flux.</p>

<p>There has been significant renaming of files, moving of files, and deleting
of dead files.  The documentation has gotten a lot of work in some areas, but
of course there is more to do.</p>

<p>Numerous minor bugfixes in all areas of VL are not mentioned, but can be
found in the change log.</p>")

(defxdoc note-7-1-books
  :parents (note-7-1 release-notes-books)
  :short "Release notes for the ACL2 Community Books for ACL2 7.1 (May 2015)"

  :long "<p>The following is a brief summary of changes made to the @(see
 community-books) between the releases of ACL2 7.0 and 7.1.</p>

 <p>The <a
 href='https://github.com/acl2/acl2/wiki/Release-version-numbers'>acl2-books
 Wiki page on Release Version Numbers</a> gives the Git/SVN revision numbers
 corresponding to releases.  See also @(see note-7-1) for the changes made to
 ACL2 itself.  For additional details, you may also see the raw <a
 href='https://github.com/acl2/acl2/commits/master'>commit log</a>.</p>


 <h3>Deleted Books and Stubs</h3>

 <p>When we move a book, we often add a <b>stub</b> book in its previous
 location to help you transition your @(see include-book) commands.  The @(see
 build::cert.pl) build system prints warnings when a stub book is being
 included.  Stub books have a lifespan of one release.  The following books
 were stubs in ACL2 7.0, so we've deleted them.</p>

 @({
     Previous Location                          Replacement
   --------------------------------------------------------------------------------
     centaur/vl/mlib/context                    centaur/vl/parsetree
     centaur/vl/util/toposort                   centaur/depgraph/toposort
     centaur/vl/transforms/xf-unparameterize    centaur/vl/transforms/unparam/top
     misc/{qi,qi-correct}                       centaur/ubdds/lite
     oslib/logic-defs                           oslib/top-logic
     tools/defredundant                         std/util/defredundant
   --------------------------------------------------------------------------------
 })

 <p>The directory @('fix-cert/') has been deleted, as it is no longer necessary
 now that it is possible to move the system books directory after certifying
 its books (see @(see note-7-1)).</p>

 <p>The directory @('regex/') has been moved to @('projects/regex/').</p>


 <h3>New Libraries and Documentation</h3>

 <p>David Russinoff has contributed a new version of the rtl library:
 @('rtl/rel10/').  This time the new version depends on a previous version,
 namely, @('rtl/rel9/').  The new @('rtl/rel10/') library has, in turn, been
 adapted to reside in a new @('\"RTL\"') package; the result is
 @('rtl/rel11/').</p>

 <p>Marijn Heule's @('drat-trim') tool, for checking SAT solver proofs, is now
 available in @('tools/drat-trim').</p>

 <p>Matt Kaufmann and Cuong Chau have formalized the overspill property in
 ACL2(r), see @('nonstd/nsa/overspill.lisp').</p>

 <p>The new @('clause-processors/induction') book demonstrates a (not very
 practical) clause processor that does induction.</p>

 <p>The new directory @('projects/fifo') has a list-based FIFO implementation,
 that has some properties proven about it.</p>

 <p>The new book @('books/tools/include-an-arithmetic-book.lisp')
 provides short-hand includes of the arithmetic libraries, including
 various configurations of @('arithmetic-5').</p>

 <p>The @('misc/assert') book is now documented; see for instance @(see
 assert!).</p>

 <p>The documentation for @(see data-structures) is now included in the manual;
 previously it was excluded because of name conflicts with other libraries, but
 these have now been resolved.</p>

 <h3>Name Changes</h3>

 <p>As mentioned above, the newest @(see rtl) library is now in an @('RTL')
 package.</p>

 <p>The @(see bitops) library is now in a new @('BITOPS') package.  See below
 (under ``bitops'') for more information and suggestions about porting books.</p>

 <p>Renamed @('remove-keywords') to @('remove-any-keywords') in
 @('coi/nary/nary.lisp') to avoid a name conflict between the @('coi') and
 @('ccg') books; also updated the @('nary') workshop books.</p>


 <h3>@(see std)</h3>

 <p>The @(see b*) book has moved from @('tools/bstar') to @('std/util/bstar').
 There is a stub in the previous location.  As a special compatibility measure,
 this stub will be kept available for two releases.</p>

 <p>Added new @(see print-legibly) and @(see print-compressed) functions to
 @(see std/io).  These can print to @(':object') channels with or without @(see
 serialize)-style compression, and have the necessary theorems about state and
 output-channel preservation.</p>

 <p>There is new syntactic sugar based on @(see define)'s named return values.
 The new @(see defret) macro offers a more comfortable syntax for proving
 theorems about return values by their name.  Also, the new <see topic='@(url
 patbind-ret)'>ret</see> binder for @(see b*) allows you to name the bundled
 return values from a @(see define) and then access individual components using
 a C-like or @(see std::defaggregate)/@(see fty::defprod)-like @('.') syntax.</p>

 <p>The @(see define) macro now checks the arity of @(':returns') specifiers
 when possible.</p>

 <p>Some @('std/lists') books have been tweaked:</p>

 <ul>

 <li>The @(see acl2-count) book now provides stronger rules.</li>

 <li>The @('equal-sets') book now includes the lemma
 @('set-equiv-of-nil').</li>

 <li>The @('append') book now includes a few rules about (ca/dr (append ...))
 to std/lists.  (Two of the new rules are disabled, and there's a theory
 invariant to make sure things stay reasonable.)</li>

 <li>The @('duplicity') book now have stronger theorems relating @(see
 duplicity) to @(see member-equal).</li>

 </ul>


 <h3>@(see oslib)</h3>

 <p>Added a new @(see oslib::universal-time) function.</p>

 <p>Fixed a raw lisp bug with the definition of @9see oslib::ls), and added a
 regression test.</p>

 <p>Fixed minor bugs with @(see oslib::copy).</p>


 <h3>@(see bitops)</h3>

 <p>Bitops is now in a package.  To minimize backwards incompatibility, the new
 package imports a lot of stuff that you might not expect.  For instance all of
 the @(see logops-definitions), and their recursive @('**') variants are still
 found in the ACL2 package, as are most of the bitops rulesets, its new
 function definitions, and many frequently instantiated theorems.  When
 updating your books, you may find it convenient to import
 @('*bitops-exports*') into packages that use bitops functions.</p>

 <p>Extended the @(see bitops::bitops/merge) book with several new 256- and
 512-bit merges, @(see bitops::merge-8-u2s), and improved its
 documentation.</p>

 <p>Added @(see nth-slice128).</p>


 <h3>@(see fty::fty)</h3>

 <p>The case macros from @(see fty::defflexsum) and @(see fty::deftranssum) now
 require a variable, and cannot bind that variable itself, because the syntax
 for doing so was too weird and unintuitive.  They can now also be used to
 carry out type-checks, e.g., @('(foo-case x :mytag)') now returns true when
 @('x') has tag @(':mytag').</p>

 <p>The macros @('defoption') and @('deftranssum') macros, formerly part of
 @(see vl), are now integrated into the @(see fty::deftypes) framework.</p>


 <h3>@(see xdoc)</h3>

 <p>The fancy viewer's jump-to box should perform better.  It now suggest exact
 name matches first and otherwise shows results in importance order, instead of
 alphabetical order, which may be better when there are many matches.</p>

 <p>The fancy viewer now features a mobile-friendly version with many features.
 This should greatly improve access to ACL2 documentation at parties, sporting
 events, and other social occasions.</p>

 <p>Fixed a bug with @('<em>') tag handling that affected the @(':xdoc')
 command and Emacs-based @(see acl2-doc) tool.</p>

 <p>Fixed a bug with using multiple @(see defsection) extensions with the same
 name.  Defsection now requires a non-nil symbol as the section name.</p>

 <p>As the manual has grown substantially, some memory management measures have
 been taken in @('doc/top.lisp').</p>


 <h3>@(see quicklisp)</h3>

 <p>The approach to distributing Common Lisp libraries has been updated to use
 the new <a href='http://www.quicklisp.org/beta/bundles.html'>Quicklisp
 bundles</a> feature.  Some additional Common Lisp libraries have been
 added to the bundle.</p>

 <p>The @(see tshell) library is now based on the <a
 href='https://github.com/jaredcdavis/shellpool'>Shellpool</a> Common Lisp
 library (via @(see quicklisp)).  This may improve reliability and cross-lisp
 portability for @('tshell') itself and also for libraries like @(see satlink)
 which are based on it.</p>


 <h3>@(see vl), @(see esim), and now @(see vl2014)</h3>

 <p>VL and ESIM have undergone major changes, including a fork of VL.  For
 details about these changes, see @(see note-7-1-vl).</p>


 <h3>Other Libraries</h3>

 <p>Ben Selfridge's @(see leftist-trees) library is now available under an
 MIT/X11 style license instead of the GNU General Public License.</p>

 <p>The bounding theorems for @(see logext) in @('ihs/logops-definitions') have
 been tightened.</p>

 <p>For the @(see tau-system), there is now a @(see UNARY--) bounder in
 @('tau/bounders/elementary-bounders').</p>

 <p>The @(see defsort) macro has been enhanced to better support the fixtype
 discipline of the @(see fty::fty) library.  In support of this, it now
 requires a stricter transitivity property, i.e., the comparison function must
 support unconditional transitivity, regardless of element type.  (This is
 typically easy to achieve by using @('<<') as a fallback in case of malformed
 elements.)</p>

 <p>The Codewalker demo books have been improved to use built-in function
 nat-listp and weaken the hyps (state invariant) so that the state components
 consist of integers, not naturals.</p>

 <p>@(see gl) now uses an improved theory for better @(see
 def-gl-clause-processor) event performance.</p>

 <p>The @(see template-subst) tool now has some extended repetition
 capabilities.</p>

 <p>Various other libraries have received minor cleanups.</p>


 <h3>Build System Updates</h3>

 <p>@(see build::cert.pl), et al. now tolerate @('( include-book...') instead
 of @('(include-book...'), etc.</p>

 <p>Errors during portcullis events (i.e., @('.acl2') files) should now cause
 certification to fail; many books have been updated to avoid problems that
 were, until now, just being ignored.</p>

 <p>Various updates have been made to the Jenkins scripts to keep things up to
 date.</p>

 <p>For most Lisps, @(see build::cert.pl) will now include garbage collection
 messages in output logs files.  This may occasionally be useful when debugging
 performance issues.</p>

")


(defxdoc note-7-1-vl
  :parents (note-7-1-books)
  :short "Notes about changes to @(see vl) and @(see esim) in ACL2 Version
7.1."

  :long "<h3>VL Fork</h3>

 <p>There have been many changes to @(see vl) and @(see esim).  Most notably,
 VL has been forked into two versions.</p>

 <dl>
 <dt>@(see vl2014) is a ``stable'' fork of VL.</dt>
 <dd>It lives in a new directory: @('books/centaur/vl2014')</dd>
 <dd>It uses the @('VL2014') package.</dd>
 <dd>It continues to work with @(see esim) and other, older tools.</dd>
 <dd>It is no longer under active development by Centaur.</dd>

 <dt>@(see vl) continues as the ``development'' version of VL.</dt>
 <dd>It continues to live in: @('books/centaur/vl').</dd>
 <dd>It continues to use the @('VL') package.</dd>
 <dd>It <b>no longer supports @(see esim)</b>.</dd>
 <dd>It remains under active development.</dd>
 <dd>It targets a new backend (instead of esim) which is still under development.</dd>
 <dd>It may be rather unstable and not yet particularly usable.</dd>
 </dl>

 <p>The new @('vl') code base is in many cases significantly different than
 @(see vl2014).  It features a new, more strongly typed expression
 representation, generally better abstractions for working with
 scopes/hierarchy and types, and new approaches to elaboration and sizing that
 can handle much more of SystemVerilog.  More information on the motives and
 consequences of this split can be found in the documentation for @(see
 vl2014).</p>

 <p>Largely in support of this fork, many books have been reorganized.  Many
 books that are specific to the VL/ESIM flow have been moved into the ESIM
 directory:</p>

 @({
    centaur/vl/top.lisp --> centaur/vl/defmodules.lisp (with a stub)
    centaur/vl/defmodules.lisp --> centaur/esim/defmodules.lisp
    centaur/vl/translation.lisp --> centaur/esim/translation.lisp
    centaur/vl/toe --> centaur/esim/vltoe (filenames have been unsmurfed)
    centaur/vl/util/esim-lemmas.lisp --> centaur/esim/vltoe
    centaur/vl/transforms/occform/* --> centaur/esim/occform
 })

 <p>Various other files have also been moved into ESIM:</p>

 @({
    centaur/tutorial --> centaur/esim/tutorial
    centaur/vcd --> centaur/esim/vcd
    centaur/regression --> centaur/esim/tests
 })

 <p>Many other minor file-name changes have been made to help improve the
 organization of the code base.</p>

 <p>The various VL <i>flows</i> are also now better separated.  For
 instance:</p>

 <ul>

 <li>The ESIM flow no longer performs certain linter checks that are better
 handled by VL-Lint.  For instance, it no longer generates a classic
 use-set-report since the new Lucid reporting is much better.</li>

 <li>The @('vl model') command (based on the ESIM flow) is no longer used in
 the module browser.  Instead, the module browser now reads @('.vlzip') files
 that are produced by the @('vl zip') command, which is independent of
 ESIM.</li>

 </ul>


 <h3>Extended Support for Verilog/SystemVeriog</h3>

 <p>The new VL (and in some cases VL2014) now have better support for at least
 the following Verilog/SystemVerilog features:</p>

 <ul>
 <li>@('.*') connections that involve interface ports,</li>
 <li>@('return') statements in functions,</li>
 <li>@('inside') expressions like @('a inside {b, c, [d:e]}'),</li>
 <li>@('generate') constructs,</li>
 <li>System functions like @('$bits') and @('$clog2'),</li>
 <li>Unpacked dimensions in various contexts,</li>
 <li>Matched @('end : foo') style endings on blocks,</li>
 <li>Declarations on unnamed blocks,</li>
 <li>Typedefs with a single unpacked dimension, i.e., @('typedef ... foo_t [3]'),</li >
 <li>Ports whose expressions involve parameters,</li>
 <li>Scope expressions and other complex hierarchical expressions,</li>
 <li>Module level begin/end blocks (not in the spec but supported by simulators),</li >
 <li>Package imports in block statements, functions, and tasks,</li>
 <li>Certain complex assignment patterns,</li>
 <li>The @('`\"'), @('`\\`\\\"'), and @('``') escapes in @('`define') macros,</li>
 <li>Certain macro invocations in @('`include')/@('`ifdef') forms,</li>
 </ul>


 <h3>@(see vl::vl-lint) Improvements</h3>

 <p>The loader works harder to attach parse-time warnings to the appropriate
 modules.</p>

 <p>The new @(see vl::lucid) check is a far more capable check for unused,
 unset, and multiply driven wires, with proper understanding of SystemVerilog
 scoping.  The old use-set and multidrive warnings have been retired.</p>

 <p>Heuristic improvements have been made to leftright checking,
 extension/fussy size warnings for @(''1')/@(''0')/..., and duplicate instance
 checking involving interfaces and portless modules.  Extension warning
 heuristics are also now attachable.</p>

 <p>Improved the warning messages for zero-sized replications, overflowing
 integer literals, and generally for warnings where expressions involve
 parameters after unparameterization.</p>

 <p>Portcheck now warns about stylistically undesirable ports such as
 @('foo[3:0]').</p>

 <p>There is now a basic suite of system-level tests directed at the linter;
 see the @('linttest') directory.  These tests have shed light on many minor
 linter bugs.</p>")




(defxdoc note-7-0-books
  :parents (note-7-0 release-notes-books)
  :short "Release notes for the ACL2 Community Books for ACL2 7.0 (January
 2015)"
  :long "<p>The following is a brief summary of changes made to the @(see
 community-books) between the releases of ACL2 6.5 and 7.0.</p>

 <p>The <a
 href='https://github.com/acl2/acl2/wiki/Release-version-numbers'>acl2-books
 Wiki page on Release Version Numbers</a> gives the Git/SVN revision numbers
 corresponding to releases.  See also @(see note-7-0) for the changes made to
 ACL2 itself.  For additional details, you may also see the raw <a
 href='https://github.com/acl2/acl2/commits/master'>commit log</a>.</p>

 <h2>Organizational, Build System, and Name Changes</h2>


 <h3>Source Code Moved</h3>

 <p>The ACL2 Community Books and ACL2 System source code repositories have been
 merged into one repository and are now available at</p>

 <box><p><a
 href=\"https://github.com/acl2/acl2\">https://github.com/acl2/acl2</a></p></box>

 <p>See the @('Readme.md') file found there for more details.  See also the
 @(see git-quick-start) guide if you are interested in contributing.</p>



 <h3>Deleted Stubs</h3>

 <p>When we move a book, we often add a <b>stub</b> book in its previous
 location to help you transition your @(see include-book) commands.  The @(see
 build::cert.pl) build system prints warnings when a stub book is being
 included.</p>

 <p>Stub books have a lifespan of one release.  The following books were stubs
 in ACL2 6.5, so we've deleted them.</p>

 @({
      Previous Location                New Location
    ---------------------------------------------------------------
      str/*                            std/strings/*

      xdoc/portcullis                  std/portcullis
      std/osets/portcullis             std/portcullis
      std/bitsets/portcullis           std/portcullis
      std/strings/portcullis           std/portcullis

      coi/osets/instance               std/osets/instance
      coi/osets/computed-hints         std/osets/computed-hints

      centaur/bitops/sign-extend       centaur/bitops/fast-logext

    ---------------------------------------------------------------
 })


 <h3>Build System Changes</h3>

 <p>The @('arithmetic-2') library is no longer built by default when running an
 ordinary @('make').  All books that previously depended on @('arithmetic-2')
 have been transitioned to use @('arithmetic-3') instead.  If your own work
 depends on @('arithmetic-2'), you can still build these books, e.g., by running
 @('make arithmetic-2') in the @('books') directory.</p>

 <p>Many minor tweaks and cleanups have been made to the build system
 itself.</p>

 <ul>

 <li>@('cert.pl') now has better support for @(see
 provisional-certification).</li>

 <li>The @(see build::cert_param) mechanism, which is used by @(see
 build::cert.pl) to indicate that books have special requirements, is now
 documented.</li>

 <li>New @('cert_param') directives have been added to avoid certifying certain
 books on incompatible Lisps.</li>

 <li>@(see build::cert.pl) now better avoids overflowing the maximum number of
 arguments to shell commands on some platforms when certifying large numbers of
 books.</li>

 <li>The new @(':ignore-certs') feature of @(see include-book) is now used in
 special two-pass books like @('std/strings/defs-program.lisp'), and should help
 to make building these books more reliable.</li>

 <li>Hundreds of old Makefiles from the @(see books-certification-classic) era
 have been eliminated.  Some obsolete GCL-specific directives have also been
 eliminated.</li>

 <li>Installing @(see quicklisp) now works from behind a proxy.  See <i>Using a
 Proxy</i> in @(see books-certification) for details.</li>

 <li>The implementation of ``@('make everything')'' has been cleaned up.  In
 particular, it no longer sets @('USE_QUICKLISP=1') since this is not
 appropriate for some Lisps.</li>

 <li>The @('make clean') command now does a better job of cleaning up generated
 files.</li>

 </ul>

 <p>Numerous books have been patched up for better portability across Lisps and
 integration with ACL2(p).  For instance: In many cases, previous calls of @(see
 without-waterfall-parallelism) are no longer necessary, largely due to
 thread-safe memoization; several @(see oslib) functions have been extended to
 work on additional Lisps; many books with raw Lisp code now use @(see
 include-raw) for more portable compilation behavior across Lisps.</p>

 <p>Various other utilities have been made more reliable.</p>

 <ul>

 <li>For Emacs @('TAGS') users, the @('etags.sh') script has been improved to
 permit whitespace before definitions.</li>

 <li>For ACL2 packaging mechanisms, the @('fix-cert') utility has been improved
 and now includes scripts for moving ACL2 distributions.</li>

 </ul>

 <p>Supporting scripts for the <a href='http://jenkins-ci.org/'>Jenkins</a>
 continuous integration server can now be found in the @('build/jenkins')
 directory.  These scripts have received significant attention and can now
 support multi-configuration builds for checking ACL2 books compatibility with
 many host Lisps.</p>


 <h3>Name Conflict Resolution</h3>

 <p>Progress has been made toward resolving name clashes in order to be able to
 include more books together.  This work involves renaming certain lemmas and
 may require updates to your books.</p>

 <p>Arithmetic-2</p>

 <ul>
 <li>@('floor-mod-elim') no longer forces its hypothesis.</li>
 </ul>

 <p>Arithmetic-5</p>
 <ul>
 <li>@('floor-=-x/y') now has additional corollaries.</li>
 </ul>

 <p>IHS</p>
 <ul>
 <li>@('floor-mod-elim') no longer forces its hypothesis.</li>
 <li>@('floor-=-x/y') now has additional corollaries.</li>
 <li>@('justify-floor-recursion') has been renamed to @('floor-recursion').</li>
 <li>@('cancel-floor-+') has been renamed to @('cancel-floor-+-basic').</li>
 <li>@('cancel-mod-+') has been renamed to @('cancel-mod-+-basic').</li>
 <li>@('rationalp-mod') no longer requires @('(rationalp x)').</li>
 </ul>

 <p>COI/osets</p>

 <ul>

 <li>Many @('coi/osets') books are now just small wrappers around @('std/osets')
 books.</li>

 <li>COI's @('double-containment') rule has been renamed to
 @('double-containment-expensive').</li>

 </ul>


 <h3>Licensing Changes</h3>

 <p>Robert Krug's @('arithmetic-3') library of is now available under a
 BSD-3-Clause style license instead of the GNU General Public License.</p>

 <p>Several books contributed by David Rager, which were formerly released under
 the GNU General Public License or a BSD-3-Clause style license, are now instead
 released under a (more permissive) MIT/X11-style license.</p>

 <p>Several books contributed by Oracle, which were formerly released under the
 GNU General Public License, are now instead released under an MIT/X11-style
 license.</p>

 <p>The @(see ubdds) library and a few \"miscellaneous\" books have also been
 transitioned from the GNU General Public License to a 3-clause BSD style
 license.</p>

 <p>Several books in the @('coi') library, which previously lacked explicit
 license information, now have explicit MIT/X11-style licenses.</p>


 <h2>New Libraries and Documentation</h2>

 <p>The ACL2+Books manual has a great deal of new and improved content and many
 topics have been reorganized to provide a more coherent hierarchy.  Notably,
 all documentation in the legacy <i>defdoc</i> format has been rewritten into
 the @(see xdoc) format.  Some highlights:</p>

 <ul>
 <li>The @(see ihs) documentation has been considerably updated.</li>
 <li>The @(see defsort) macro is now documented.</li>
 <li>The @(see sneaky) documentation has been considerably expanded.</li>
 <li>Topics like @(see lists), @(see strings), @(see alists), etc., now
 group together some related @(see programming) functions.</li>
 </ul>

 <p>The ACL2 @(see Sidekick) is an experimental and very preliminary graphical
 add-on to ACL2.  It currently features a session viewer, theory linter, a
 horribly primitive interface to the @(see proof-builder), and a slick
 <i>Lookup</i> feature that can show you documentation and other information
 about various symbols.</p>

 <p>The new @('system/toothbrush') directory provides a way to create
 applications with ACL2 that have a much smaller memory footprint than an
 ordinary ACL2 @(see save-exec) image.  See the @('README') file in this
 directory for more information.</p>

 <p>The new @(see depgraph::depgraph) library now contains a few algorithms for
 working with dependency graphs.  It provides @(see depgraph::toposort), a
 topological sort, @(see depgraph::invert), an edge-inversion algorithm, and
 @(see depgraph::transdeps), which can compute the transitive dependencies for a
 set of nodes.  This functionality was formerly part of @(see VL) but has now
 been made more general and extracted.</p>

 <p>The new @('projects/codewalker/') directory contains Codewalker, a utility
 for exploring code in any programming language specified by an ACL2 model to
 discover certain properties of the code.  Demos of Codewalker are also in that
 directory.</p>

 <p>The new directory @('projects/hybrid-systems/') is a
 specification/verification project by Shant Harutuntian using ACL2(r) (see
 @(see real)), in support of his 2007 Ph.D. dissertation, with a few recent
 updates (because of ACL2 changes) made by Cuong Chau.</p>

 <p>There are also several new small tools and books.</p>

 <ul>

 <li>(CCL Only) The new @(see spacewalk) tool can be used to get a report about
 heap memory usage.  It may be useful for identifying unusually large functions
 and constants in your ACL2 session.</li>

 <li>The new @(see simp) tool can be used to ask ACL2 to simplify terms under
 certain hypotheses.</li>

 <li>The new tool @('misc/check-fn-inst') can be used to check the constraints
 to a functional instantiation.</li>

 <li>The new tool, @(see def-saved-obligs), can be used to save proof
 obligations for an event as independent defthms.</li>

 <li>The new tool, @('system/dead-source-code.lisp'), may be useful
 for finding dead code in the ACL2 sources.</li>

 <li>The new books @('system/cantor-pairing-bijective.lisp') and
 @('system/hl-nat-combine-onto.lisp') contain proofs of bijectivity and
 surjectivity (one-one/onto and onto, respectively) of cantor-pairing
 functions.</li>

 </ul>

 <h2>Changes to Major Libraries</h2>

 <h3>XDOC Changes</h3>

 <p>The web-based XDOC viewer has been improved.  It now uses newer versions of
 the JQuery and Typeahead libraries.  Some bugs with the typeahead (jump to) box
 have been fixed and it has been extended to show more results.  The jump-to box
 has been extended with a @('Alt+/') hotkey (or perhaps some other key
 combination like @('Ctrl+/'), depending on your browser).  Middle clicking on
 XDOC links should now properly open them in new tabs and the fonts have been
 updated.  Some ugly quotes are now replaced by ``smart'' replacements.</p>

 <p>Significant work has been done to try to make XDOC content accessible to
 search engines such as Google.  A new PHP script largely replaces previous
 failed efforts to generate \"static\" HTML files, site maps, and so forth.</p>

 <p>XDOC now supports \"resource directories\" for incorporating images, PDF
 files, and other kinds of resources.  See @(see xdoc::add-resource-directory)
 for details.</p>

 <p>XDOC now features @(see xdoc::katex-integration) for writing LaTeX-like
 formulas like @($ \\left( \\sum_{i=0}^{n} \\sqrt{f(i)} \\right) <
 \\frac{n^2}{k} $) within your documentation.  Note that ACL2's new @(see
 fancy-string-reader) can be used to make escaping simpler, and this may be
 especially useful when trying to write LaTeX-like formulas, where the escaping
 of @('\\') characters can be irritating.</p>

 <p>There are also many other minor changes:</p>

 <ul>

 <li>The @(see defpointer) macro has been integrated into XDOC itself.  (It was
 formerly only part of the ACL2 system documentation.)</li>

 <li>@(see defsection) and @(see define) now permit plain strings to be included
 among the list of events.  These strings are incorporated into the resulting
 documentation as running commentary.</li>

 <li>The @(see defxdoc), @(see defsection), and @(see define) macros now all
 evaluate the arguments to @(':short') and @(':long') instead of quoting them.
 This may make it more convenient to write macros that produce documentation
 from boilerplate templates, e.g., you can now directly write things like
 @(':short (cat ...)').</li>

 <li>Tweaked @(see defsection) so that you can give @(':extension (foo)')
 instead of just @(':extension foo.')</li>

 <li>Better error handling on @(see xdoc::xdoc-extend) and @(see
 xdoc::xdoc-prepend).</li>

 </ul>



 <h3>@(see STD) Library Changes</h3>


 <h5>@(see std/basic)</h5>

 <p>Added @(see tuplep) and @(see impossible).</p>


 <h5>@(see std/lists)</h5>

 <p>Cleaned up rules about take in @(see std/lists/take).</p>

 <p>@(see replicate) is now an alias for @(see repeat) and is compatible with
 the definition of @('repeat') in the COI libraries, fixing a longstanding
 incompatibility.</p>

 <p>The @(see all-equalp) function has been added.</p>

 <p>Several lemmas about @(see intersection$), @(see intersectp), and @(see
 set-difference$) have been extracted from @(see vl) and moved into
 @('std/lists').  See for instance @(see std/lists/intersection$),
 @(see std/lists/intersectp), and @(see std/lists/set-difference).</p>




 <h5>@(see std/util)</h5>

 <p>The @(see b*) binders for @(see std::defaggregate)s now also bind the
 variable, fixing a longstanding issue.  Also, the syntax @('((prodname name))')
 is now permitted as an abbreviation for @('((prodname name) name)').  (This is
 often useful when destructuring a function's arguments).</p>

 <p>The @(see b*) binders for @(see std::defaggregate) (and also @(see
 fty::defprod)) are now extensible and can translate bindings like @('x.foo')
 into calls of user-defined functions.  See the description of <i>Extra Binder
 Names</i> in the documentation of @(see std::defaggregate) for details.</p>

 <p>The @(see std::deflist), @(see std::defalist), @(see std::defprojection),
 and @(see std::defmapappend) macros are now \"pluggable\" and can be extended
 with additional theorems; see for instance the new book
 @('std/lists/abstract.lisp').</p>

 <p>The new books @('std/util/deflist-base') and @('std/util/defalist-base')
 offer lighter-weight alternative to @('std/util/deflist') and
 @('std/util/defalist').</p>

 <p>The @(see std::defrule) book now has fewer dependencies.</p>

 <p>Documentation for @(see std::deflist) has been improved.  @('Deflist') now
 uses @(see define) so that you get a signature block in the resulting
 documentation.  The documentation for automatically generated deflist events is
 now put in a more sensible order and split off into a @('foolistp-basics')
 section underneath of @('foolistp'), to reduce the prominence of this
 \"boilerplate\" documentation.  Deflist can now also create documentation even
 in the @('already-definedp') case.</p>

 <p>Fixed an obscure bug with @(see define)'s return-specifiers that could
 affect non-executable functions that involve stobjs.</p>

 <p>The @(see define) macro now interprets @(':inline nil') as \"make this a
 <see topic='@(url defun-notinline)'>$notinline</see> function\" instead of
 \"make this a regular function instead of an <see topic='@(url
 defun-inline)'>inline</see> one.\"</p>

 <p>The @(see define), @(see defines), and also the @(see fty::deffixequiv)
 macros now have improved, more advanced default hints set for inductive proofs
 in return specs and @('deffixequiv(-mutual)') forms.</p>


 <h5>@(see std/strings)</h5>

 <p>Certification time has been improved.</p>

 <p>The @('fast-cat') book (see @(see str::cat)) now uses @(see include-raw) to
 avoid possible issues on various Lisps.</p>

 <h5>@(see std/io)</h5>

 <p>Added @(see read-file-as-string) function.</p>

 <h5>@(see std/alists)</h5>

 <p>There are some new functions: @(see fal-find-any) and @(see
 fal-all-boundp).</p>

 <p>Moved @(see worth-hashing) into @('std/alists') from
 @('misc/hons-help').</p>

 <h5>@(see std/typed-lists)</h5>

 <p>Move @(see cons-listp) and @(see cons-list-listp) out of VL and into
 @('std/typed-lists').</p>



 <h3>Defdata (Data Definition Framework)</h3>

 <p> @('Defdata') has undergone significant improvements.  Automated theorem
 proving support has been increased by a tight integration with @(csee
 Tau-system).  A significant new capability is the support for parametric
 polymorphism via @('sig') rules. There have been many improvements in its
 engineering too.</p>

 <h5>Tau Integration</h5>
 <p>
 Defdata analyzes the predicate definition of every new type and, if
 possible, produces a set of Tau rules that completely characterize
 the type. Defdata thus provides the following guarantee: If Tau is
 complete over the type reasoning theory, then adding a type to the
 current theory via @('defdata') preserves completeness.
 </p>

 <h5>Parametric Polymorphism</h5>
 <p>
 Defdata provides a new macro @('sig') which can be used to define
 signatures of polymorphic functions
 such as <tt>append</tt>, <tt>remove1</tt>, <tt>put-assoc</tt> etc:
 </p>
 @({
   (sig append ((listof :a) (listof :a)) => (listof :a))
   (sig remove1-equal (all (listof :a)) => (listof :a))
   (sig put-assoc-equal (:a :b (alistof :a :b)) => (alistof :a :b))
 })

 <p>
 Defdata automatically instantiates these generic theorems
 (type signatures) for previously defined types and as new types are defined
 after the @('sig') forms. Defdata, thus implements parametric polymorphism, by
 providing the following invariants:</p>

 <ul>
 <li> Every new defdata type is instantiated for every polymorphic
      signature (specified via sig) that matches (one of its argument
      types).</li>
 <li> Every new polymorphic signature is appropriately instantiated for
      all defdata types of the right shape in the current world. </li>
 </ul>

 <p> Dependent type hypotheses are supported by @('sig') -- e.g. the
 polymorphic signature of <tt>nth</tt> is specified as follows.  </p>

 @({
   (sig nth (nat (listof :a)) => :a
        :satisfies (< x1 (len x2)))
 })

 <h5>Other Theory Reasoning</h5>

 <p>Theory support for Records (structs) and Maps has been tuned to be more
 robust. Destructor Elimination is now available for records.</p>

 <h5>Advanced Usage</h5>
 <p>
 @('Defdata') has been re-engineered to have a plug-in like
 architecture. The following macros provide ways to extend the Defdata
 language and its semantics.</p>
 <dl>
 <dd> @('register-type') -- Register a name as a defdata type (with its associated metadata).</dd>
 <dd> @('register-data-constructor') -- Register a data constructor (for product types).</dd>
 <dd> @('register-user-combinator') -- Add user-defined syntactic sugar to the defdata language.
 e.g. <i>alistof</i> was added with minimal coding overhead using this facility (See defdata/alistof.lisp).</dd>
 <dd> @('defdata-attach') -- Replaces/subsumes) defdata-testing; it can be used to change or add defdata type metadata. </dd>
 </dl>


 <h3>Defsort</h3>

 <p>The interface to @(see defsort) has been extended, and it can now reuse
 existing list recognizers.</p>

 <p>Defsort can now (optionally) prove that the new sorting function is
 equivalent to an insertion sort.</p>

 <p>Defsort now allows extra arguments, e.g., to parameterize the sort.</p>



 <h3>Tools</h3>

 <p>The @(see include-raw) utility has been made more robust.  It now checks the
 write-date of compiled files, to avoid including stale files.</p>

 <p>The utilities @(see profile-acl2) and @(see profile-all) now work in the
 ACL2 loop, and are documented.</p>

 <p>The @('watch') utility works again.  Thanks to Bob Boyer for providing
 fixes.  To use this utility:</p>

 @({
    (include-book \"centaur/memoize/old/watch\" :dir :system :ttags :all)
    :q
    (watch)
    (lp)
    ; Now in Emacs, bring into a buffer the file reported by (watch), whose
    ; name is of the form watch-output-temp-n.lsp.  Then execute ACL2 forms.
 })

 <p>The @(see untranslate-patterns) tool is now compatible with @(see define)'s
 @(see untranslate-preprocess) hook.</p>


 <h3>OSLIB</h3>

 <p>OSLIB has been reorganized to try to make it somewhat more coherent.  Most
 files in oslib are now split up into, e.g., argv-logic.lisp (no raw code or
 ttags) and argv.lisp (actual implementation).</p>

 <p>OSLIB has new functions including @(see oslib::dirname), @(see
 oslib::basename), @(see oslib::copy), and @(see oslib::catpaths).</p>

 <p>The @(see oslib::ls), @(see oslib::ls-files), and @(see oslib::ls-subdirs)
 functions have been improved to return better error information, and made more
 portable across Lisps.</p>

 <h3>Tau</h3>

 <p>The book @('tau/bounders/elementary-bounders') has been improved by adding
 guards, thanks to Dmitry Nadezhin.</p>

 <h2>Changes to Centaur Libraries</h2>

 <h3>@(see bitops)</h3>

 <p>The new @(see bitops::bitops/part-install) macro can be used to set particular bits of an
 integer to a value.  It is somewhat similar to utilities like @(see wrb) from
 the IHS library, but its interface is perhaps more intuitive.</p>

 <p>The new @(see bitops::bitops/fast-rotate) macros provide optimized versions of @(see
 rotate-left) and @(see rotate-right).</p>

 <p>The new @(see bitops::bitops/logbitp-bounds) book provides a few lemmas relating
 @(see logbitp) to @(see expt).</p>


 <h3>@(see fty::fty)</h3>

 <p>The @(see std::deflist) and @(see fty::deflist) books are now integrated, so
 that @('fty::deflist') can provide the ordinary @('std::deflist') theorems.
 The @('fty::deflist') and @('fty::defalist') macros now provide at least @(see
 append) theorems by default.</p>

 <p>The documentation-generating macros have been enhanced.</p>

 <p>The @(see fty::deftypes) macro now uses more aggressive theory management to
 speed up certification, and also has more comprehensive error checking.</p>

 <p>The @(see fty::deffixtype) macro has better error checking.</p>

 <p>The cases macros introduced by @(see fty::deftypes) now support an
 @(':otherwise') case.</p>

 <p>The @(see fty::deftypes) @('make-') macros now disallow duplicated
 keywords.</p>

 <p>The @(see fty::deflist) and @(see fty::defalist) macros can now tolerate
 already-defined predicates.</p>

 <p>The @(see fty::basetypes) book has been filled out a bit, e.g., it now includes
 @(see maybe-natp).</p>

 <p>By default, @(see fty::deffixtype) now verifies the guards on the equivalence
 relations it introduces.</p>

 <h3>@(see Quicklisp)</h3>

 <p>Quicklisp can now read proxy information from the @('HTTP_PROXY_WITH_PORT')
 environment variable.  See also the \"Using a proxy\" page in @(see
 books-certification).  BOZO move that into Quicklisp?  Blah, all this stuff
 always ends up duplicated everywhere.</p>

 <p>Quicklisp now includes books for loading the @('uiop') library and a more
 sensible @('cl-fad') book.  These libraries may be useful for doing file system
 things.  The CCL-only restrictions on @('bordeaux-threads') and
 @('hunchentoot') have been dropped since these libraries seem to be working
 fine on modern SBCL distributions.  A book for the @('html-template') library
 has also been added.</p>

 <p>The Quicklisp build should be more robust.  It now checks for existing
 Quicklisp installations and produce a sensible error message instead of dying
 horribly.</p>


 <h3>Other</h3>

 <p>The @(see getopt) library now has a basic test suite.</p>

 <p>The @('centaur/misc/sharedlibs') code for relocating shared libraries has
 been extended with a test/demo script.  The sharedlibs functions no longer
 cause errors when used on non-CCL Lisps (they simply print a message,
 instead.)</p>

 <p>The @(see template-subst) tool has been expanded with some additional
 functions.</p>

 <p>The @(see profile-all) and @(see profile-acl2) functions can now be used
 from within the ACL2 loop instead of only from raw Lisp.</p>

 <p>The @(see flag::def-doublevar-induction) macro has been extended and improved.</p>

 <p>For @(see esim), there is a new tool for @(see stv) decomposition theorems,
 @('oracle/stv-decomp-theory-expander.lisp'), and a demo of using this tool in
 @('centaur/regression/composed-stv.lisp').  The documentation tables for STVs
 should now look nicer in the printer-friendly xdoc view.</p>

 <p>In the @(see 4v) library, there are a few new @(see *sexpr-rewrites*).</p>

 <p>Minor bug-fix to avoid complaint in an @(see aignet) @('bind-free')
 routine.</p>

 <p>Added @(see satlink::gather-benchmarks), a plugin for collecting DIMACS
 files that SATLINK sends to the SAT solver. You could use this to gather
 benchmarks for evaluating SAT solvers or for the SAT solving competitions.</p>

 <p>In @(see gl), fixed a bug in @('trace-gl-interp').</p>



 <h3>VL Changes</h3>

 <p>VL has undergone significant extensions and changes, mostly toward extending
 VL to support a subset of SystemVerilog.  VL is intended to also still support
 Verilog-2005, and in many cases its Verilog-2005 support has been improved as
 new SystemVerilog features have been implemented.  Some highlights:</p>

 <ul>

 <li>VL now has a more extensive \"systest\" suite for checking its work against
 NCVerilog and VCS, and a preliminary \"failtest\" suite for ensuring that
 certain modules with bad constructs are properly rejected.</li>

 <li>Added parsing support for many constructs such as interfaces, packages,
 generate statements, structs, unpacked arrays, etc.  The parser functions now
 pass around a \"parse state\" object and generates warnings in a more coherent
 way.  This results in certain speedups to its certification and allows for
 distinguishing the names of data types from other identifiers, which is
 necessary for parsing certain constructs.</li>

 <li>More comprehensive parameter support.  This involved reworking
 unparameterization to handle SystemVerilog data types, and adding support for
 richer expressions in wire ranges, etc., by reworking how constant expressions
 are evaluated to handle many more operators and operands of mixed sizes/types.
 Generate statements are also now supported to some degree.</li>

 <li>Added support for fancier ports, e.g., ports with data types, module
 instances with @('.name') and @('.*') style connections, and interface
 ports.</li>

 <li>Added support for combinational user-defined primitives, and at least basic
 parsing support for sequential UDPs.</li>

 <li>Added some support for SystemVerilog packages and imports.  A new
 \"scopestack\" abstraction is now widely used to provide more comprehensive
 handling of nested scopes (e.g., named begin/end blocks), packages, etc.  There
 is now some support for functions defined at the global scope.</li>

 <li>Sizing has been extended to handle unpacked arrays.  The sizing code has
 been reorganized to be more modular, and extended to handle additional
 operators.</li>

 <li>Miscellaneous improvements.  The pretty-printer has been extended to handle
 the new SystemVerilog constructs, ansi-style ports, etc.  Some transforms are
 more configurable, e.g., gate elimination can easily use alternate replacements
 for gate instances.  There is better support for @('case') statements,
 especially in @('always_comb') blocks.  Various operators are now supported to
 various degrees, e.g., @('++'), casting operators, @('$bits'), streaming
 concatenations.  The preprocessor now supports @('`define') macros with
 arguments.  The hierarchy tools have been greatly simplified.</li>

 <li>Numerous organizational changes, bug fixes, and updates to existing tools
 and transforms to keep things working.</li>

 </ul>

 <p>Besides these improvements to the core library, there have been various
 user interface improvements.  For instance, the @(see vl::vl-server) has been
 entirely rewritten and is now included in the @(see vl::kit); it allows you to
 view Verilog modules in a web browser.  The loader has been made more
 user-friendly and more gracefully handles search paths, errors, etc.  The
 @(see vl::vl-lint)er has been tweaked to provide better output and to run more
 quickly.</p>")



(defxdoc note-6-5-books
  :parents (note-6-5 release-notes-books)
  :short "Release notes for the ACL2 Community Books for ACL2 6.5 (August
 2014)."

  :long "<p>The following is a brief summary of changes made to the @(see
 community-books) between the releases of ACL2 6.4 and 6.5.</p>

 <p>The <a
 href='https://code.google.com/p/acl2-books/wiki/ReleaseVersionNumbers'>acl2-books
 Wiki page on ReleaseVersionNumbers</a> gives SVN revision numbers corresponding
 to releases.  See also @(see note-6-5) for the changes made to ACL2 itself.
 For additional details, you may also see the raw <a
 href='http://code.google.com/p/acl2-books/source/list'>commit log</a>.</p>



 <h2>Organization, Build, and Licensing Changes</h2>

 <h3>Deleted Stubs</h3>

 <p>When we move a book, we often add a <b>stub</b> book in its previous
 location to help you transition your @(see include-book) commands.  The @(see
 build::cert.pl) build system prints warnings when a stub book is being
 included.</p>

 <p>Stub books have a lifespan of one release.  The following books were stubs
 in ACL2 6.4, so we've deleted them.</p>

 @({
      Previous Location                         New Location
    ------------------------------------------------------------------
      cutil/*.lisp                              std/util/*.lisp
      tools/defconsts                           std/util/defconsts

      parallel/with-waterfall-parallelism       misc/with-waterfall-parallelism
      parallel/without-waterfall-parallelism    misc/without-waterfall-parallelism

      serialize/unsound-read                    std/io/unsound-read

      centaur/bitops/bitsets                    std/bitsets/bitsets
      centaur/bitops/bitsets-opt                std/bitsets/bitsets-opt
      centaur/bitops/sbitsets                   std/bitsets/sbitsets
    ------------------------------------------------------------------
 })


 <h3>Book Reorganization</h3>

 <p>We've moved several books to new homes in an effort to improve the overall
 organization of the books.  Users of these libraries will need to update their
 @(see include-book) commands, and in some cases, packages have also
 changed.</p>

 <p>The table below shows which libraries have moved and where they have moved
 to.  Books with stubs may continue to work until the next release, but you'll
 need to update your @('include-book')s eventually.</p>


 @({
    Stubs?     Previous Location        New Location
   ----------------------------------------------------------------------
     Yes       str/                     std/strings/

     No        memoize/                 centaur/memoize/

     No        centaur/doc.lisp         doc/top.lisp

   ----------------------------------------------------------------------
 })

 <p>The @(see defpkg) commands for @(see xdoc), @(see std/strings), @(see
 std/osets), and @(see std/bitsets) have been merged into a single
 @('std/package.lsp') file, with a single corresponding @('std/portcullis.lisp')
 file, to simplify package management.</p>


 <h3>Name Conflict Resolution</h3>

 <p>Preliminary work has been carried out toward unifying coi/std versions of
 osets.  In particular:</p>

 <ul>
 <li>The @(see std/osets) package has been changed from @('SETS') to @('SET').</li>
 <li>The @('coi/osets') library now uses the @('std/osets') package files.</li>
 <li>Some @('coi/osets') books now merely include the corresponding files from
 @('std/osets').</li>
 </ul>

 <p>The @(see std/lists) function @('repeat') has been renamed to @(see
 replicate), and had its arguments reordered, to resolve a name clash with the
 coi library.  See <a
 href='https://code.google.com/p/acl2-books/issues/detail?id=136'>Issue 136</a>
 for additional discussion about this change.</p>

 <p>The @('data-structures') library @('STRUCTURES') package has been renamed to
 @('DEFSTRUCTURE') to resolve a name conflicts with the COI books.</p>

 <p>The @(see bitops) library's @('sign-extend') function has been renamed to
 @(see fast-logext) to resolve a name conflict with the @(see rtl)
 library.</p>

 <p>The new @('tools/book-conflicts') tool can be used to detect name conflicts
 between books.  See its @('README') file for more information.</p>


 <h3>Build System Changes</h3>

 <p>Support for ACL2(r) is now directly included in the top-level Makefile.
 ACL2(r) users no longer need to use a separate build process and can now make
 use of many additional books.  Books that are incompatible with ACL2(r) should
 be annotated with @('non-acl2r') @('cert_param')s, and books that require
 ACL2(r) should have a @('uses-acl2r') cert_param.</p>


 <p>The top-level Makefile has been made more robust in various ways.</p>

 <ul>

 <li>Certification of books under @('models/y86') has a cleaner implementation.
 These books are no longer certified by the @('make') target @('all') since they
 are resource intensive.  For ACL2(h) and host Lisps that can handle this task,
 they are certified by using the target @('everything').  Also, the value of the
 @('-j') option of the @('make') command is no longer ignored.</li>

 <li>It no longer tries to build certain long-running books when USE_QUICKLISP
 is set and Hons is not present.</li>

 <li>It no longer tries to build the @(see gl) solutions book, as this can
 overwhelm modest machines.</li>

 <li>A new @('ccl-only') @('cert_param') can be used for books that require CCL.
 Used this to avoid trying to certify certain books that require, e.g., @(see
 tshell).</li>

 <li>The @(see esim-tutorial) books have been removed from @('doc/top.lisp') to
 avoid requiring Glucose to build the ACL2+Books manual.</li>

 <li>Certain problematic books have been annotated with @(see
 non-parallel-book), to avoid incompatibilities with @(see
 waterfall-parallelism) problems on ACL2(p).</li>

 </ul>


 <p>The @(see build::cert.pl) build system has been enhanced in many ways.  Of
 particular note, it now deals more automatically with portcullis files, which
 may help to improve the reliability of including uncertified files.  Other
 improvements include:</p>

 <ul>
  <li>Better support for generated books</li>
  <li>Support for ACL2 images that start up in other packages</li>
  <li>Enhanced @('--help') message with more information</li>
  <li>Added support for @(see add-include-book-dir!)</li>
  <li>More informative error messages in certain cases</li>
  <li>Miscellaneous, minor bug fixes, e.g., support for @('$') in book names.</li>
 </ul>


 <p>The build speed has been improved in various ways.</p>

 <ul>

 <li>Many books have reordered @(see include-book) to take advantage of new
 optimizations in ACL2.</li>

 <li>The performance of the @('tau/bounders/elementary-bounders') book has been
 significantly improved, reducing the critical path time for the @('make all')
 target.</li>

 <li>A computationally expensive proof has been split out of the
 @('defung-stress') book, also substantially improving the critical path for
 @('make all').</li>

 <li>Reduced dependencies in @(see std/util), @(see std/lists), @(see
 std/alists), and @(see xdoc) to speed up certification.</li>

 </ul>

 <p>Added a TAGS target to the Makefile.</p>

 <p>Added scripts to support using a <a
 href='http://jenkins-ci.org/'>Jenkins</a> continuous integration server to
 continually rebuild ACL2 and the books on various platforms.</p>


 <h3>Licensing Changes</h3>

 <p>Books contributed by Computational Logic, Inc. are now licensed under
 a (more permissive) 3-clause BSD style license instead of the GNU General
 Public License.</p>

 <p>Books contributed by Centaur Technology, Inc. are now licensed under a (more
 permissive) MIT/X11 style license instead of the GNU General Public
 License.</p>

 <p>Books contributed by Jared Davis / Kookamara are now licensed under an
 MIT/X11 style license instead of the GNU General Public License.</p>

 <p>Many books that lacked explicit licensing information have been updated to
 include appropriate copyright headers.</p>


 <h2>New Libraries, Demos, and Documentation</h2>

 <h5>New Libraries and Tools</h5>

 <p>The @('workshops/2014') directory contains contributions from the ACL2
 Workshop for 2014.</p>

 <p>The new @(see remove-hyps) tool may be useful for identifying unnecessary
 hypotheses in theorems.</p>

 <p>@(see fty::fty) is a new library offers functionality similar to @(see std)
 or @(see defdata) libraries.  This library enforces a certain fixing-function
 discipline and may help to avoid many type-like hypotheses on theorems.</p>

 <p>The new book @('tools/rewrite-with-equality.lisp') is a certified clause
 processor that causes certain equality hypotheses to cause massive substitution
 of the \"good\" term for the \"bad\" term in clauses that are stable under
 simplification.</p>

 <p>The new @(see with-supporters) macro can be used to automatically produce
 redundant versions of events that are needed from local include books.</p>

 <p>The new @(see flag::def-doublevar-induction) macro can be used to create
 certain kinds of induction schemes, and may be especially useful for proving
 @(see congruence) rules about mutually recursive functions.</p>

 <p>The new @(see nrev) book is something like @('nreverse').  It can be used to
 implement in-order, tail-recursive list processing functions.  With a trust
 tag, these functions can avoid the memory overhead of a final @(see
 reverse).</p>

 <p>The new @(see fast-alist-pop) function provides something akin to
 @('remhash') for fast alists, with various restrictions and limitations.</p>

 <p>The new @('system/hons-check') books provide some basic tests for the @(see
 hons-and-memoization) code.</p>

 <p>The new @('oracle/') directory contains tools and examples from Oracle,
 Inc.</p>

 <h5>New Demos</h5>

 <p>A new demo, @('demos/tutorial-problems/equivalence-of-two-functions'), shows
 some ways to prove the equivalence of two functions that recur in different
 ways.</p>

 <p>A new demo, @('demos/knuth-bendix-problem-1.lisp'), has been added.</p>

 <p>COI's @('defung') has a new fractran example: see
 @('coi/defung/fractran.lisp').</p>

 <p>A new demo, @('demos/gl-and-use-example.lisp'), shows a way to use GL to
 establish the crux of an unbounded theorem.</p>


 <h5>New Documentation</h5>

 <p>The @('cowles'), @(see arithmetic-1), and @(see rtl) libraries now
 have some XDOC documentation.</p>

 <p>There are now some preliminary recommendations for @(see best-practices) for
 developing ACL2 books.</p>

 <p>The documentation for portions of the @(see ihs) library and @(see plev) had
 been inadvertently excluded from the manual, but are now included.</p>

 <p>A new topic describes some noteworthy @(see clause-processor-tools).</p>

 <p>The topic hierarchy has received some attention, e.g., all topics that were
 formerly listed under the grab-bag @('switches-parameters-and-modes') have been
 relocated to more suitable homes.</p>

 <p>Converted the documentation for @(see esim), @(see b*), and other topics
 into @(see xdoc) format.</p>

 <p>Many topics have been improved by eliminating typos, making minor
 clarifications, adding appropriate cross-references, fixing broken links, and
 ensuring that @(':parents') are correct.</p>



 <h2>Changes to Major Libraries</h2>

 <h3>XDOC Changes</h3>

 <p>The new @(see xdoc::order-subtopics) command can be used to control the
 order that subtopics are presented in.</p>

 <p>The \"classic\" XDOC viewer is no longer supported.</p>

 <p>The XDOC viewers have been improved in many ways.</p>

 <ul>

 <li>Fancy manuals now produce a clear error message for users of IE8 and IE9,
 and will work properly for users of IE11.  (IE10 still works, as before).</li>

 <li>Fancy manuals now load much more quickly (faster jump-to box
 initialization).</li>

 <li>The :doc command and the @(see acl2-doc) tool now show URLs for external
 links.</li>

 <li>XDOC now includes tools that can create a <a
 href='http://www.sitemaps.org/'>sitemap</a> and other \"static\" HTML files,
 which may be useful for search engine optimization.</li>

 <li>Added @('.htaccess') files to fancy manuals, which can enable server-side
 compression for significant file size/performance improvements.</li>

 </ul>


 <p>Various bugs have also been fixed in the core XDOC system.</p>

 <ul>

 <li>The @('@(def ...)') directive sometimes printed the wrong event; this has
 been fixed.  It also now handles mutually recursive functions more nicely.</li>

 <li>The @(see xdoc::save) command should no longer cause an error when trying
 to write manuals to paths like @('~/my-manual').</li>

 <li>Fixed bugs in XDOC's handling of <tt>@@('...')</tt> and <tt>@@({...})</tt>
 directives, and otherwise improved error messages with more context.</li>

 <li>Fixed a problem with @(see xdoc::xdoc-extend) when the topic to extend
 lacked a @(':long') string.</li>

 </ul>

 <p>Other minor changes:</p>

 <ul>

 <li>XDOC now uses @(see str::pretty) instead of @(see fmt-to-string) and the
 preprocessor uses @(see state) less than before.</li>

 <li>Factored xdoc tests out of the main directory and excluded them from the
 basic build, to improve build times.</li>

 </ul>



 <h3>@(csee Std) Library Changes</h3>

 <h5>@(see std/basic)</h5>

 <p>A new book of basic @(see induction-schemes) has been added.</p>

 <p>Certain equivalence relations like @(see chareqv) and @(see streqv) have
 been factored out of the @(see std/strings) library and moved into
 @('std/basic') instead, mainly to improve integration with the new @(see
 fty::fty) library.</p>

 <p>@(see lnfix) and @(see lifix) are now enabled, inlined functions instead of
 macros.  This may help to simplify guard obligations in functions that call
 @('lnfix') and @('lifix').</p>


 <h5>@(see std/lists)</h5>

 <p>An @(see std/lists/update-nth) book has been added.</p>

 <p>A @('remove-duplicates') book has been added with lemmas about @(see
 remove-duplicates-equal) and @(see hons-remove-duplicates).</p>

 <p>Added a missing rule about @(see acl2-count) to
 @('std/lists/acl2-count').</p>

 <p>@(see uniquep) no longer uses @(see equality-variants).  Theorems that
 target @('uniquep') should be rewritten in terms of @('no-duplicatesp').</p>

 <p>Various books have been reorganized to reduce dependencies.</p>


 <h5>@(see std/alists)</h5>

 <p>The general purpose alist functions @(see append-alist-vals) and @(see
 append-alist-keys) have been moved out of @(see vl) and into @(see
 std/alists).</p>

 <p>There are new books for @(see alist-fix) and @(see hons-remove-assoc).</p>

 <p>The new @('fast-alist-clean') book includes lemmas about @(see
 fast-alist-fork) and @(see fast-alist-clean).</p>

 <p>Various books have been reorganized to reduce dependencies.</p>


 <h5>@(see std/osets)</h5>

 <p>Most osets functions are now disabled by default.  They can be re-enabled
 using the ruleset @('set::definitions').</p>

 <p>Some useful but sometimes expensive rules, including for instance the @(see
 set::pick-a-point-subset-strategy) and @(see set::double-containment), and also
 including other rules such as the transitivity of @(see set::subset), are now
 disabled by default.  They can be re-enabled using the ruleset
 @('set::expensive-rules').</p>


 <h5>@(see std/util)</h5>

 <p>Some new macros have been added.</p>

 <ul>

 <li>@(see std::defines) can introduce mutually recursive functions, using a
 @(see std::define)-like syntax, and features automatic integration with @(see
 make-flag).</li>

 <li>@(see std::defval) is like @(see defconst) but has @(see xdoc) integration.</li>

 <li>@(see std::defsum) is a preliminary macro for tagged union types.</li>

 <li>@(see std::defaggrify-defrec) adds @(see std::defaggregate)-style emulation
 for structures introduced using @('defrec').</li>

 </ul>


 <p>The @(see std::define) macro has been improved in many ways.</p>

 <ul>

 <li>It has been modified to make it easier to extend, largely in support of
 @(see std::defines).</li>

 <li>It now uses @(see with-output) to avoid printing so much output.</li>

 <li>Theorems introduced by @(see std::returns-specifiers) now often have better
 names, and the name can also be controlled using @(':name').</li>

 <li>The new @(see std::more-returns) macro allows for additional @(see
 std::returns-specifiers) style theorems after a @('define').</li>

 <li>A performance bug with the @(see std::var-is-stobj-p) function, notably
 used by @('define'), has been fixed.</li>

 <li>Experimental <i>post-define hooks</i> can allow for custom actions to be
 carried out after submitting a @('define'); such a hook allows for a tight
 integration between @('define') and the new @(see fty::fty) library.</li>

 <li>New options allow you to avoid introducing an encapsulate and to name and
 save the termination proof.</li>

 </ul>

 <p>Other macros have also been improved in various ways.</p>

 <ul>

 <li>@(see std::defredundant) tool has been expanded to better handle @(see
 mutual-recursion) and <see topic='@(url macro-aliases-table)'>macro
 aliases</see>.</li>

 <li>@(see std::defmvtypes) now has smarter handling of @(see force).</li>

 <li>@(see std::defenum) now automatically produces a fixing function and
 forward-chaining rule to give the possible values of the objects.</li>

 <li>@(see std::defrule) now has a @(':local') option.</li>

 <li>@(see std::deflist) is now smart enough to tell whether functions are
 defined; its former @(':already-definedp') option is now useless and, hence,
 deprecated.</li>

 <li>@(see std::defprojection) now uses @(see nrev::nrev) instead of optimizing
 things with @('nreverse') directly, reducing the use of trust tags.</li>

 <li>@(see std::defprojection) now accepts @(see std::define)-like syntax for
 @(see std::extended-formals) and @(see std::returns-specifiers).</li>

 <li>A bug with @(see std::defprojection)'s @('subsetp') theorem has been
 fixed.</li>

 </ul>

 <p>Many macros now have a @(':verbosep') option that can be used to disable
 output suppression.</p>

 <p>The @('std/util') testing code has been factored out into a new
 @('std/util/tests') directory.</p>



 <h5>@(see std/typed-lists)</h5>

 <p>There are now books for many built-in ACL2 list recognizers that were
 previously not covered, e.g., @(see boolean-listp), @(see integer-listp),
 etc.</p>


 <h5>@(see std/strings)</h5>

 <p>Many logical definitions throughout the @(see std/strings) library have been
 cleaned up.  Also, many definitions have been changed to use @(see std::define)
 for better documentation.</p>

 <p>The new book @('std/strings/defs-program') contains @(see program) mode
 definitions of most functions in the @('std/strings') library.</p>

 <p>The new @(see str::pretty) routine can convert arbitrary ACL2 objects into
 pretty-printed strings.  Is a fast, state-free, logic mode reimplementation of
 much of ACL2's pretty printer.</p>

 <p>There are now a much richer collection of numeric functions, especially for
 non-decimal bases; see @(see str::numbers).</p>

 <p>The string library now has a very efficient, bitset-like way to represent
 sets of characters, and some functions for working with these character
 sets. See @(see str::charset-p).</p>


 <h5>@(see std/io)</h5>

 <p>The @(see read-string) function will now produce better error messages and
 can (optionally, via raw Lisp) avoid checking @('bad-lisp-objectp'). </p>


 <h3>Defdata Changes</h3>

 <p>Defdata's output has been tweaked.</p>

 <p>The @(see defdata) library now supports range types.</p>

 <p>Counterexample generation has been updated to use tau instead of the former
 @('graph-tc') book, and has many other updates.</p>


 <h3>COI Changes</h3>

 <p>COI's @('def::signature') macro now has support for generalized
 congruences.</p>



 <h3>@(see Quicklisp) and @(see OSLIB)</h3>

 <p>The experimental @(see quicklisp) build has been updated in many ways.
 Quicklisp files are now installed under the @('centaur/quicklisp/inst')
 directory instead of the user's home directory.</p>

 <p>The Quicklisp install can be carried out using a proxy.</p>

 <p>The @(see quicklisp) books now include support for the @('bordeaux-threads')
 and @('hunchentoot') libraries.</p>

 <p>@(see oslib::getpid) has been extended to work on Lisps other than CCL.</p>

 <p>Added minimal tests to @(see oslib) functions such as @(see
 oslib::file-kind) and @(see oslib::date).</p>

 <p>OSLIB has new @(see oslib::lisp-type) and @(see oslib::lisp-version) functions.</p>

 <p>A new book, @('centaur/misc/sharedlibs'), may be useful for relocating @(see
 save-exec) images that require shared libraries for CCL/Linux systems.</p>

 <p>We have remove dependencies on @('iolib') since its build does not seem to
 be reliable.</p>


 <h2>Changes to Centaur Libraries</h2>


 <h3>@(see GL::GL) Changes</h3>

 <p>The @('rtl9') library has been updated to better support GL.</p>

 <p>GL has better @(see if) handling, and as a result may be better able to cope
 with unsatisfiable path conditions (i.e., unreachable code regions) when using
 SAT-based @(see gl::modes).</p>

 <p>New @(see gl::preferred-definitions) may slightly improve performance of
 bit-vector operations like @(see logcar), @(see logcdr), @(see loghead), and
 @(see logtail).</p>

 <p>Some symbolic arithmetic functions have been changed so as to possibly
 improve AIG performance.</p>

 <p>GL's rewrites to @(see 4v) constants have been improved.</p>

 <p>The new macro @(see gl::gl-thm) is like @(see gl::def-gl-thm), but doesn't
 store the theorem.  That is, it's like @(see thm) is to @(see defthm).
 Similarly, @(see gl::gl-param-thm) is to @(see gl::def-gl-param-thm), and @(see
 gl::def-gl-rule) is similar to @(see std::defrule).</p>

 <p>The definitions of @('def-gl-thm'), etc., have been simplified, @(see
 gl::gl-hint) can now be told which GL clause processor to use.</p>

 <p>Minor bugs have been fixed.</p>
 <ul>

 <li>GL's @(see gl::def-gl-rewrite) macro has been reworked to avoid the
 possibility of dropping rules when books are included in different orders.</li>

 <li>The GL interpreter now uses the @('clk') from the given @(see
 gl::glcp-config).</li>

 </ul>

 <p>The documentation for GL has been generally improved.</p>


 <h3>@(see VL) Verilog Toolkit</h3>

 <p>VL has been significantly refactored.  All of the internal @(see vl::syntax)
 is now based on @(see fty::fty), which is a major change.  The representation
 of @(see vl::statements) is especially different.</p>

 <p>VL is beginning to gain support for some limited SystemVerilog constructs.
 This is a major change that affects all areas, e.g., lexing, parsing, syntax,
 and transformations.</p>

 <p>VL now support certain kinds of combinational always blocks.  It also
 supports richer edge-triggered always blocks, including, e.g., registers with
 asynchronous set/reset signals.</p>

 <p>Many bugs have been fixed, some severe.  For instance, VL was incorrectly
 translating BUF, NOT, and XNOR gates with \"extra\" terminals.  The new VL
 @('systest') directory includes various end-to-end tests of VL's translations
 of certain modules.</p>

 <p>Warnings have been improved.  For instance, VL now warns about 0-bit
 replications since some Verilog tools do not implement them correctly.</p>

 <p>Many ttags have been removed from VL, using @(see nrev::nrev).</p>

 <p>VL's always/delay transforms can now optionally produce less bitblasted
 modules.</p>

 <p>The @(see vl::kit) includes new commands such as @('vl gather') and many
 commands have additional options.  It also now prints backtraces on errors for
 improved debugging.</p>

 <p>Numerous other minor bug fixes, extensions, performance improvements,
 etc.</p>


 <h3>Other Centaur Libraries</h3>

 <p>@(see satlink) now uses @('glucose-cert') instead of @('lingeling') as the
 default SAT solver.</p>

 <p>The default @(see sexpr-rewriting) rules have been expanded and improved.
 These changes may improve decomposition proofs and also the performance of
 GL-based STV proofs.</p>

 <p>@(see tshell) should now handle interrupts more reliably.</p>

 <p>The executable counterparts of @(see symbolic-test-vectors) are now disabled
 by default.</p>

 <p>There is now better support for decomposition proofs of @(see
 symbolic-test-vectors), see files such as
 @('centaur/esim/stv/stv-decomp-proofs*') and
 @('centaur/regression/composed-stv.lisp').</p>

 <p>The new @(see stv-run-for-all-dontcares) function is a less conservative
 alternative to @(see stv-run).</p>

 <p>Some lemmas have been localized in @(see esim).</p>

 <p>@(see aignet) now has a basic @('aignet-print') function for debugging.</p>

 <p>The @(see bridge::json-encoding) routines now use @(see define) for better
 documentation.</p>

 <p>Some @(see aignet) functions and @('numlist') are now tail recursive.</p>

 <p>The @(see bitops) @('ihsext-basics') book has additional rules about @(see
 lognot) and @(see logmask).</p>

 <p>Improved and documented the @(see logbitp-reasoning) hint.</p>

 <p>Added @(see bit->bool) to the @(see bitops) library.</p>

 <p>The new @('centaur/bitops/contrib') directory contains additional lemmas.</p>


 <h2>Other Changes</h2>

 <p>(File interface/emacs/inf-acl2.el) One now gets a clear error, suggesting a
 solution, when Emacs command @('meta-x run-acl2') cannot find an ACL2
 executable.  Thanks to Scott Staley for helpful correspondence leading to this
 fix.</p>

 <p>The @(see make-flag) tool now uses slightly faster, more robust hints.</p>

 <p>The @(see witness-cp) clause processor has been made more flexible.</p>

 <p>The @('clause-processors/unify-subst') and @('clause-processors/generalize')
 books have been reworked to avoid nearly duplicate definitions.</p>

 <p>The @(see def-universal-equiv) macro now takes an @('already-definedp')
 option.</p>

 <p>The @('demos/patterened-congruences.lisp') book has been improved.</p>

 <p>The book @('centaur/misc/intern-debugging') book has been modified and
 should now be generally unnecessary, thanks to CCL improvements which have
 resolved the problems it was intended to warn about.</p>

 <p>Something happened to profiling.lisp in r2423.</p>

 <p>@(see disassemble$) now supports macro aliases.</p>

 <p>Several ordinary files that were incorrectly marked as executable are now
 properly non-executable.</p>

 <p>The tau @('elementary-bounders') book has been extended with additional
 lemmas about @(see expt) for powers of 2.</p>



 <h2>Changes to ACL2(r) Books</h2>

 <p>Many explicit function definitions have been replaced with constraints, in
 order to make theorems about those functions more useful for functional
 instantiation later.  For example, instead of insisting that @('(f+g)(x)') is
 really equal to @('f(x) + g(x)'), this is now only required for valid values of
 @('x').</p>

 <p>The theory of integration is now updated to conform to the current version
 of continuity and differentiability (which allows functions that are only
 continuous or differentiable over a particular domain).</p>

 <p>The concepts of continuity, differentiability, and integration now have both
 non-standard and classical definitions.  These are shown to be equivalent for
 classical functions without parameters.  Even when parameters are present, the
 classical definitions can be used to take advantage of important theorems, such
 as the intermediate-value theorem, mean-value theorem, fundamental theorem of
 calculus, etc.</p>")


(defxdoc note-6-4-books
  :parents (note-6-4 release-notes-books)
  :short "Release notes for the ACL2 Community Books for ACL2 6.4 (January,
 2013)."

  :long "<p>The following is a brief summary of changes made to the @(see
 community-books) between the releases of ACL2 6.3 and 6.4.  See the <a
 href='https://code.google.com/p/acl2-books/wiki/ReleaseVersionNumbers'>acl2-books
 Wiki page on ReleaseVersionNumbers</a> for svn revision numbers corresponding
 to releases.  See also @(see note-6-4) for the changes made to ACL2 itself.</p>

 <p>For additional details, you may also see the raw <a
 href='http://code.google.com/p/acl2-books/source/list'>commit log</a>.</p>


 <h3>Build System Changes</h3>

 <p>In previous versions of ACL2, the default @('make') command for building the
 Community Books could take several hours.  Starting in ACL2 6.4, the default
 build is much faster because it <b>excludes many books</b>.</p>

 <p>This particularly affects what happens when you run @('make') from the
 @('books') directory.  We have <i>not</i> changed how @('make regression')
 works from the @('acl2-sources') directory&mdash;it still builds (nearly) all
 of the books.</p>

 <p>See @(see books-certification) for details about how to use the new build
 system.</p>


 <h3>Deleted Stubs</h3>

 <p>When we move a book, we often add a <b>stub</b> book in its previous
 location to help you transition your @(see include-book) commands.  The @(see
 build::cert.pl) build system prints warnings when a stub book is being
 included.</p>

 <p>Stub books have a lifespan of one release.  The following books were stubs
 in ACL2 6.3, so we've deleted them.</p>

 @({
    Previous Location                              New Location
  -----------------------------------------------------------------------
    finite-set-theory/osets/sets.lisp              std/osets/top.lisp

    finite-set-theory/osets/map.lisp               std/osets/*
    finite-set-theory/osets/map-tests.lisp
    finite-set-theory/osets/instance.lisp
    finite-set-theory/osets/membership.lisp
    finite-set-theory/osets/sort.lisp
    finite-set-theory/osets/cardinality.lisp
    finite-set-theory/osets/under-set-equiv.lisp
    finite-set-theory/osets/quantify.lisp
    finite-set-theory/osets/computed-hints.lisp
    finite-set-theory/osets/delete.lisp
    finite-set-theory/osets/intersect.lisp
    finite-set-theory/osets/primitives.lisp
    finite-set-theory/osets/union.lisp
    finite-set-theory/osets/difference.lisp
    finite-set-theory/osets/outer.lisp
    finite-set-theory/osets/portcullis.lisp

    std/lists/make-character-list.lisp             str/*
    std/lists/coerce.lisp
    std/misc/explode-atom.lisp
    std/misc/explode-nonnegative-integer.lisp

    std/io/unsigned-byte-listp.lisp                std/typed-lists/*
    std/io/signed-byte-listp.lisp

    std/io/read-object.lisp                        std/io/base.lisp

    centaur/aig/base.lisp                          {aig,faig}-base
    centaur/aig/three-four.lisp                    faig-constructors.lisp

    centaur/misc/resize-list.lisp                  std/lists/resize-list.lisp
    centaur/misc/equal-by-nths.lisp                std/lists/nth.lisp
  -----------------------------------------------------------------------
 })


 <h3>Book Reorganization</h3>

 <p>We've moved several books to new homes in an effort to clean up the
 top-level @('books') directory.  Users of these libraries will need to update
 their @(see include-book) commands, and in some cases, packages may have also
 changed.</p>

 <p>The table below shows which libraries have moved and where they have moved
 to.  Books with stubs may continue to work until the next release, but you'll
 need to update your @('include-book')s eventually.</p>

 @({
    Stubs?     Previous Location        New Location
   ----------------------------------------------------------------------
     Yes       cutil (cutil::*)         std/util (std::*)
                                         (see also cutil/README)

     Yes       tools/defconsts          std/util/defconsts

     Yes       serialize/unsound-read   std/io/unsound-read

     No        paco                     projects/paco
     No        milawa                   projects/milawa
     No        taspi                    projects/taspi
     No        security                 projects/security
     No        security/suite-b         projects/security/sha-2
     No        wp-gen                   projects/wp-gen
     No        concurrent-programs      projects/concurrent-programs
     No        deduction/passmore       projects/equational
     No        leftist-trees            projects/leftist-trees
     No        symbolic                 projects/symbolic
     No        translators              projects/translators
     No        quadratic-reciprocity    projects/quadratic-reciprocity

     No        parallel                 misc/ or, for some books,
                                        demos/parallel or system/parallel

     No        tutorial-problems        demos/tutorial-problems

     No        workshops/2013-greve-slind    coi/defung

   ----------------------------------------------------------------------
 })

 <h3>Deprecated Books</h3>

 <p>We've deleted the RTL @('rel7') and @('rel8') directories; please upgrade to
 @('rtl/rel9').  Note that @('rel8') is essentially part of @('rel9'), so if you
 can't directly upgrade to @('rel9'), you may try replacing</p>

 @({
     (include-book \"rtl/rel8/lib/top\" :dir :system)
 })

 <p>with</p>

 @({
     (include-book \"rtl/rel9/support/lib3/top\" :dir :system)
     (include-book \"rtl/rel9/arithmetic/top\" :dir :system)
 })



 <h3>Scripts Moved</h3>

 <p>We've moved many build scripts like @(see build::cert.pl), @('clean.pl'),
 and @('critpath.pl') from the top-level @('books') directory, into a new
 @('books/build') directory.  You may need to update paths to these files in
 your Makefiles or other build scripts.</p>



 <h3>Documentation Changes</h3>

 <p>The ACL2 system documentation has been extracted from the ACL2 sources,
 converted into @(see xdoc) format, and is now located in the Community Books.
 This allows for a tighter integration between the system and book
 documentation, e.g., system topics like @(see io) can now directly link to
 related libraries like @(see std/io).  See @(see note-6-4) for details; and see
 especially the file @('system/doc/acl2-doc.lisp').</p>

 <p>A new, feature-rich Emacs-based documentation browser named @(see acl2-doc)
 has been developed by Matt Kaufmann, and has many features.</p>

 <p>We've added at least some minimal @(see xdoc) documentation for several
 @(see projects): see @(see concurrent-programs), @(see des), @(see equational),
 @(see jfkr), @(see milawa), @(see paco), @(see leftist-trees), @(see
 sha-2), @(see taspi), and @(see wp-gen).</p>

 <p>We've added significant documentation for many books and utilities,
 including at least:</p>

 <ul>
 <li>@(see build::cert.pl) - a build system for certifying ACL2 books</li>
 <li>@(see defconsts) - like @('defconst') but supports stobjs, state, and multiple values</li>
 <li>@(see defrstobj) - a macro for introducing record-like stobjs</li>
 <li>@(see bitops) - an arithmetic library especially for bit-vector arithmetic</li>
 <li>@(see def-universal-equiv) - a macro for universally quantified equivalences</li>
 <li>@(see arith-equivs) - equivalence relations for naturals, integers, and bits</li>
 <li>@(see set-max-mem) - a memory management scheme for ccl</li>
 <li>@(see str::base64) - base64 string encoding/decoding</li>
 </ul>

 <p>We've made hundreds of other minor documentation improvements, and we invite
 everyone to contribute improvements.</p>


 <h3>Enhancements to Particular Libraries</h3>

 <h4>General Libraries</h4>

 <h5>@(see std) - standard libraries</h5>
 <ul>
 <li>A new @(see std/basic) library has been added for basic definitions.</li>
 <li>Optimized bitset libraries (formerly in @(see bitops)) are now in @(see std/bitsets).</li>
 <li>@(see std/io) has a new @(see read-string) utility.</li>
 <li>@(see std::deflist) and @(see std::defprojection) macros now implement @(see std::define)-like @('///') syntax.</li>
 <li>The @(see std/util) macros now respect @(see xdoc::set-default-parents).</li>
 <li>@(see std::defaggregate) now prohibits duplicate keys in @('make-') and @('change-') macros.</li>
 <li>@(see std::defaggregate) macro now has a new @(':legiblep :ordered') option, which balances performance and legibility.</li>
 <li>@(see std::define) now saves some additional information about definitions in tables.</li>
 <li>Fixed bugs with the @(see untranslate-preprocess) support in @(see define).</li>
 </ul>

 <h5>@(see std/strings) - string library</h5>
 <ul>
 <li>Added a @('str::binify') function, similar to @(see str::hexify).</li>
 <li>Documented @('binify') and @('hexify').</li>
 </ul>

 <h5>coi - family of libraries</h5>
 <ul>
 <li>@('coi/util/defun-support') now numbers congruence theorems.</li>
 <li>@('coi/nary/nary') has been tweaked with @(see double-rewrite) and now
 has additional examples; see @('coi/nary/example2.lisp')</li>
 <li>Fixed name clashes between @('coi/generalize') and @('witness-cp')</li>
 </ul>

 <h5>@(see bitops) - arithmetic library</h5>
 <ul>
 <li>Added significant documentation, including overview documentation.</li>
 <li>Added fast @(see bitops::bitops/fast-logrev) and @(see bitops::bitops/merge) functions.</li>
 <li>Reduced dependencies and use of non-local includes.</li>
 </ul>

 <h5>@('rtl') - arithmetic library</h5>

 <ul>
 <li>@('rtl/rel9') library now certifies much faster.</li>
 <li>Clarified licensing information on RTL libraries (GPL).</li>
 </ul>

 <h5>@(see xdoc) - documentation system</h5>
 <ul>
 <li>Added support for @('<table>') tags.</li>
 <li>Added @(see xdoc::preprocessor) @('@(`...`)') syntax for Lisp evaluation within documentation strings.</li>
 <li>The @(':xdoc') command now shows where topics came from, and prints parents more nicely.</li>
 <li>@(see xdoc::save) now warns about redefined topics and broken (internal) links.</li>
 <li>@(see xdoc::save) now creates a <a href='linkcheck.html'>link checking page</a> to identify broken external links.</li>
 <li>@(see xdoc::xdoc-prepend) and @(see xdoc::xdoc-extend) now have additional error checking.</li>
 </ul>

 <h5>@(see defrstobj) - machine modeling library</h5>
 <ul>
 <li>Reimplemented defrstobj to be based on abstract stobjs.</li>
 <li>Large rstobjs are now faster to define.</li>
 <li>Good-rstobj predicates are no longer necessary.</li>
 <li>Generalized @(see def-typed-record) to support more general fixing functions,
 for better compatibility with new @(see gl) features.</li>
 <li>Moved old defrstobj code to @(see legacy-defrstobj).</li>
 </ul>


 <h5>GL and Boolean Reasoning</h5>

 <h5>@(see gl) - bit-blasting tool</h5>
 <ul>
 <li>Optimized symbolic subtraction and @(see logeqv).</li>
 <li>Optimized path condition handling in AIG modes.</li>
 <li>Added a vacuity check in AIG modes.</li>
 <li>@(see gl-mbe) has been reimplemented using @(see gl::gl-assert), a more general mechanism.</li>
 <li>A new @(see gl::gl-concretize) utility gives more control over GL in AIG modes.</li>
 <li>Added gl-force-true-strong and gl-force-false-strong.</li>
 <li>@(see logcons) can now unify with integer g-number objects.</li>
 <li>Fixed a bug with @(see gl-mbe) printing.</li>
 <li>Tweaks for better counterexample printing.</li>
 <li>Tweaks to avoid overwriting a user's gl-mode by including GL books.</li>
 </ul>

 <h5>@(see aig) and @(see aignet) - and inverter graph libraries</h5>
 <ul>
 <li>New @(see aig-constructors) ruleset.</li>
 <li>Added aignet <a href='http://fmv.jku.at/aiger/FORMAT'>aiger</a> file reader/writers.</li>
 </ul>

 <h5>@(see satlink) - interface to sat solvers</h5>
 <ul>
 <li>Improved compatibility with additional SAT solvers.</li>
 <li>Documented various @(see satlink::sat-solver-options) that are known to work.</li>
 <li>Added scripts for using solvers with (external, unverified) @(see satlink::unsat-checking) capabilities.</li>
 <li>Optimization to avoid stack overflows in @(see satlink::eval-formula).</li>
 <li>@(':verbose') mode no longer prints variable assignments (they were sometimes too long for Emacs to handle).</li>
 </ul>

 <p>@(see bed::bed) is a new, preliminary library for Boolean expression
 diagrams.</p>


 <h4>Hardware Verification Libraries</h4>

 <h5>@(see vl) - Verilog toolkit</h5>
 <ul>
 <li>Expanded @(see vl2014::always-top) with support for basic @('case') statements.</li>
 <li>Expanded @(see vl2014::expr-simp) to make more reductions and be more modular.</li>
 <li>Added new support for hierarchical identifiers.</li>
 <li>Cleaned up support for gate instances.</li>
 <li>Multiplier synthesis now better matches GL's multipliers.</li>
 <li>Modernized and documented many files.</li>
 </ul>

 <h5>@(see esim) - symbolic hardware simulator</h5>
 <ul>
 <li>Added a compiler from @(see symbolic-test-vectors) into C++ programs.</li>
 <li>Guards are now verified on @('map-aig-vars-fast').</li>
 <li>@('esim/stv/stv-decomp-proofs.lisp') adds a special theory for decomposition
 proofs; see the multiplier demo in the @(see esim-tutorial).</li>
 </ul>

 <h5>@(see 4v-sexprs) - four-valued logic of esim</h5>
 <ul>
 <li>@(see sexpr-rewriting) now works toward a fixpoint to better support decomposition proofs.</li>
 <li>Added @(see 4v-sexpr-purebool-p) for detecting pure Boolean 4v-sexprs</li>
 <li>Documented @(see sexpr-equivs).</li>
 </ul>

 <h5>@(see esim-tutorial) - ESIM hardware verification demos</h5>
 <ul>
 <li>The multiplier proof by decomposition now has comments</li>
 <li>Added a decomposition proof using rewriting, instead of by GL</li>
 </ul>


 <h4>New Tools and Examples</h4>

 <p>A new tool, @('centaur/misc/outer-local'), lets you mark events as
 local to an external context.</p>

 <p>A new tool, @('tools/last-theory-change'), lets you see when a rule was last
 enabled or disabled.</p>

 <p>A new tool, @('centaur/misc/dag-measure'), may be useful when writing
 functions that traverse directed acyclic graphs.</p>

 <p>A new book, @('misc/enumerate.lisp'), demonstrates a trick by J Moore to
 separately consider all possible cases for a particular term during a
 proof.</p>

 <p>A new book, @('misc/multi-v-uni.lisp'), includes a result from <i>A
 Mechanically Checked Proof of a Multiprocessor Result via a Uniprocessor
 View</i> by J Moore, in Formal Methods in System Design, March 1999.</p>

 <p>A new book, @('demos/patterned-congruences.lisp') demonstrates @(see
 patterned-congruence) rules.</p>


 <h4>Miscellaneous Libraries</h4>

 <p>Added some type theorems to @('regex-ui').</p>

 <p>Updated version of @('models/jvm/m1/wormhole-abstraction').</p>

 <p>@('clause-processors/magic-ev') now has special handling for OR.</p>

 <p>The @(see Cgen) library has been enhanced.</p>

 <p>@(see tshell) now has improved output-filtering capability, which @(see
 satlink) takes advantage of.</p>

 <p>@(see def-universal-equiv) now features @(see xdoc) integration.</p>

 <p>Fixed a bug related to undoing inclusion of the @('intern-debugging')
 book.</p>

 <p>Added a workaround for a program-mode bug in SULFA's
 @('sat/local-clause-simp.lisp').</p>

 <p>Fixed guard violations in @('workshops/2004/sumners-ray/support/invp.lisp')
 and @('workshops/2009/sumners/support/kas.lisp').</p>

 <p>Fixed a couple of clashes between @('arithmetic-5')/@('ihs') and @(see
 bitops).</p>

 <p>@(see milawa).  Integrated Milawa into @('books/Makefile'); fixed some
 issues with @('ccl::') prefixes and other non-portable constructs.</p>

 <p>The @('ordinals') library is now licensed under a (more permissive)
 BSD-style license.</p>


 <h3>Other Changes</h3>

 <h5>Make system</h5>
 <ul>
 <li>The Makefile has been made more robust, especially for ACL2(r).</li>
 <li>To improve the error message when attempting to use non-GNU implementations
 of @('make'), the file @('books/Makefile') has been renamed to
 @('books/GNUmakefile').  A trivial @('Makefile') which simply prints an error
 has been added for non-GNU makes.</li>
 </ul>

 <h5>XDOC Fancy Viewer - documentation web pages</h5>

 <ul>
 <li>Mostly fix back-button issues.</li>
 <li>Fixes for compatibility with Internet Explorer and Safari.</li>
 <li>Broken links now properly lead to the broken-link topic.</li>
 <li>Added \"package box\" to shows what package non-ACL2 topics are from,
     to reduce confusion.</li>
 <li>Added <a href='download/'>download this manual</a> feature.</li>
 <li>Added <a href='javascript:printer_friendly()'>printer friendly</a> feature</li>
 <li>Clarified the scope of LICENSE files in XDOC manuals.</li>
 <li>Other bugfixes and cosmetic tweaks.</li>
 </ul>")<|MERGE_RESOLUTION|>--- conflicted
+++ resolved
@@ -300,14 +300,10 @@
  execution for the floating-point instructions ADDSS, ADDSD, SUBSS, SUBSD,
  MULSS, MULSD, DIVSS, DIVSD, MINSS, MINSD, MAXSS, MAXSD, ADDPS, ADDPD, SUBPS,
  SUBPD, MULPS, MULPD, DIVPS, DIVPD, MINPS, MINPD, MAXPS, MAXPD, SQRTSS, SQRTSD,
-<<<<<<< HEAD
- SQRTPS, SQRTPD, and BSF.</p>
-=======
  SQRTPS, SQRTPD, CVTSS2SI, CVTSD2SI, CVTTSS2SI, CVTTSD2SI, CVTSI2SS, CVTSI2SD,
  CVTSS2SD, CVTSD2SS, CVTPS2PD, CVTPD2PS, ANDPS, ANDPD, ANDNPS, ANDNPD, ORPS,
  ORPD, XORPS, XORPD, PAND, PANDN, POR, PXOR, CMPSS, CMPSD, CMPPS, CMPPD,
  COMISS, COMISD, UCOMISS, UCOMISD, and BSF.</p>
->>>>>>> ebf52d0e
 
  <p>Added support for enabling/disabling machine features that depend on CPUID
  flags.</p>
