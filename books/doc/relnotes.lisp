--- conflicted
+++ resolved
@@ -108,6 +108,9 @@
  prevented @(see hints) from being passed to the forcing round (if any).  An
  example may be found in the new book, @('misc/expander-tests.lisp').</p>
 
+ <p>Updated the ACL2+books manual to accommodate the replacement of David
+ Russinoff's online rtl manual by his upcoming Springer book.</p>
+
  <h4><see topic='@(url kestrel-utilities)'>Kestrel Utilities</see></h4>
 
  <p>Added utility @(see include-book-paths) to list paths via @(tsee
@@ -121,7 +124,6 @@
  @('kestrel/utilities/copy-def.lisp')) by adding an @(':expand') hint in the
  recursive case, as is sometimes necessary.</p>
 
-<<<<<<< HEAD
  <p>Extended and simplified the <see topic='@(url
  defun-sk-queries)'>@('defun-sk') query utilities</see>.  The utilities now
  handle the recently introduced @(':constrain') option.  The utilities no
@@ -132,10 +134,6 @@
  <p>Extended the <see topic='@(url defchoose-queries)'>@('defchoose') query
  utilities</see> with a recognizer for symbols that name @(tsee defchoose)
  functions.</p>
-=======
- <p>Updated the ACL2+books manual to accommodate the replacement of David
- Russinoff's online rtl manual by his upcoming Springer book.</p>
->>>>>>> ad183cf4
 
  <h4><see topic='@(url soft::soft)'>SOFT</see></h4>
 
