--- conflicted
+++ resolved
@@ -148,9 +148,8 @@
  Added @(tsee ensure-string), an error-checking function for strings.
  </p>
 
-<<<<<<< HEAD
- <h4>System-level Utilities</h4>
-=======
+ <h4>Filesystem Books</see></h4>
+
  <p>The filesystem books @('books/projects/filesystems/') have been
  substantially expanded; in particular, they now contain a new model which
  faithfully represents the state of a FAT32 disk image. More details about this
@@ -158,12 +157,7 @@
  Prover: an Application to FAT32</i>, to appear in the proceedings of
  ACL2-2018.</p>
 
- <p>In support of the above, the Kestrel string libraries as well as the
- byte-combining libraries @('books/std/io/combine.lisp') have been expanded
- with several new lemmas. Some existing lemmas have also been generalized.</p>
-
- <h4>System Utilities</h4>
->>>>>>> 7148d407
+ <h4>System-level Utilities</h4>
 
  <p>The new utility @(tsee sublis-expr+) replaces terms by variables even
  inside @('lambda') (@('let')) bodies.</p>
@@ -173,6 +167,13 @@
  <p>Refactored the old file
  @('[books]/kestrel/utilities/typed-list-theorems.lisp') into separate files
  under a new directory @('[books]/kestrel/utilities/typed-lists').</p>
+
+ <h4>Other Kestrel Utilities</h4>
+
+ <p>In support of changes to the filesystem books (see above), the Kestrel
+ string libraries as well as the byte-combining libraries
+ @('books/std/io/combine.lisp') have been expanded with several new
+ lemmas. Some existing lemmas have also been generalized.</p>
 
  <h3>Licensing Changes</h3>
 
