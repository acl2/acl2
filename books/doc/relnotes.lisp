--- conflicted
+++ resolved
@@ -140,12 +140,13 @@
 
    ;;;;;;;;;;;;;;;;;;;;;;;;;;;;;;;;;;;;;;;;
 
-<<<<<<< HEAD
    (xdoc::h4 (xdoc::seetopic "abnf::abnf" "ABNF Library"))
 
    (xdoc::p
     "Some preliminary parsing generation tools have been added.")
-=======
+
+   ;;;;;;;;;;;;;;;;;;;;;;;;;;;;;;;;;;;;;;;;
+
    (xdoc::h4 "@(tsee Apply$) and @(tsee loop$) libraries")
 
    (xdoc::p
@@ -182,7 +183,6 @@
    (xdoc::p
     "Finally, the new @('loop.lisp') defines three theory constants that may be
      of use.  See the comment in @('loop.lisp').")
->>>>>>> 6ecf58d7
 
    ;;;;;;;;;;;;;;;;;;;;;;;;;;;;;;;;;;;;;;;;
 
