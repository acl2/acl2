--- conflicted
+++ resolved
@@ -188,14 +188,9 @@
      
       (simplify-hyps1 
        (cdr rem-hyps) init-hyps hints
-<<<<<<< HEAD
-       (if (equal shyp ''t) ans.
-         (append ans. shyp-list)) ;dont mess with order
-=======
        (cond ((type-hyp-p hyp (w state)) (append ans. (list hyp))) ;leave type hyps unchanged
              ((equal shyp ''t) ans.)
              (t (append ans. shyp-list))) ;dont mess with order
->>>>>>> b49b5bbb
        vl state))))
 
 (def simplify-hyps-under-assignment (hyps x a vl state)
