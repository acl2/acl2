#|$ACL2s-Preamble$;
;; Author - Harsh Raju Chamarthi (harshrc)
(include-book ;; Newline to fool ACL2/cert.pl dependency scanner
 "../portcullis")
(begin-book t :ttags :all);$ACL2s-Preamble$|#


(in-package "CGEN")

(include-book "simple-search")
(include-book "incremental-search")
          

(set-state-ok t)

;; Feb 22 2013 Add a new global state variable which points to
;; a stack of accumulated cgen recorded statistics. 

;; [2014-05-03 Sat] Modified again. Now we just have one global cgen-state
;; which stores all the information used and recorded by cgen/testing.

;NOTE: interesting - I cant use defmacro instead of defabbrev

(defun get-s-hist-global (ctx state) 
  (if (f-boundp-global 'cgen-state state)
    (b* ((cgen-state (@ cgen-state))
         ((unless (valid-cgen-state-p cgen-state))
          (er hard? ctx "~|CEgen/Error: (get-s-hist) cgen-state is ill-formed~|"))
         (s-hist (cdr (assoc-eq :s-hist cgen-state))))
      (if (s-hist-p s-hist)
          s-hist
        (er hard? ctx "~|CEgen/Error: hist found in globals is of bad type~|")))
    (er hard? ctx "~|CEgen/Error: cgen-state not found in globals ~|")))


(defabbrev put-s-hist-global (s-hist) 
  (if (f-boundp-global 'cgen-state state)
      (if (s-hist-p s-hist)
          (b* ((cgen-state (@ cgen-state))
               ((unless (valid-cgen-statep cgen-state))
                (prog2$ 
                 (er hard? ctx "~|CEgen/Error: (put-s-hist) cgen-state is ill-formed~|")
                 state))
               (cgen-state (put-assoc-eq :s-hist s-hist cgen-state))
               (- (assert$ (valid-cgen-state-p cgen-state) 'put-s-hist-global)))
          (f-put-global 'cgen-state cgen-state state))
        (progn$
         (cw? (debug-flag vl) "~|BAD s-hist : ~x0~|" s-hist)
         (er hard? ctx "~|CEgen/Error: hist being put in globals is of bad type~|")
         state))
    (prog2$ (er hard? ctx "~|CEgen/Error: cgen-state not found in globals ~|")
            state)))


(defconst *initial-test-outcomes%* 
  (acl2::make test-outcomes% 
              :cts '() :wts '() :vacs '() 
              :|#wts| 0 :|#cts| 0 
              :|#vacs| 0 :|#dups| 0))

(def initial-s-hist-entry% (name hyps concl vars 
                                 elide-map start)
  (decl :sig ((string pseudo-term-list pseudo-term symbol-list 
                      symbol-alist rational) 
              -> s-hist-entry%)
        :doc "make initial s-hist-entry% given args")
  (acl2::make s-hist-entry% 
              :name name :hyps hyps :concl concl :vars vars 
              :elide-map elide-map
              :start-time start :end-time start
              :test-outcomes *initial-test-outcomes%*))
          






#|     
(defthm obvious1 
  (implies (and (pseudo-termp s)
                (not (variablep s))
                (not (fquotep s))
                (not (consp (ffn-symb s))))
           (symbolp (ffn-symb s))))
      
(defthm obvious2
  (implies (and (symbolp a)
                (symbol-listp l))
           (symbol-listp (add-to-set-eq a l))))
|#

(mutual-recursion
(defun all-functions. (term ans.)
  "gather all functions in term"
  (declare (xargs :verify-guards nil
                  :guard (and (pseudo-termp term)
                              (symbol-listp ans.))))
  (if (variablep term)
      ans.
    (if (fquotep term)
        ans.
      (let ((fn (ffn-symb term))
            (args (fargs term)))
        (if (or (equal fn 'ACL2::IF)
                (consp fn)) ;lambda
            (all-functions-lst. args ans.)
          (all-functions-lst. args (add-to-set-eq fn ans.)))))))

(defun all-functions-lst. (terms ans.)
  (declare (xargs :verify-guards nil
                  :guard (and (pseudo-term-listp terms)
                              (symbol-listp ans.))))
  (if (endp terms)
      ans.
    (all-functions-lst.
     (cdr terms) 
     (union-eq (all-functions. (car terms) ans.) 
               ans.)))))
#|      
(defthm all-functions.-type
  (implies (and (symbol-listp a)
                (pseudo-termp term))
           (symbol-listp (all-functions. term a)))
  :hints (("Goal" :induct (all-functions. term a))))
Why is ACL2 not good at this?
|#

;(verify-guards all-functions.)

(defun all-functions (term)
  (declare (xargs :verify-guards nil
                  :guard (pseudo-termp term)))
  (all-functions. term '()))

; TODO: why not just use all-fnnames and all-fnnames-lst (probably they are in
; program mode and verify-termination didt work...)

(defun all-functions-lst (terms)
  (declare (xargs :verify-guards nil
                  :guard (pseudo-term-listp terms)))
  (all-functions-lst. terms'()))


;; collect output signature arity of all multi-valued fns
(defun mv-sig-alist1 (fns wrld)
  "for each fn with output arity n>1, the result alist
   will have an entry (fn . n)"
  (declare (xargs :guard (and (symbol-listp fns)
                              (plist-worldp wrld))))
                                    
  (if (endp fns)
      nil
    (let* ((fn (car fns))
           (stobjs-out ;(acl2::stobjs-out fn wrld))) program mode
            (acl2-getprop fn 'acl2::stobjs-out wrld :default '(nil))))
      (if (and (consp stobjs-out)
               (consp (cdr stobjs-out))) ;(mv * ...)
          (acons fn (len stobjs-out)
                 (mv-sig-alist1 (cdr fns) wrld))
        (mv-sig-alist1 (cdr fns) wrld)))))

(defun mv-sig-alist (terms wrld)
  "for each fn with output arity n>1 in terms, the result alist
   will have an entry (fn . n)"
  (declare (xargs :verify-guards nil
                  :guard (and (pseudo-term-listp terms)
                              (plist-worldp wrld))))
  (b* ((fns (all-functions-lst terms)))
    (mv-sig-alist1 fns wrld)))

(defloop var-var-eq-hyps (hyps)
  (for ((h in hyps)) (append (and (equiv-hyp? h)
                                  (list h)))))

;let*/b* binding
(defun update-var-var-binding (rep other B)
  (if (endp B)
      (acons other rep nil)
    (cons (cons (caar B) (if (eq other (second (car B))) rep (second (car B))))
          (update-var-var-binding rep other (cdr B)))))

(defun var-var-cc (var-var-eq-hyps bindings hyps)
  (declare (xargs :mode :program))
  (if (endp var-var-eq-hyps)
      (mv bindings hyps)
    (b* (((list & x1 x2) (car var-var-eq-hyps))
         ((mv x-rep x-other) (if (term-order x1 x2) (mv x1 x2) (mv x2 x1)))
         (rest (acl2::subst-var-lst x-other x-rep (cdr var-var-eq-hyps))))
      (var-var-cc rest
                  (update-var-var-binding x-rep x-other bindings)
                  (acl2::subst-var-lst x-other x-rep hyps)))))


;;; The Main counterexample/witness generation function           
(def cgen-search-local (name H C
                          type-alist tau-interval-alist
                          programp
                          test-outcomes% gcs% cgen-state
                          ctx state)
  (decl :sig ((string pseudo-term-list pseudo-term symbol-list
                      symbol-alist symbol-alist
                      boolean 
                      test-outcomes%-p gcs%-p cgen-state-p
                      symbol state)
              -> (mv erp (list boolean test-outcomes% gcs%) state))
        :mode :program
        :doc 
;Note: It does not update the global values @gcs% and @s-hist.
"
* Synopsis       
  Local interface to subgoal-level counterexample and witness
  search using either naive testing or incremental dpll
  style search for counterexamples.

* Input parameters (other than those in csearch, that are accumulated)
  - test-outcomes% :: newly created test-outcomes% for this subgoal
  - gcs% :: reified gcs%

* Output signature 
  - (mv erp (list stop? test-outcomes% gcs%) state) where erp is the error tag which is non-nil
    when an error took place during evaluation of (search ...). 
    stop? is T if we should abort our search, i.e our stopping
    condition is satisfied (this value is given by run-tests), 
    otherwise stop? is NIL (by default). test-outcomes% and gcs% are 
    accumulated in the search for cts and wts in the current conjecture

* What it does
  1. retrieve the various search/testing parameters

  2. call simple or incremental search
     depending on the search-strategy set in defaults.
  
  3. return error triple with value (list stop? test-outcomes% gcs%)
")

  
  (b* (
       ;; (defaults (cget params))
;;        (N (get1 :num-trials defaults 0)) ;shudnt it be 100?
;; ;Note: I dont need to provide the default arg 0 above, since we are
;; ;sure the defaults alist we get is complete i.e it would definitely
;; ;contain the key ':num-trials'. But I am envisioning a scenario, where
;; ;I might call this function on its own and not via test?, then this
;; ;functionality is useful for debugging.
;;        (sm (get1 :sampling-method defaults :uniform-random))
;;        (ss (get1 :search-strategy defaults :simple))
;;        (blimit (get1 :backtrack-limit defaults 2))
;;        (num-cts (get1 :num-counterexamples defaults 3))
;;        (num-wts (get1 :num-witnesses defaults 3))
;;        (timeout-secs (get1 :cgen-local-timeout defaults 10))
       (vl (cget verbosity-level))
       
; mv-sig-alist : for each mv fn in H,C, stores its output arity
       (mv-sig-alist (mv-sig-alist (cons C H) (w state)))

       ;;take care of var-var equalities [2016-10-29 Sat]
       (var-var-eq-hyps (var-var-eq-hyps H))
       ((mv elim-bindings H) (var-var-cc var-var-eq-hyps '() H))
       (- (cw? (consp elim-bindings)
               "DEBUG/cgen-search : elim-bindings:~x0  H:~x1~%" elim-bindings H))

       (vars (vars-in-dependency-order H C vl (w state)))
       )
         
  
;   in
    (case (cget search-strategy)
      (:simple      (simple-search name 
                                   H C vars '() elim-bindings
                                   type-alist tau-interval-alist mv-sig-alist
                                   test-outcomes% gcs%
                                   vl cgen-state
                                   programp nil
                                   ctx state))
      

      (:incremental (if (endp vars)
;bugfix 21 May '12 - if only zero var, delegate to simple search
                        (simple-search name
                                       H C vars '() elim-bindings
                                       type-alist tau-interval-alist mv-sig-alist
                                       test-outcomes% gcs%
                                       vl cgen-state
                                       programp nil
                                       ctx state)
                      
                      (b* ((- (cw? (verbose-stats-flag vl) 
                                   "~%~%CEgen/Note: Starting incremental (dpll) search~%"))
<<<<<<< HEAD
                           (x0 (select (cons (cgen-dumb-negate-lit C) H) (debug-flag vl)))
=======
                           (x0 (select (cons (cgen-dumb-negate-lit C) H) vl (w state)))
>>>>>>> b49b5bbb
                           (- (assert$ (proper-symbolp x0) x0))
                           (a% (acl2::make a% ;initial snapshot
                                           :vars vars :hyps H :concl C 
                                           :partial-A '() :elim-bindings elim-bindings
                                           :type-alist type-alist
                                           :tau-interval-alist tau-interval-alist
                                           :inconsistent? nil :cs nil
                                           :var x0 :val ''? :kind :na :i 0)))
;                         in
                        (incremental-search a% '() ;vars has at least 1
                                            name mv-sig-alist
                                            test-outcomes% gcs%
                                            vl cgen-state
                                            programp
                                            ctx state))))
      
      
      (otherwise (prog2$ 
                  (cw? (normal-output-flag vl)
                       "~|CEgen/Error: Only simple & incremental search strategy are available~|")
                  (mv T NIL state))))))

   
(def cgen-search-fn (name H C 
                          type-alist tau-interval-alist elide-map 
                          programp 
                          cgen-state
                          ctx state)
  (decl :sig ((string pseudo-term-list pseudo-term 
                      symbol-alist symbol-alist symbol-alist
                      boolean 
                      cgen-state-p
                      symbol state)
              -> (mv erp cgen-state state))
        :mode :program
        :doc 
"
* Synopsis       
  Main Interface to searching for counterexamples (and witnesses)
  in the conjecture (H => C)

* Input parameters
  - name :: name of subgoal or \"top\" if run from test?
  - H :: hyps - the list of terms constraining the cts and wts search
  - C :: conclusion
  - type-alist :: types inferred by caller (using ACL2 forward-chain)
  - tau-interval-alist :: tau interval inferred by caller
  - elide-map :: elide-map[v] = term for each elided variable v
  - programp :: T when form has a program mode fun or we are in :program
  - cgen-state :: current cgen-state (to be accumulated)
  - ctx :: ctx (context -- usually a symbol naming the caller function)
  - state :: state

* Output signature 
  - (mv erp cgen-state-p state) where erp is the error tag which is non-nil
    when an error took place during evaluation of (search ...). 
    cgen-state is the updated cgen-state.

* What it does
  1. construct a new s-hist-entry% and call cgen-search-local fun
     with globals reified as explicit arguments: gcs%, test-outcomes%
  2. the return values of test-outcomes% (a field in s-hist-entry%), gcs% 
     are recorded in cgen-state
  3. return (mv erp cgen-state state)
")

  (f* ((update-cgen-state () (b* ((s-hist-entry% (change s-hist-entry% test-outcomes test-outcomes%))
                                  (s-hist-entry% (change s-hist-entry% end-time end))
                                  (s-hist (cget s-hist))
                                  (s-hist (put-assoc-equal name s-hist-entry% s-hist))
                                  (cgen-state (cput s-hist s-hist))
                                  (cgen-state (cput gcs gcs%))
                                  (cgen-state (cput stopping-condition-p stop?)))
                               cgen-state)))

    (b* (((mv start state) (acl2::read-run-time state))
         (vl (cget verbosity-level))
         (vars (vars-in-dependency-order H C vl (w state)))
         (s-hist-entry% (initial-s-hist-entry% name H C vars elide-map start))
         (test-outcomes% (access s-hist-entry% test-outcomes))
         (gcs% (cget gcs))
         ((mv erp res state) (cgen-search-local name H C
                                                type-alist tau-interval-alist
                                                programp 
                                                test-outcomes% gcs% cgen-state
                                                ctx state))
         ((when erp) (mv T cgen-state state)) ;I have already printed the Error message
         ((unless (and (= 3 (len res))
                       (booleanp (first res))
                       (test-outcomes%-p (second res))
                       (gcs%-p (third res))))
          (prog2$ 
           (cw? (verbose-flag vl)
                "~|Cgen/Error : Ill-formed result from local Cgen/testing driver code!~|")
           (mv T cgen-state state)))
         
         ((list stop? test-outcomes% gcs%) res)
         ((mv end state) (acl2::read-run-time state))
         (cgen-state (update-cgen-state)))
      (value cgen-state))))
       
 
 ;TODO im losing testing summary here!<|MERGE_RESOLUTION|>--- conflicted
+++ resolved
@@ -287,11 +287,7 @@
                       
                       (b* ((- (cw? (verbose-stats-flag vl) 
                                    "~%~%CEgen/Note: Starting incremental (dpll) search~%"))
-<<<<<<< HEAD
-                           (x0 (select (cons (cgen-dumb-negate-lit C) H) (debug-flag vl)))
-=======
                            (x0 (select (cons (cgen-dumb-negate-lit C) H) vl (w state)))
->>>>>>> b49b5bbb
                            (- (assert$ (proper-symbolp x0) x0))
                            (a% (acl2::make a% ;initial snapshot
                                            :vars vars :hyps H :concl C 
