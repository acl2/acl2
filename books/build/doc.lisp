; ACL2 Books - Cert.pl Build System Documentation
; Copyright (C) 2013 Centaur Technology
;
; Contact:
;   Centaur Technology Formal Verification Group
;   7600-C N. Capital of Texas Highway, Suite 300, Austin, TX 78731, USA.
;   http://www.centtech.com/
;
; License: (An MIT/X11-style license)
;
;   Permission is hereby granted, free of charge, to any person obtaining a
;   copy of this software and associated documentation files (the "Software"),
;   to deal in the Software without restriction, including without limitation
;   the rights to use, copy, modify, merge, publish, distribute, sublicense,
;   and/or sell copies of the Software, and to permit persons to whom the
;   Software is furnished to do so, subject to the following conditions:
;
;   The above copyright notice and this permission notice shall be included in
;   all copies or substantial portions of the Software.
;
;   THE SOFTWARE IS PROVIDED "AS IS", WITHOUT WARRANTY OF ANY KIND, EXPRESS OR
;   IMPLIED, INCLUDING BUT NOT LIMITED TO THE WARRANTIES OF MERCHANTABILITY,
;   FITNESS FOR A PARTICULAR PURPOSE AND NONINFRINGEMENT. IN NO EVENT SHALL THE
;   AUTHORS OR COPYRIGHT HOLDERS BE LIABLE FOR ANY CLAIM, DAMAGES OR OTHER
;   LIABILITY, WHETHER IN AN ACTION OF CONTRACT, TORT OR OTHERWISE, ARISING
;   FROM, OUT OF OR IN CONNECTION WITH THE SOFTWARE OR THE USE OR OTHER
;   DEALINGS IN THE SOFTWARE.
;
; Original author: Jared Davis <jared@centtech.com>

(in-package "BUILD")
(include-book "xdoc/top" :dir :system)

(defxdoc cert.pl
  :parents (books)
  :short "@('cert.pl') is a mature, user-friendly, industrial-strength tool for
certifying ACL2 @(see acl2::books)."

  :long "<h3>Introduction</h3>

<p>For \"pure\" ACL2 projects&mdash;even large ones&mdash;@('cert.pl') will let
you to certify any book, whenever you like, without writing any Makefiles.  If
your book includes supporting books that aren't certified, @('cert.pl') will
rebuild exactly the necessary books, in parallel, even if they're in other
directories.</p>

<p>For more complex projects, where (say) besides just certifying ACL2 books
you also need to build large C libraries and certify ACL2 books that you're
generating on the fly, @('cert.pl') can automate the dependency tracking for
your regular ACL2 books, and you can easily integrate this information into
your project's @('Makefile').</p>

<p>For industrial-scale projects, @('cert.pl') has many features that you may
find valuable.  For instance:</p>

<ul>

<li>ACL2 features like packages, ttags, @(see add-include-book-dir), and @(see
save-exec) images are properly supported.  In particular,
(@('.port')) files (see @(see acl2::portcullis)) of included books are loaded
automatically before certification; see @(see pre-certify-book-commands).</li>

<li>Parallel builds (as in @('make -j')) are well-supported.  For the truly
adventurous, you may even be able to distribute your build over a cluster.</li>

<li>Tools like @('critpath.pl') can help you to more effectively optimize your
build time for multi-core environments.</li>

<li>Dependency scanning is cached for better performance on NFS file
systems.</li>

<li>Ifdef/ifndef constructs are supported for conditional build features -- see
@(see acl2::ifdef) and @(see acl2::ifndef).</li>

</ul>

<p>@('cert.pl') was originally developed in 2008 by Sol Swords at <a
href='http://www.centtech.com/'>Centaur Technology</a>, and has been actively
used and improved since then.  It is now distributed in the @('build')
directory of the Community Books, and is today the main tool behind
@('books/GNUmakefile').</p>


<h3>Using @('cert.pl')</h3>

<p>This documentation is really a <b>tutorial</b>, not a reference.  We
recommend that you read the topics in order.  Also see @(see
acl2::books-certification) for additional information on how to automate the
certification of the @(see community-books), and for more details, execute the
following command in the shell.</p>

@({
     <path_to_acl2>/books/build/cert.pl --help
})

<p>We assume basic familiarity with a Unix environment, e.g., we expect that
you know how to edit your startup scripts to set up a @('PATH'), create
symbolic links, etc.</p>")



(defxdoc cert-pl-on-windows
  :parents (preliminaries)
  :short "Special notes about using @('cert.pl') on Windows."

  :long "<p>There are two main ways you can run @('cert.pl') (and for that
matter ACL2) on Windows.</p>

<h3>Option 1: Virtual Machine</h3>

<p>A good way to run ACL2 on Windows may be to install an operating system like
Linux inside of virtual machine.  Some options are:</p>

<ul>

<li><a href='https://www.virtualbox.org/'>VirtualBox</a> (free)</li>

<li><a href='https://www.vmware.com/products/player/'>VMWare Player</a> (free
for personal use)</li>

<li><a href='https://www.vmware.com/products/workstation/'>VMWare
Workstation</a> (commercial)</li>

</ul>

<p>Using a virtual machine certainly has its downsides.  You're committing to a
certain amount of configuration, sacrificing some disk space and memory, and
probably losing some performance.  Even so, you may find this option to be
generally more reliable than using Unix tools like @('make') and Lisp runtimes
on a Windows system.</p>


<h3>Option 2: Native Windows</h3>

<p>If you prefer to avoid using a virtual machine, you may still be able to use
@('cert.pl') on Windows.  Unlike other operating systems, Windows does not
include a typical Unix environment with commands like @('ls'), @('rm'),
@('grep'), etc, so using ACL2 on Windows typically means installing a Unix
emulation layer such as <a href='http://www.cygwin.com/'>cygwin</a> or <a
href='http://www.mingw.org/wiki/MSYS'>msys</a>.</p>

<p>We do not know which to recommend because we have experienced problems on
both!  With msys, we have seen @('make') hang when we try parallel builds.
With cygwin, we have sometimes seen \"random\" CCL crashes.  From time to time,
we have successfully used @('cert.pl') on msys with a single-threaded
build.</p>

<p>Both cygwin and msys have their own Perl packages available.  For
@('cert.pl') to work, please make sure you are using the Cygwin or Msys version
of Perl.  Native Windows versions of Perl, such as Strawberry Perl, are <b>not
known to work</b>.</p>

<p>We intend for @('cert.pl') to work on Windows.  If you experience any
problems that you believe are due to @('cert.pl') itself, rather than with
@('make') or with your Lisp, then we would appreciate your help with
beta-testing and with making it more robust.</p>")



(defxdoc preliminaries
  :parents (cert.pl)
  :short "Where to find @('cert.pl'), how to set up your environment before
using it, and the supporting software you'll need."

  :long "<h3>Prerequisite Software</h3>

<p>We assume that you have a basic, sensible Unix environment; Windows users
should see @(see cert-pl-on-windows).</p>

<p>We assume that you have <a href='http://www.gnu.org/software/make/'>GNU
Make</a> installed and available as @('make') in your @('$PATH').  Some
operating systems (e.g., FreeBSD) use a non-GNU make by default.  You can check
your copy by running @('make --version'); it should say something like \"GNU
Make 3.81.\"</p>

<p>We assume you have <a href='http://www.perl.org/'>Perl</a> installed, and
that your @('perl') executable is in your @('$PATH').</p>

<p>We assume you have <a href='http://www.cs.utexas.edu/~moore/acl2/'>ACL2</a>
or one of its variants like ACL2(p) or ACL2(r) installed, and that
you know how to launch ACL2&mdash;usually with a script named @('saved_acl2')
or similar.</p>

<p>We assume you have a copy of the ACL2 <a
href='https://code.google.com/p/acl2-books/'>Community Books</a> for your
version of ACL2; they are usually put in @('acl2/books').</p>


<h3>Adding @('cert.pl') to your @('$PATH')</h3>

<p>To make running @('cert.pl') more convenient, it's a good idea to have it
accessible in your @('$PATH').  The @('cert.pl') script and related tools like
@('critpath.pl') and @('clean.pl') are found in the @('build') directory of the
Community Books.</p>

<ul>

<li>We recommend that you edit your startup scripts (e.g., @('.bashrc') or
similar) to add @('acl2/books/build') to your @('$PATH').</li>

<li>You could alternately set up symlinks to @('acl2/books/build/cert.pl') and
the other scripts from a directory that is already in your path, for instance,
@('~/bin') is commonly used for this.</li>

</ul>

<p>To test that this is working, you can run @('cert.pl --help').  It should
print a usage message, e.g.,:</p>

@({
     $ cert.pl --help

     cert.pl: Automatic dependency analysis for certifying ACL2 books.

     Usage:
     perl cert.pl <options, targets>
     ...
})


<h3>Helping @('cert.pl') find ACL2 and the community books</h3>

<p>It is convenient for @('cert.pl') to \"just know\" where your copy of ACL2
is located.</p>

<ul>

<li>We recommend that you configure your @('$PATH') so that running @('acl2')
will invoke ACL2.  You could do this by adding a symlink to your
@('saved_acl2') script, named @('acl2'), to a directory like @('~/bin').</li>

<li>Alternately, you may set the environment variable @('$ACL2') to point to
your ACL2 executable.  For instance, you might add something like the following
to your @('.bashrc') or similar:

@({
      export ACL2=/path/to/acl2/saved_acl2
})

This takes precedence over an executable named @('acl2') in your @('$PATH'), if
one exists.</li>

</ul>

<p>A third option is to tell @('cert.pl') explicitly which ACL2 you would like
it to use, by using the @('--acl2') or @('-a') flag:</p>

@({
      $ cert.pl -a /path/to/acl2/saved_acl2 [...]
})

<p>This takes precedence over both the environment variable and any @('acl2')
in your @('$PATH').</p>

<p>To ensure that @('cert.pl') is properly detecting your copy of ACL2, you can
run @('cert.pl') with no arguments.  The output should look something like
this:</p>

@({
     $ cert.pl
     ACL2 executable is /home/jared/acl2/saved_acl2
     System books directory is /home/jared/acl2/books
     ...
})

<p>Please check that <b>both</b> the ACL2 executable and your @('books')
directory are correctly detected.  If the books directory is not correct, you
may need to help @('cert.pl') find it by setting another environment variable,
e.g.,</p>

@({
    export ACL2_SYSTEM_BOOKS=/home/jared/acl2/books
})

<p>Alternatively, you can tell @('cert.pl') explicitly which books directory
you would like it to use, by using the @('--acl2-books') or @('-b') flag:</p>

@({
      $ cert.pl -b /home/jared/acl2/books [...]
})

<p>This takes precedence over the environment variable.</p>

<p>At this point, @('cert.pl') should be configured properly and ready to
use.</p>

<p>Incidentally, if @('cert.pl') cannot determine the location of the books
directory from one of the above two directives, it will first try to find a
@('books') directory alongside the ACL2 executable.  If this fails, it will run
the ACL2 executable and ask it for the value of the global variable
@('system-books-dir').  If the response it receives does not point to a
directory that exists on the filesystem, @('cert.pl') finally chooses the
parent directory of its own location.</p>")



(defxdoc certifying-simple-books ; Step 1
  :parents (cert.pl)
  :short "How to use certify simple ACL2 books, take advantage of parallel
builds, and manage the dependency scanner."

  :long "<h3>Basic Example</h3>

<p>Let's use @('cert.pl') to build a simple ACL2 project.  Say we have two ACL2
books:</p>

@({
    ;; inc.lisp            |  ;; prop.lisp
    (in-package \"ACL2\")    |  (in-package \"ACL2\")
    (defun inc (x)         |  (include-book \"inc\")
      (+ 1 x))             |
                           |  (defthm natp-of-inc
                           |    (implies (natp x)
                           |             (natp (inc x)))
})

<p>We can now certify either book by just running @('cert.pl') on it.  Let's
first just build the @('inc') book:</p>

@({
$ cert.pl inc
ACL2 executable is /home/jared/bin/acl2
System books directory is /home/jared/acl2/books/
Making /home/jared/acl2/books/tmp/inc.cert on 25-Oct-2013 21:49:11
Successfully built /home/jared/acl2/books/tmp/inc.cert
-rw-rw-r-- 1 jared logic 378 Oct 25 21:49 inc.cert
})

<p>If we run @('ls'), we'll now see some new files:</p>

<ul>

<li>@('inc.cert'), the ACL2 @(see acl2::certificate) for @('inc.lisp')</li>

<li>@('inc.cert.out'), the log for certifying @('inc'); this shows the
instructions that were submitted to ACL2, and the output from the @(see
certify-book) command.</li>

<li>@('inc.lx64fsl') or @('.fasl') or perhaps some other extension, depending
on the underlying host Lisp.</li>

<li>@('Makefile-tmp'), a Makefile that @('cert.pl') generated.</li>
</ul>

<p>We might now run @('cert.pl') to certify the @('prop') book.  Since @('inc')
is already certified, it only needs to build @('prop'):</p>

@({
$ cert.pl prop
ACL2 executable is /home/jared/bin/acl2
System books directory is /home/jared/acl2/books/
Making /home/jared/acl2/books/tmp/prop.cert on 26-Oct-2013 07:55:16
Successfully built /home/jared/acl2/books/tmp/prop.cert
-rw-rw-r-- 1 jared logic 465 Oct 26 07:55 prop.cert
})

<p>An @('ls') will now show us many files:</p>

@({
$ ls
inc.cert      inc.lisp     Makefile-tmp  prop.cert.out  prop.lx64fsl
inc.cert.out  inc.lx64fsl  prop.cert     prop.lisp
})

<p>We can delete the generated files with <b>clean.pl</b>, a companion script
of @('cert.pl'):</p>

@({
    $ clean.pl
    clean.pl: scanning for generated files
    clean.pl: found 7 targets (0 seconds)
    clean.pl: deleted 7 files (0 seconds)
    $ ls
    inc.lisp  prop.lisp
})

<p>If we now tell @('cert.pl') to certify the @('prop') book directly, it will
notice that the @('inc') book needs to be certified, and do the right thing:</p>

@({
$ cert.pl prop
ACL2 executable is /home/jared/bin/acl2
System books directory is /home/jared/acl2/books/
Making /home/jared/acl2/books/tmp/inc.cert on 26-Oct-2013 07:59:41
Successfully built /home/jared/acl2/books/tmp/inc.cert
-rw-rw-r-- 1 jared logic 378 Oct 26 07:59 inc.cert
Making /home/jared/acl2/books/tmp/prop.cert on 26-Oct-2013 07:59:42
Successfully built /home/jared/acl2/books/tmp/prop.cert
-rw-rw-r-- 1 jared logic 465 Oct 26 07:59 prop.cert
})


<h3>Useful Features</h3>


<h5>Multiple Targets</h5>

<p>You can tell @('cert.pl') to build multiple top-level books at once, for
instance:</p>

@({
    $ cert.pl foo bar baz
})

<p>will try to certify @('foo.lisp'), @('bar.lisp'), and @('baz.lisp').</p>


<h5>File Name Extensions</h5>

<p>You don't have to include a @('.lisp') or @('.cert') extension, but if you
do, @('cert.pl') will do what you mean.  For instance, the following commands
are all equivalent:</p>

@({
     $ cert.pl foo
     $ cert.pl foo.lisp
     $ cert.pl foo.cert
})

<p>The @('.lisp') form can be handy, e.g., you can do:</p>

@({
     $ cert.pl *.lisp
})


<h5>Parallel Builds (-j)</h5>

<p>You can tell @('cert.pl') to build books in parallel, to take advantage of
multi-core processors.  The @('-j') switch tells it how many processors you
want to use, just like with @('make').  Typically you would want to set @('-j')
no higher than the number of cores your machine has available.  For
instance:</p>

@({
    $ cert.pl -j 2 foo    # for a dual-core system
    $ cert.pl -j 4 foo    # for a 4-core system
    $ cert.pl -j 8 foo    # for an 8-core system
})

<p><b>Warning</b>: setting @('-j') too high can cause serious performance
problems.  If you often use ACL2 on both, say, a 16-core server and a 2-core
laptop, then you may sometimes find yourself accidentally telling the laptop to
run 16 jobs at once!  To avoid this kind of trouble, Jared sets up an
@('alias') like this in his @('.bashrc'):</p>

@({
   # in the laptop's .bashrc:
   alias cj=\"cert.pl -j 2\"

   # in the server's .bashrc:
   alias cj=\"cert.pl -j 16\"
})

<p>This way, just running @('cj') will use an appropriate number of cores no
matter which system is being used.</p>

<p><b>Warning</b>: the CPU count is not the only factor to consider when
choosing a @('-j') to use.  You may also need to consider how much memory your
machine has.  For instance, on a quad-core laptop you'd like to run 4 jobs at
once, but if you only have 8 GB of memory and each job takes 4 GB, then using
@('-j 4') may get you into swapping trouble.</p>


<h5>Keep Going (-k)</h5>

<p>Like @('make'), @('cert.pl') will ordinarily stop as soon as it fails to
build any book.</p>

<p>Occasionally this may not be what you want.  You might have made a change
that you know will break several books.  One way to find out what's broken is
to just try to build everything.  The default behavior&mdash;stopping as soon
as anything is broken&mdash;will only let you find one broken book at a
time.</p>

<p>In this situation, you may want to instead do, e.g.,</p>

@({
    $ cert.pl -j 4 top.cert -k
})

<p>This is identical to @('make')'s \"keep going\" switch.</p>


<h5>Prepare (-p)</h5>

<p>Sometimes you want to work on a particular book, which you know won't
certify (e.g., because you're only part-way through a proof).  Before you begin
working on the book again, you may want to rebuild any supporting books it
depends on.  The @('-p') flag lets you do this, e.g.,</p>

@({
    $ cert.pl -p mybook
})

<p>won't try to certify @('mybook.lisp'), but it will try to certify any books
that @('mybook.lisp') includes.</p>


<h3>Dependency Scanning Limitations</h3>

<p>Keep in mind that @('cert.pl') is a dumb Perl script.  It's quite easy to
fool it using @(see acl2::macros) or other tricks.  But you don't even need to
get that fancy&mdash;a newline will do the trick.  For instance, if
@('foo.lisp') contains the following, then @('cert.pl') will not think it
depends on @('bar'):</p>

@({
   (include-book     ;; newline to fool dependency scanner
     \"bar\")
})

<p>This is documented behavior that you may rely on.</p>

<p>For instance, sometimes we put multi-line comments in books with performance
comparisons or other kinds of examples or testing code.  This code might need
additional include-books to work.  By putting in newlines, we can hide these
books from the dependency scanner, to avoid slowing down our build with
unnecessary dependencies.  For instance:</p>

@({
    (defun my-function ...)

    #|| ;; this benchmark says my-function is 3x faster than yours:

    (include-book           ;; fool dependency scanner
       \"your-function\")

    :q
    (time (loop for i fixnum from 1 to 100000 do (my-function ...)))
    (time (loop for i fixnum from 1 to 100000 do (your-function ...)))
    ||#

    (defthm my-lemma ...)
})

<p>You can also trick @('cert.pl') in the other direction, to add additional,
unnecessary dependencies.  For instance, a macro library might have some unit
testing books to try to ensure the macros are behaving correctly.  To ensure
these tests get run when the library is rebuilt, we might write a top book like
this:</p>

@({
    (in-package \"ACL2\")
    (include-book \"module1\")
    (include-book \"module2\")
    (include-book \"module3\")

    #|| ;; trick cert.pl into running the unit tests:
    (include-book \"module1-tests\")
    (include-book \"module2-tests\")
    (include-book \"module3-tests\")
    ||#
})")



(defxdoc pre-certify-book-commands ; Step 2
  :parents (cert.pl)
  :short "How to add commands to be executed before calling @(see
certify-book).  You'll need this to use ACL2 features like @(see defpkg) and
@(see add-include-book-dir)."

  :long "<h3>Background: Pre @(see certify-book) Commands</h3>

<p>ACL2 commands like @(see defpkg) can't be embedded within books.  Instead,
when using raw ACL2 to certify books, you typically define the package before
issuing the @(see certify-book) command.  The @(see defpkg) command then
becomes part of the book's @(see acl2::portcullis).</p>

<p>For example, here is how to successfully certify a book with its own
package, using raw ACL2:</p>

@({
   $ cat mybook.lisp
   (in-package \"MY-PACKAGE\")
   (defun f (x) (+ x 1))

   $ acl2
   ACL2 !> (defpkg \"MY-PACKAGE\"
             (union-eq *acl2-exports*
                       *common-lisp-symbols-from-main-lisp-package*))
   ACL2 !> (certify-book \"mybook\" ?)
})

<p>If this doesn't make sense, please see the documentation for @(see books),
especially see @(see acl2::book-example) which explains something like the
above in far greater detail.</p>


<h3>Individual @('.acl2') Files</h3>

<p>For @('cert.pl') to certify books with packages, it needs to be able to find
these extra @('defpkg') commands that can't go directly into the book.</p>

<p>If you are using only packages from existing libraries, these should be
dealt with automatically by the build system, which loads the portcullis
 (@('.port') file) of each included book before certifying a book.  (To defeat
this mechanism, add a comment containing \"no_port\" at the end of the line of
each include-book whose portculli you don't want.) However, if you are defining
a new package, you need to know how to put it in your book's portcullis.</p>

<p>The most basic way to tell @('cert.pl') how to certify a file like
@('mybook.lisp') is to put the @('defpkg') form into a corresponding file,
named @('mybook.acl2'):</p>

@({
    $ cat mybook.acl2
    (in-package \"ACL2\")
    (defpkg \"MY-PACKAGE\"
      (union-eq *acl2-exports*
                *common-lisp-symbols-from-main-lisp-package*))
    ;; no certify-book command, unlike in legacy files for Makefile-generic
})

<p>At this point, we can simply run:</p>

@({
    $ cert.pl mybook
    ACL2 executable is ...
    System books directory is ...
    Making .../mybook.cert on 24-Oct-2013 09:25:03
    Successfully built .../my-book.cert
    -rw-rw-r-- 1 jared logic 513 Oct 24 09:25 mybook.cert
})

<p>If you inspect the resulting @('mybook.cert.out') output log, you'll see
that these instructions that were picked up from the @('.acl2') file:</p>

@({
    $ cat mybook.cert.out
    -*- Mode: auto-revert -*-
    ...
    ; instructions from .acl2 file mybook.acl2:
    (in-package \"ACL2\")
    (defpkg \"MY-PACKAGE\"
      (union-eq *acl2-exports*
                *common-lisp-symbols-from-main-lisp-package*))
    ...
})

<p>Furthermore, if you inspect @('mybook.cert'), you'll see that defpkg form
replicated in the portcullis section of the certificate.  In fact, all the
books that includes your book (transitively) or that also load the same package
will also replicate this form in their portculli.  This can be a problem
because including multiple books depending on this package requires checking
many times that this defpkg form is redundant, which can actually add up to a
significant performance problem.  We suggest using the discipline described in
@(see acl2::working-with-packages) instead.</p>

<h3>Directory-Wide @('cert.acl2') Files</h3>

<p>It's very common for all of the books in a directory to want to use the same
packages.  Instead of setting up a corresponding @('.acl2') file for every
single book, it is often much more convenient to use a special, directory-wide
@('.acl2') file, called @('cert.acl2').</p>

<p>Here is how @('cert.pl') chooses the @('.acl2') file to use when you ask
it to certify @('foo.lisp'):</p>

<ol>
<li>First, if a file named @('foo.acl2') exists, then it will be used.</li>
<li>Else, if a file named @('cert.acl2') exists, then it will be used.</li>
<li>Otherwise, no @('.acl2') files will be used; no pre @(see certify-book)
    commands will be given.</li>
</ol>

<p>In the typical case, then, where you have a whole directory of books that
are all supposed to be in some package, you just need a single @('cert.acl2')
file that gets that @(see defpkg) form loaded.</p>")


(defxdoc custom-certify-book-commands ; Step 3
  :parents (cert.pl)
  :short "How to control the options that will be passed to the @(see
certify-book) command.  You'll need this to allow the use of <see topic='@(url
defttag)'>trust tags</see>, @(see skip-proofs), @(see defaxiom)s, and so
forth."

  :long "<p>By default, ACL2's @(see certify-book) command does not allow your
books to use unsafe features that can easily lead to unsoundness.  For
instance, your book may not skip proofs, add arbitrary axioms, or use trust
tags to smash raw Lisp definitions.</p>

<p>However, these restrictions can be lifted by giving @('certify-book')
options such as @(':skip-proofs-okp t') and @(':ttags :all').  In such cases
the resulting certificate is annotated to reflect that it is less trustworthy
and @(see include-book) may print warnings about the book or even reject it
when given suitable options.  See @(see certify-book) and @(see include-book)
for details.</p>

<p>By default @('cert.pl') will similarly disallow these unsafe features.  More
precisely, the default command it uses to certify books is looks like this:</p>

@({  (certify-book \"foo\" ? t)  })

<p>If you want to permit your book to use trust tags, skipped proofs, etc.,
you'll need to tell @('cert.pl') that you want to give different arguments to
@('certify-book').</p>

<p>You can do this on a per-book or per-directory basis by adding a special
comment into the corresponding @('.acl2') file.  If you don't know what an
@('.acl2') file is, see @(see pre-certify-book-commands).</p>

<p>Example: to allow all trust tags, you could use a comment like this:</p>

@({
    ; cert-flags: ? t :ttags :all
})

<p>Example: to allow trust tags and skip-proofs, you could use:</p>

@({
    ; cert-flags: ? t :ttags :all :skip-proofs-okp t
})

<p>Rules of thumb:</p>

<ul>

<li>Your @('cert-flags') should probably start with @('? t').</li>

<li>Even if you have a long list of :ttags, keep them <b>on one line</b>.  A
dumb perl script is reading this, after all.</li>

<li>You should probably <b>not</b> use arguments like @(':acl2x'),
@(':write-port'), or @(':pcert').</li>

</ul>")


(defxdoc optimizing-build-time ; Step 4
  :parents (cert.pl)
  :short "How to use @('critpath.pl') to profile your build, so that you can
focus your efforts on speeding up the most critical parts."

  :long "<p>Alongside @('cert.pl') is another script, @('critpath.pl'), that
can be used to analyze the certification times for your files.  When you are
dealing with a large collection of ACL2 books, this can be a useful tool for
seeing where to speed up your build.</p>

<p>Before using @('critpath.pl'), you must tell @('cert.pl') that you want it
to record certification times.  This is done by setting the @('$TIME_CERT')
environment variable.  For instance, you might add the following to your
@('.bashrc') or equivalent:</p>

@({
    export TIME_CERT=yes
})

<p>After setting this variable, you will need to recertify your books.</p>

<p>When @('cert.pl') sees that @('$TIME_CERT') is set, it writes out additional
@('.cert.time') files that record how long each book took to certify.  The
@('critpath.pl') script then correlates these files with the dependencies among
your books to give you a report.</p>

<p>For instance, here is a report for the @('arithmetic-5/top') book, circa
October 2013.</p>

@({
$ cd arithmetic-5
$ critpath.pl top.cert
Critical Path

File                            Cumulative       Time    Speedup     Remove
top.cert                           2.0 min    2.0 sec    2.0 sec    2.0 min
floor-mod/top.cert                 2.0 min    1.8 sec    1.8 sec    1.7 min
floor-mod/logand.cert              1.9 min   33.7 sec   33.7 sec   37.0 sec
floor-mod/logand-helper.cert       1.4 min    7.1 sec    7.1 sec    7.1 sec
floor-mod/more-floor-mod.cert      1.2 min   16.7 sec   15.1 sec   15.1 sec
floor-mod/floor-mod.cert          58.1 sec   19.9 sec   19.9 sec   30.8 sec
...
})

<p>The critical path is the longest chain of books in an unrealistically ideal
build environment with infinite CPUs to draw upon.  The report shows what books
comprise the critical path, and how long each of them takes.  It also shows
you:</p>

<ul>

<li>The @('speedup') time for each book.  This measures how much the critical
path could be reduced by speeding up the book, without affecting its
dependencies.  A book with a large @('speedup') time may be good candidate for
new hints to make proofs faster.</li>

<li>The @('remove') time for each book.  This measures how much your build
would speed up if you didn't need to build this book at all.  The @('remove')
time should always exceed the @('speedup') time.  In some cases, it may be much
larger, since by removing a book we may also avoid needing to build some of the
books it depends on.</li>

</ul>

<p>While the very simple usage shown above is often sufficient, the
@('critpath.pl') script has a number of other options that may occasionally be
useful.  See @('critpath.pl --help') for details.</p>")


(defxdoc raw-lisp-and-other-dependencies ; Step 5
  :parents (cert.pl)
  :short "How to use @('depends-on') to tell @('cert.pl') about additional,
non-Lisp files that your books depend on."

  :long "<p>Some ACL2 books load extra files in unusual ways.  For
instance,</p>

<ul>

<li>An ACL2 book for verifying a Java program might use @(see acl2::io)
routines to load @('encrypt.java'), or</li>

<li>An ACL2 book with trust tags might use @(see acl2::include-raw) to load in
some extra raw Lisp file named @('server-raw.lsp').</li>

</ul>

<p>In either case, since these extra files are not being loaded using @(see
include-book), @('cert.pl') will not automatically know that these book depend
on @('encrypt.java') and @('server-raw.lsp').</p>

<p>To tell @('cert.pl') about additional dependencies, you may put a special
@('depends-on') comment in your book.  For the Java program we might write
something like this:</p>

@({
    ; (depends-on \"encrypt.java\")
    (defconsts (*java-file* state)
      (read-java-program \"encrypt.java\"))
})

<p>Whereas for the server, you could write, e.g.,</p>

@({
    ; (depends-on \"server-raw.lsp\")
    (include-raw \"server-raw.lsp\")
})

<p>This dependency mechanism is good enough to handle situations where you are
directly reading in these source or data files.  However, it is <b>not</b>
general enough to handle the situations where the file you are reading needs to
be rebuilt.</p>

<p>For instance, suppose that our Java book doesn't verify a source code file
like @('encrypt.java'), but instead verifies the output of the Java compiler,
i.e., @('encrypt.class').  Normally we would need to build @('encrypt.class')
whenever @('encrypt.java') is updated, by running a command like</p>

@({
    $ javac encrypt.java
})

<p>We can still use a @('depends-on') comment to tell @('cert.pl') that our
ACL2 book depends on @('encrypt.class'), e.g.,</p>

@({
    ; (depends-on \"encrypt.class\")
    (defconsts (*class-file* state)
      (read-java-class-file \"encrypt.class\"))
})

<p>This is better than nothing.  @('cert.pl') will at least know it needs to
recertify our ACL2 book if the @('.class') file changes.  However, there's no
way to tell @('cert.pl') that this @('.class') file also depends on
@('encrypt.java'), so editing @('encrypt.java') won't be enough to trigger a
recertification.</p>

<p>When your project gets to this point&mdash;needing a build system that can
deal with both ACL2 books and other kinds of files&mdash;you have exceeded the
ability of @('cert.pl') as a purely standalone tool.  It now becomes a tool
to help you write a Makefile for your whole project.</p>")



(defxdoc static-makefiles ; Step 6
  :parents (cert.pl)
  :short "How to use @('cert.pl') within a larger Makefile that needs to know
how to build non-ACL2 files (e.g., C libraries) or dynamically generated ACL2
books."

  :long "<p>For many ACL2 projects, @('cert.pl') may allow you to entirely
avoid needing to write any Makefiles.  But sometimes it's not enough.  For
instance:</p>

<ul>

<li>If your project involves dynamically generating new ACL2 books,
@('cert.pl') has no way to see their dependencies.</li>

<li>If your project has a non-ACL2 component that needs to be built in some
special way, e.g., say you're linking ACL2 with a C library and you need to
recompile the library when you change its code, @('cert.pl') has no support for
building the C library.</li>

</ul>

<p>In these cases, the general approach is to write an ordinary @('Makefile'),
but use @('cert.pl') to automate the dependency scanning for all of the static
ACL2 books.</p>


<h3>Basic Makefile Generation</h3>

<p>Ordinarily, when you run a command like @('cert.pl foo'), what happens
is:</p>

<ul>

<li>@('cert.pl') scans @('foo') for @(see include-book) commands, etc., to
figure out the dependencies of @('foo').</li>

<li>It writes these dependencies into a temporary Makefile named
@('Makefile-tmp').</li>

<li>It invokes @('make') on @('Makefile-tmp') to do the actual build.</li>

</ul>

<p>When you use @('cert.pl') as part of your own Makefile, you don't want it to
run @('make') for you.  Instead, you just want it to do the dependency analysis
and write out a Makefile that your Makefile can <a
href='http://www.gnu.org/software/make/manual/make.html#Include'>include</a>.</p>

<p>This is done using the @('-s') switch.  For instance, here's how we could
create a Makefile for the @('arithmetic-5') library:</p>

@({
    $ cd acl2/books/arithmetic-5
    $ cert.pl top.cert -s Makefile-arith5
})

<p>The resulting Makefile has all the dependencies for Arithmetic-5:</p>

@({
    # This makefile was generated by running:
    # cert.pl top.cert -s Makefile-arith5
    ...
    ACL2_SYSTEM_BOOKS ?= ..                      # Boilerplate stuff
    export ACL2_BIN_DIR := ../../cn/e/bin
    include $(ACL2_SYSTEM_BOOKS)/build/make_cert

    .PHONY: all-cert-pl-certs
    # Depends on all certificate files.
    all-cert-pl-certs:

    CERT_PL_CERTS := \
        lib/basic-ops/arithmetic-theory.cert \
        ... \
        top.cert

    all-cert-pl-certs: $(CERT_PL_CERTS)
    ...

    lib/basic-ops/integerp-helper.cert : \       # Dependency info
        support/top.cert \
        lib/basic-ops/building-blocks.cert \
        lib/basic-ops/default-hint.cert \
        lib/basic-ops/integerp-helper.lisp
    ...
})

<p>The general idea is then to include the generated @('Makefile') into your
own Makefile.  For real examples of how to do this, see</p>

<ul>

<li>The @('books/Makefile'); just search for @('cert.pl') to see how it is used
to build @('Makefile-books').</li>

<li>The similar use of @('cert.pl') in @('books/projects/milawa/ACL2/Makefile'),
which may in some ways be simpler to understand.</li>

</ul>

<p>There are various options to control whether to emit the boilerplate
section, to rename variables like @('CERT_PL_CERTS'), etc.  See @('cert.pl
--help') for a summary.</p>")


(defxdoc using-extended-acl2-images ; Step 7
  :parents (cert.pl ACL2::building-acl2 ACL2::books-certification)
  :short "(Advanced) how to get @(see cert.pl) to use @(see save-exec) images
to certify parts of your project."

  :long "<p>In most ACL2 projects, each book uses @(see include-book) to load
all of its dependencies, and the same, \"stock\" ACL2 executable is used to
certify every book.  This generally works well and certainly keeps things
simple.</p>

<p>By default, @('cert.pl') will simply try to certify all books using whatever
ACL2 image is invoked with @('acl2'), or else whatever image it is told to use
via the @('$ACL2') environment variable or the @('--acl2') option; see
<i>Helping @('cert.pl') find ACL2</i> of @(see preliminaries) for
details.</p>

<p>Unfortunately, this usual approach means that widely included books must be
loaded repeatedly.  As your project grows, you may eventually find that you are
spending a lot of time waiting for @(see include-book) commands.  One way to
combat this is to use @(see save-exec) to write out a new ACL2 image that has
your supporting books pre-loaded.  These extended ACL2 images can be re-started
instantly.  For interactive development, images can be a very convenient way to
quickly get back into a good starting place, with your supporting books already
loaded.  Meanwhile, using images to re-certify books can significantly reduce
the time spent waiting for @(see include-book) commands to finish.</p>

<p>@('cert.pl') supports using extended images for certain books.  For this to
work, you will need to get a few pieces working together.  The notes below
explain the basics of how to set this up.  See also
@('projects/milawa/ACL2/Makefile') for a working example of a project that uses
around a dozen images to certify various directories of files.</p>

<h3>Image Creation</h3>

<p>Suppose you want to use @(see save-exec) to create an extended ACL2 image
using the following script:</p>

@({
     ;; make-extended-acl2.lsp
     (in-package \"ACL2\")
     (include-book \"support\")
     :q
     (save-exec \"extended-acl2\" \"Supporting libraries pre-loaded.\")
})

<p>While @('cert.pl') does have good support for using the resulting image to
certify particular books, there is currently no way to directly tell
@('cert.pl') that it needs to run this script to create the @('extended-acl2')
image.  Instead, if you want to use extended ACL2 images, you will probably
need to put together a @('Makefile').  See @(see static-makefiles) for
information about how to use @('cert.pl') to do the dependency scanning for
your @('Makefile').</p>

<p>In your @('Makefile'), you can easily explain what the dependencies of
@('extended-acl2') are, and how to build it, e.g., as follows:</p>

@({
     extended-acl2: support.cert make-extended-acl2.lsp
         @rm -f extended-acl2
         $(ACL2) < make-extended-acl2.lsp &> extended-acl2.out
         ls -l extended-acl2
})


<h3>Helping @('cert.pl') find your Images</h3>

<p>For @('cert.pl') to find @('extended-acl2'), the easiest thing to do is make
sure that it is located somewhere in your @('$PATH'), and we especially
recommend this option if you are going to be invoking @('cert.pl')
interactively, i.e., not exclusively from your @('Makefile').</p>

<p>Alternately, @('cert.pl') accepts a @('--bin') option that can be used to
indicate which directory will contain images.</p>


<h3>Specifying the Image for each Book</h3>

<p>To decide what image to use to certify @('foo.lisp'), @('cert.pl') will
first look for a file named @('foo.image').  This file should contain a single
line that just gives the name of the ACL2 image to use.  For instance, if we
want to certify @('foo.lisp') using @('extended-acl2'), then @('foo.image')
should simply contain:</p>

@({
     extended-acl2
})

<p>You can also write a @('cert.image') file to indicate a directory-wide
default image to use.  (This is exactly analogous to how @('cert.pl') looks for
@('.acl2') files for @(see pre-certify-book-commands).)</p>")


(defxdoc distributed-builds ; Step 8
  :parents (cert.pl)
  :short "(Advanced) how to distribute ACL2 book building over a cluster
of machines."

  :long "<p>Warning: getting a cluster set up and running smoothly is a
significant undertaking.  Aside from hardware costs, it may take significant
energy to install and administer the system, and you will need to learn how to
effectively use the queuing system.  You'll probably also need to be ready to
do some scripting to work around dumb problems.  Think of this topic as:
<i>some hints that may help you</i>, not <i>a usable guide to setting up a
cluster.</i></p>

<p>At Centaur, @('cert.pl') is successfully used within a <a
href='http://www.rocksclusters.org/'>rocks</a> cluster environment,
using the open-source queuing system <a
href='http://www.adaptivecomputing.com/support/download-center/torque-download/'>torque</a>
and the <a
href='http://www.adaptivecomputing.com/products/open-source/maui/'>maui</a>
scheduler.  This clustering software allows for the submission of <a
href='http://en.wikipedia.org/wiki/Portable_Batch_System'>PBS</a> scripts as
jobs.  To support this cluster, @('cert.pl') has certain features.</p>


<h3>Support for PBS directives</h3>

<p>For one, @('cert.pl') writes out a PBS script for each book it is going to
certify.  These scripts look like ordinary shell scripts (so they work fine for
use in non-cluster environments), but they contain special comments that the
clustering software understands.</p>

<p>These comments allow you to say, e.g., how much memory a job is going to
take, so that if a job takes more than its allotted memory, the clustering
software may choose to kill it.  The clustering software also uses this memory
limit to ensure that when it allocates a job to a machine, the machine will
have enough physical machine to run the job.</p>

<p>This is really very useful.  If you let a machine start swapping into the
gigabytes, at worst you will need to physically reset it, because it dies a
special kind of horrible death where its load average is 50 and you can't even
\"kill\" anything.  In a slightly better case, you may run into the Linux
overcommit and OOM killer features, which are also really awful.  My favorite
article on the topic, from back before we had the cluster and were running into
this frequently, is <a
href='http://thoughts.davisjeff.com/2009/11/29/linux-oom-killer/'>here</a>.</p>

<p>At any rate, when cert.pl writes out the scripts to certify books, it
includes some PBS commands that say how much memory the book is expected to
take. This is done by a stupid heuristic: we search for @('set-max-mem') lines;
if no such line is found we say the book will take 4 GB, and otherwise we
reserve I think 2-3 GB more than the set-max-mem line calls for. This extra
padding is because set-max-mem only affects the heap, and doesn't account for
the stacks, and we typically build a CCL image with large stacks, as explained
in centaur/ccl-config.lsp, and also because set-max-mem is sort of best thought
of as a soft cap, anyway.</p>


<h3>Support for a Queuing System</h3>

<p>Besides this support for PBS directives, @('cert.pl') also consults an
environment variable @('$STARTJOB').  If this variable isn't set, we default it
to your current @('$SHELL').  When we run ACL2 jobs, we basically use:</p>

@({
    $STARTJOB -c \"acl2 < certify-commands &> foo.cert.out\"
})

<p>So, given a suitable @('startjob') command, @('cert.pl') can automatically
distribute the jobs to your cluster.  A suitable command is one that:</p>

<ul>
<li>Accepts the @('-c') syntax or (without @('-c')) accepts a script.</li>
<li>Waits for the job to finish.</li>
<li>Exits \"transparently\", i.e., with the exit code of the job.</li>
</ul>

<p>A suitable @('startjob') command does not need to support any input/output
redirection; we embed that into the command itself.</p>


<h3>Support for NFS Lag</h3>

<p>We originally found that our builds would often \"fail\" due to the
following scenario:</p>

<ul>
<li>Head node: Makefile submits book A to the queue.</li>
<li>Compute node: Certifies book A successfully.</li>
<li>Head node: startjob returns control to the Makefile.</li>
<li>Head node: Makefile runs @('ls A.cert') to check success.</li>
<li>Head node: @('ls') fails because NFS isn't up to date.</li>
<li>Make thinks there's been a problem and dies.</li>
<li>Moments later @('A.cert') shows up.</li>
</ul>

<p>To avoid this, @('cert.pl') now has special support for NFS lag.  We now use
exit codes instead of files to determine success.  In cases where the exit code
says the job completed successfully, we wait until @('A.cert') becomes visible
to the head node before returning control to the Makefile.</p>")

(xdoc::order-subtopics cert.pl
  (preliminaries certifying-simple-books pre-certify-book-commands
                 custom-certify-book-commands optimizing-build-time
                 raw-lisp-and-other-dependencies static-makefiles
                 using-extended-acl2-images ; rename to remove "using"
                 distributed-builds cert_param acl2::ifdef acl2::ifndef))


; added by Matt K., 8/14/2014
(defxdoc cert_param
  :parents (cert.pl)
  :short "restricting and modifying @(see community-books)
certification using @('make')"
  :long (concatenate 'string
 "<p>You can restrict the @(see books) to be certified using @('make')
  by adding a stylized ``@('cert_param:')'' comment.  For example, suppose that
  you include the following comment in your book or in a corresponding
  @('.acl2') file (see @(see pre-certify-book-commands)).</p>

 @({
 ; cert_"
  ;; [Jared] adding line break so that the build system doesn't
  ;; think this is a real restriction
  "param: (ccl-only)
 })

 <p>Then your @('make') command will only certify that book if your host Lisp
 is CCL.  Moreover, if your host Lisp is not CCL, then @('make') will skip not
 only the certification of that book but will also not attempt to certify any
 book that includes it (and recursively).</p>

 <p>The syntax for @('cert_param') comments is as follows, where the whitespace
 is optional, and each entry without an '@('=')' is just set to 1, that is, it
 is activated as described below.</p>

 @({
 ; cert_"
  ;; [Jared] similar line breaks for similar reasons
  "param: ( foo = bar , baz = 1 , bla )
 })

 <p>The meaning of an activated @('cert_param') is generally clear from its
 name, as follows.  Additional @('cert_param') values might be supported in the
 future; you can browse @(see community-books) files @('build/cert.pl') and
 @('build/certlib.pl') for additional supported values.  The @('acl2x'),
 @('acl2xskip'), and @('reloc_stub') values affect only the book itself, not
 books that include it.  However, the other values affect not only the
 certification of the indicated book but also apply to all books that include
 it (and recursively).</p>

 <ul>

 <li>@('acl2x'): use two-pass certification (see @(see set-write-acl2x))</li>

 <li>@('acl2xskip'): use @(tsee skip-proofs) during two-pass certification</li>

 <li>@('ansi-only'): only certify when the host Lisp is an ANSI Common
 Lisp (hence, not an older version of GCL)</li>

 <li>@('ccl-only'): only certify when the host Lisp is CCL</li>

 <li>@('hons-only'): only certify when special @(tsee hons) support is
 available (now always the case; required ACL2(h) until the @(see
 acl2::hons-and-memoization) features were incorporated into ACL2)</li>

 <li>@('non-acl2r'): only certify when the (@see real) numbers are NOT
 supported, i.e., when NOT using ACL2(r)</li>

 <li>@('reloc_stub'): print a suitable ``relocation stub'' warning</li>

 <li>@('uses-acl2r'): only certify when the (@see real) numbers are supported,
 i.e., with ACL2(r)</li>

 <li>@('uses-glucose'): only certify when Glucose (a SAT solver) is
 available</li>

 <li>@('uses-quicklisp'): only certify when quicklisp is available</li>

 </ul>"))


(defxdoc acl2::ifdef
  :parents (cert.pl)
  :short "Run some events only if an environment variable is defined and nonempty,
          with build system support."
  :long "<p>Ifdef and @(see ifndef), defined in \"books/build/ifdef.lisp\",
support conditionally running some events depending on the build environment.
This works as follows:</p>

<<<<<<< HEAD
#({
=======
@({
>>>>>>> 15400131
 (ifdef \"MY_ENV_VAR\"
    (defun foo (x) x)
    (include-book \"bar\")
    :endif)
 })
<p>produces the given defun and include-book events only if \"MY_ENV_VAR\" is
defined in the environment and is not the empty string.  @(see Ifndef) has the
opposite behavior.</p>

<p>There is special support in the @(see build::cert.pl) build system for these
constructs, so that if the environment in which the cert.pl scan is run matches
the environment in which the ACL2 job is run, the build system will know the
true dependencies of the file, taking ifdefs into account.</p>

<p>For this to work correctly, it is important to write the ifdef forms in a
standard manner, as shown above: the @('(ifdef \"VARNAME\"') must be on a
single line with nothing preceding it, and the @(':endif)') should be on a line
without any other dependency-relevant items.  E.g., the following will not work
as expected:</p>
@({
 (ifdef \"USE_FOO\" (include-book \"foo\") :endif)
 })
"
  :pkg "ACL2")

(defxdoc acl2::ifndef
  :parents (cert.pl)
  :short "Run some events only if an environment variable is undefined or empty,
          with build system support."
  :long "<p>See @(see ifdef).</p>"
  :pkg "ACL2")<|MERGE_RESOLUTION|>--- conflicted
+++ resolved
@@ -1259,11 +1259,7 @@
 support conditionally running some events depending on the build environment.
 This works as follows:</p>
 
-<<<<<<< HEAD
-#({
-=======
-@({
->>>>>>> 15400131
+@({
  (ifdef \"MY_ENV_VAR\"
     (defun foo (x) x)
     (include-book \"bar\")
