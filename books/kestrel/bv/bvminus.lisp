; A function to subtract two bit-vectors
;
; Copyright (C) 2008-2011 Eric Smith and Stanford University
; Copyright (C) 2013-2023 Kestrel Institute
;
; License: A 3-clause BSD license. See the file books/3BSD-mod.txt.
;
; Author: Eric Smith (eric.smith@kestrel.edu)

;;;;;;;;;;;;;;;;;;;;;;;;;;;;;;;;;;;;;;;;;;;;;;;;;;;;;;;;;;;;;;;;;;;;;;;;;;;;;;;;

(in-package "ACL2")

;; TODO: Consider defining bvminus in terms of bvplus and bvuminus.

(include-book "bvchop")
(include-book "bvuminus")

;; Compute the (modular) difference of X and Y.
;; TODO: Consider defining this in terms of bvplus and bvuminus.
(defund bvminus (size x y)
  (declare (type (integer 0 *) size))
  (bvchop size (- (ifix x) (ifix y))))

(defthm integerp-of-bvminus
  (integerp (bvminus size x y)))

(defthm natp-of-bvminus
  (natp (bvminus size x y)))

(defthm bvminus-when-arg2-is-not-an-integer
  (implies (not (integerp y))
           (equal (bvminus size x y)
                  (bvchop size x)))
  :hints (("Goal" :in-theory (enable bvminus))))

(defthm bvminus-when-size-is-0
  (equal (bvminus 0 x y)
         0)
  :hints (("Goal" :in-theory (enable bvminus))))

(defthm bvminus-when-size-is-not-positive
  (implies (<= size 0)
           (equal (bvminus size x y)
                  0))
  :hints (("Goal" :in-theory (enable bvminus))))

(defthm bvminus-when-size-is-not-integerp
  (implies (not (integerp size))
           (equal (bvminus size x y)
                  0))
  :hints (("Goal" :in-theory (enable bvminus))))

(defthm bvminus-same
  (equal (bvminus size x x)
         0)
  :hints (("Goal" :in-theory (enable bvminus))))

(defthm bvminus-subst-value-arg-2
  (implies (and (equal (bvchop n x) k)
                (syntaxp (and (quotep k) (not (quotep x)))))
           (equal (bvminus n x y)
                  (bvminus n k y)))
  :hints (("Goal" :in-theory (enable bvminus))))

(defthm bvminus-subst-value-arg-3
  (implies (and (equal (bvchop n x) k)
                (syntaxp (and (quotep k) (not (quotep x)))))
           (equal (bvminus n y x)
                  (bvminus n y k)))
  :hints (("Goal" :cases ((natp n))
           :in-theory (enable bvminus bvchop-of-sum-cases))))

(defthmd bvminus-of-0-arg2
  (equal (bvminus size 0 y)
         (bvuminus size y))
  :hints (("Goal" :in-theory (enable bvminus bvuminus))))

(defthm bvminus-of-0-arg3
  (equal (bvminus size x 0)
         (bvchop size x))
  :hints (("Goal" :in-theory (enable bvminus))))

(defthm equal-of-0-and-bvminus
  (equal (equal 0 (bvminus size x y))
         (equal (bvchop size x)
                (bvchop size y)))
  :hints (("Goal" :in-theory (enable bvminus bvchop-of-sum-cases))))

(defthm unsigned-byte-p-of-bvminus-gen-better
  (implies (and (>= size1 size)
                (integerp size)
                (>= size 0)
                (integerp size1))
           (unsigned-byte-p size1 (bvminus size i j)))
  :hints (("Goal" :in-theory (enable bvminus))))

(defthm bvminus-of-bvchop-arg2
  (implies (and (<= size size1)
                (integerp size1))
           (equal (bvminus size (bvchop size1 x) y)
                  (bvminus size x y)))
  :hints (("Goal" :in-theory (enable bvminus))))

(defthm bvminus-of-bvchop-arg2-same
  (equal (bvminus size (bvchop size x) y)
         (bvminus size x y))
  :hints (("Goal" :in-theory (enable bvminus))))

(defthm bvminus-of-bvchop-arg3
  (implies (and (<= size size1)
                (integerp size1))
           (equal (bvminus size y (bvchop size1 x))
                  (bvminus size y x)))
  :hints (("Goal" :cases ((natp size))
           :in-theory (enable bvminus))))

(defthm bvminus-of-bvchop-arg3-same
  (equal (bvminus size y (bvchop size x))
         (bvminus size y x))
  :hints (("Goal" :cases ((natp size))
           :in-theory (enable bvminus))))

(defthm bvminus-normalize-constant-arg1
  (implies (and (syntaxp (and (quotep k)
                              (quotep size)))
                (not (unsigned-byte-p size k))
                (natp size) ; prevents loops
                )
           (equal (bvminus size k x)
                  (bvminus size (bvchop size k) x)))
  :hints (("Goal" :in-theory (enable bvminus))))

(defthm bvminus-of-bvuminus
  (equal (bvminus size x (bvuminus size y))
         (bvplus size x y))
  :hints (("Goal" :in-theory (enable bvchop-when-i-is-not-an-integer
                                     bvchop-of-sum-cases
                                     bvplus
                                     bvuminus
                                     bvminus))))

;; Another rule may turn the RHS into a call of bvuminus.
(defthm bvminus-when-arg1-is-not-an-integer
  (implies (not (integerp x))
           (equal (bvminus size x y)
                  (bvminus size 0 y)))
  :hints (("Goal" :in-theory (enable bvminus))))

;; Should we leave this enabled?  Perhaps we should, so we only have to deal with addition and unary negation, not subtraction.
(defthm bvminus-becomes-bvplus-of-bvuminus
  (equal (bvminus size x y)
         (bvplus size x (bvuminus size y)))
  :hints (("Goal" :cases ((natp size))
           :in-theory (e/d (natp bvminus bvplus bvuminus) (bvchop-of-minus  BVCHOP-WHEN-I-IS-NOT-AN-INTEGER)))))

(defthm bvminus-1-0
  (equal (bvminus 1 0 x)
         (getbit 0 x))
  :hints (("Goal" :cases ((equal 0 x) (equal 1 x))
           :in-theory (e/d (bvminus getbit bvchop-when-i-is-not-an-integer)
                           (bvchop-1-becomes-getbit slice-becomes-getbit)))))

(defthm bvchop-of-bvminus
  (implies (and (<= size1 size2)
                (natp size1)
                (natp size2))
           (equal (bvchop size1 (bvminus size2 y z))
                  (bvminus size1 y z)))
  :hints (("Goal" :in-theory (enable bvminus))))

(defthm bvminus-of-bvplus-same-arg2
  (equal (bvminus size k (bvplus size j k))
         (bvuminus size j))
<<<<<<< HEAD
  :hints (("Goal" :in-theory (enable bvplus bvuminus bvchop-of-sum-cases bvminus))))
=======
  :hints (("Goal" :in-theory (e/d (bvplus bvuminus acl2::bvchop-of-sum-cases bvminus) (;BVPLUS-OF-MINUS-1
                                                                               )))))

;; gets rid of x
(defthm bvminus-of-+-same-arg2
  (implies (and (integerp x)
                (integerp y))
           (equal (bvminus size x (binary-+ x y))
                  (bvuminus size y)))
  :hints (("Goal" :in-theory (e/d (bvplus bvuminus acl2::bvchop-of-sum-cases bvminus) ()))))

;; gets rid of x
(defthm bvminus-of-+-same-arg2-alt
  (implies (and (integerp x)
                (integerp y))
           (equal (bvminus size x (binary-+ y x))
                  (bvuminus size y)))
  :hints (("Goal" :in-theory (e/d (bvplus bvuminus acl2::bvchop-of-sum-cases bvminus) ()))))
>>>>>>> 0325f956
<|MERGE_RESOLUTION|>--- conflicted
+++ resolved
@@ -172,11 +172,7 @@
 (defthm bvminus-of-bvplus-same-arg2
   (equal (bvminus size k (bvplus size j k))
          (bvuminus size j))
-<<<<<<< HEAD
   :hints (("Goal" :in-theory (enable bvplus bvuminus bvchop-of-sum-cases bvminus))))
-=======
-  :hints (("Goal" :in-theory (e/d (bvplus bvuminus acl2::bvchop-of-sum-cases bvminus) (;BVPLUS-OF-MINUS-1
-                                                                               )))))
 
 ;; gets rid of x
 (defthm bvminus-of-+-same-arg2
@@ -193,4 +189,3 @@
            (equal (bvminus size x (binary-+ y x))
                   (bvuminus size y)))
   :hints (("Goal" :in-theory (e/d (bvplus bvuminus acl2::bvchop-of-sum-cases bvminus) ()))))
->>>>>>> 0325f956
