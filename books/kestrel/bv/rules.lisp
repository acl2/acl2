--- conflicted
+++ resolved
@@ -3943,11 +3943,7 @@
                     (logtail n x))))
   :hints (("Goal"
            :use (:instance FLOOR-PEEL-OFF-CONSTANT (k (+ -1 (expt 2 n))) (n x) (y (expt 2 n)))
-<<<<<<< HEAD
-           :in-theory (e/d (logtail bvchop) (FLOOR-PEEL-OFF-CONSTANT)))))
-=======
-           :in-theory (e/d (logtail bvchop) (FLOOR-PEEL-OFF-CONSTANT )))))
->>>>>>> 9719029f
+           :in-theory (e/d (logtail bvchop) (floor-peel-off-constant)))))
 
 (defthm getbit-of-one-less
   (implies (and (integerp x)
@@ -4154,11 +4150,7 @@
                 (integerp y))
            (equal (bvchop size (+ x (- (bvchop size2 y))))
                   (bvchop size (+ x (- y)))))
-<<<<<<< HEAD
-  :hints (("Goal" :in-theory (disable EQUAL-BVCHOP-BVCHOP-MOVE-MINUS2))))
-=======
   :hints (("Goal" :in-theory (disable equal-bvchop-bvchop-move-minus2))))
->>>>>>> 9719029f
 
 ;no hyps about size
 (defthm bvchop-of-sum-of-minus-of-bvchop-same
@@ -4166,11 +4158,7 @@
                 (integerp Y))
            (equal (bvchop size (+ x (- (bvchop size y))))
                   (bvchop size (+ x (- y)))))
-<<<<<<< HEAD
-  :hints (("Goal" :in-theory (disable EQUAL-BVCHOP-BVCHOP-MOVE-MINUS2))))
-=======
   :hints (("Goal" :in-theory (disable equal-bvchop-bvchop-move-minus2))))
->>>>>>> 9719029f
 
 (defthm bvchop-of-sum-of-minus-of-bvchop-gen-arg3
   (implies (and (<= size size2)
