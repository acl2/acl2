; Some changes to the open-source x86 model
;
; Copyright (C) 2022 Kestrel Technology, LLC
; Copyright (C) 2024 Kestrel Institute
;
; License: A 3-clause BSD license. See the file books/3BSD-mod.txt.
;
; Author: Eric Smith (eric.smith@kestrel.edu)

;;;;;;;;;;;;;;;;;;;;;;;;;;;;;;;;;;;;;;;;;;;;;;;;;;;;;;;;;;;;;;;;;;;;;;;;;;;;;;;;

(in-package "X86ISA")

;; TODO: Remove "sub" from the name of this book

;(include-book "std/basic/arith-equiv-defs" :dir :system) ; for bool->bit
(include-book "projects/x86isa/machine/rflags-spec" :dir :system)
(local (include-book "kestrel/arithmetic-light/expt" :dir :system))

;; These are in the X86ISA package, because we are going to suggest adding them to the model.

;; new flag functions that take dst and src and can be disabled to prevent
;; simplification of things like (- dst src) or (< dst src).  These could be
;; further simplified if desired.

;; todo: consider simplifying these
;; todo: more sizes of these?

(defund sub-cf-spec8 (dst src)
  (declare (xargs :guard (and (unsigned-byte-p 8 dst)
                              (unsigned-byte-p 8 src))))
  (bool->bit (< dst src)))

;; oddly, this only covers the least significant byte of the result. -- why "oddly"?
(defund sub-of-spec8 (dst src)
  (declare (xargs :guard (and (unsigned-byte-p 8 dst)
                              (unsigned-byte-p 8 src))
                  :guard-hints (("Goal" :in-theory (enable signed-byte-p)))))
  (of-spec8 (- (logext 8 dst) ;(n8-to-i8 dst)
               (logext 8 src) ;(n8-to-i8 src)
               )))

(defund sub-pf-spec8 (dst src)
  (declare (xargs :guard (and (unsigned-byte-p 8 dst)
                              (unsigned-byte-p 8 src))))
  (pf-spec8 (n-size 8 (- (logext 8 dst) ;(n8-to-i8 dst)
                         (logext 8 src) ;(n8-to-i8 src)
                         ))))

(defund sub-sf-spec8 (dst src)
  (declare (xargs :guard (and (unsigned-byte-p 8 dst)
                              (unsigned-byte-p 8 src))))
  (sf-spec8 (n-size 8 (- (logext 8 dst) ;(n8-to-i8 dst)
                         (logext 8 src) ;(n8-to-i8 src)
                         ))))

;; todo: use the same function for all sizes?
(defund sub-zf-spec8 (dst src)
  (declare (xargs :guard (and (unsigned-byte-p 8 dst)
                              (unsigned-byte-p 8 src))))
  (bool->bit (equal src dst)) ; much simpler
  ;; (zf-spec (n-size 8 (- (n8-to-i8 dst)
  ;;                        (n8-to-i8 src))))
  )

;;;;;;;;;;;;;;;;;;;;;;;;;;;;;;;;;;;;;;;;;;;;;;;;;;;;;;;;;;;;;;;;;;;;;;;;;;;;;;;;

(defund sub-cf-spec16 (dst src)
  (declare (xargs :guard (and (unsigned-byte-p 16 dst)
                              (unsigned-byte-p 16 src))))
  (bool->bit (< dst src)))

;; oddly, this only covers the least significant byte of the result.
(defund sub-of-spec16 (dst src)
  (declare (xargs :guard (and (unsigned-byte-p 16 dst)
                              (unsigned-byte-p 16 src))
                  :guard-hints (("Goal" :in-theory (enable signed-byte-p)))))
  (of-spec16 (- (n16-to-i16 dst)
                (n16-to-i16 src))))

(defund sub-pf-spec16 (dst src)
  (declare (xargs :guard (and (unsigned-byte-p 16 dst)
                              (unsigned-byte-p 16 src))))
  (pf-spec16 (n-size 16 (- (n16-to-i16 dst)
                           (n16-to-i16 src)))))

(defund sub-sf-spec16 (dst src)
  (declare (xargs :guard (and (unsigned-byte-p 16 dst)
                              (unsigned-byte-p 16 src))))
  (sf-spec16 (n-size 16 (- (n16-to-i16 dst)
                           (n16-to-i16 src)))))

;; todo: use the same function for all sizes?
(defund sub-zf-spec16 (dst src)
  (declare (xargs :guard (and (unsigned-byte-p 16 dst)
                              (unsigned-byte-p 16 src))))
  (bool->bit (equal src dst)) ; much simpler
  ;; (zf-spec (n-size 16 (- (n16-to-i16 dst)
  ;;                        (n16-to-i16 src))))
  )

;;;;;;;;;;;;;;;;;;;;;;;;;;;;;;;;;;;;;;;;;;;;;;;;;;;;;;;;;;;;;;;;;;;;;;;;;;;;;;;;

(defund sub-cf-spec32 (dst src)
  (declare (xargs :guard (and (unsigned-byte-p 32 dst)
                              (unsigned-byte-p 32 src))))
  (bool->bit (< dst src)))

;; oddly, this only covers the least significant byte of the result.
(defund sub-of-spec32 (dst src)
  (declare (xargs :guard (and (unsigned-byte-p 32 dst)
                              (unsigned-byte-p 32 src))
                  :guard-hints (("Goal" :in-theory (enable signed-byte-p)))))
  (of-spec32 (- (n32-to-i32 dst)
                (n32-to-i32 src))))

(defund sub-pf-spec32 (dst src)
  (declare (xargs :guard (and (unsigned-byte-p 32 dst)
                              (unsigned-byte-p 32 src))))
  (pf-spec32 (n-size 32 (- (n32-to-i32 dst)
                           (n32-to-i32 src)))))

(defund sub-sf-spec32 (dst src)
  (declare (xargs :guard (and (unsigned-byte-p 32 dst)
                              (unsigned-byte-p 32 src))))
  (sf-spec32 (n-size 32 (- (n32-to-i32 dst)
                           (n32-to-i32 src)))))

;; todo: use the same function for all sizes?
(defund sub-zf-spec32 (dst src)
  (declare (xargs :guard (and (unsigned-byte-p 32 dst)
                              (unsigned-byte-p 32 src))))
  (bool->bit (equal src dst)) ; much simpler
  ;; (zf-spec (n-size 32 (- (n32-to-i32 dst)
  ;;                        (n32-to-i32 src))))
  )

;;;;;;;;;;;;;;;;;;;;;;;;;;;;;;;;;;;;;;;;;;;;;;;;;;;;;;;;;;;;;;;;;;;;;;;;;;;;;;;;

(defund sub-cf-spec64 (dst src)
  (declare (xargs :guard (and (unsigned-byte-p 64 dst)
                              (unsigned-byte-p 64 src))))
  (bool->bit (< dst src)))

(defun sub-of-spec64 (dst src)
  (declare (xargs :guard (and (unsigned-byte-p 64 dst)
                              (unsigned-byte-p 64 src))
                  :guard-hints (("Goal" :in-theory (enable SIGNED-BYTE-P)))))
  (of-spec64 (- (n64-to-i64 dst)
                (n64-to-i64 src))))

;; oddly, this only covers the least significant byte of the result.
(defund sub-pf-spec64 (dst src)
  (declare (xargs :guard (and (unsigned-byte-p 64 dst)
                              (unsigned-byte-p 64 src))))
  (pf-spec64 (n-size 64 (- (n64-to-i64 dst)
                           (n64-to-i64 src)))))

<<<<<<< HEAD
(defund sub-zf-spec64 (dst src)
  (declare (xargs :guard (and (unsigned-byte-p 64 dst)
                              (unsigned-byte-p 64 src))))
  (bool->bit (equal src dst)) ; much simpler
  ;; (zf-spec (n-size 64 (- (n64-to-i64 dst)
  ;;                        (n64-to-i64 src))))
  )

(defund sub-sf-spec64 (dst src)
=======
(defun sub-sf-spec64 (dst src)
>>>>>>> cef300be
  (declare (xargs :guard (and (unsigned-byte-p 64 dst)
                              (unsigned-byte-p 64 src))))
  (sf-spec64 (n-size 64 (- (n64-to-i64 dst)
                           (n64-to-i64 src)))))

<<<<<<< HEAD
(defund sub-of-spec64 (dst src)
=======
(defun sub-zf-spec64 (dst src)
>>>>>>> cef300be
  (declare (xargs :guard (and (unsigned-byte-p 64 dst)
                              (unsigned-byte-p 64 src))))
  (bool->bit (equal src dst)) ; much simpler
  ;; (zf-spec (n-size 64 (- (n64-to-i64 dst)
  ;;                        (n64-to-i64 src))))
  )

;;;;;;;;;;;;;;;;;;;;;;;;;;;;;;;;;;;;;;;;;;;;;;;;;;;;;;;;;;;;;;;;;;;;;;;;;;;;;;;;

;todo: package prefixes
(defthm x86isa::bitp-of-sub-cf-spec8 (bitp (x86isa::sub-cf-spec8 dst src)))
(defthm x86isa::bitp-of-sub-cf-spec16 (bitp (x86isa::sub-cf-spec16 dst src)))
(defthm x86isa::bitp-of-sub-cf-spec32 (bitp (x86isa::sub-cf-spec32 dst src)))
(defthm x86isa::bitp-of-sub-cf-spec64 (bitp (x86isa::sub-cf-spec64 dst src)))

(defthm x86isa::bitp-of-sub-of-spec8 (bitp (x86isa::sub-of-spec8 dst src)))
(defthm x86isa::bitp-of-sub-of-spec16 (bitp (x86isa::sub-of-spec16 dst src)))
(defthm x86isa::bitp-of-sub-of-spec32 (bitp (x86isa::sub-of-spec32 dst src)))
(defthm x86isa::bitp-of-sub-of-spec64 (bitp (x86isa::sub-of-spec64 dst src)))

(defthm x86isa::bitp-of-sub-pf-spec8 (bitp (x86isa::sub-pf-spec8 dst src)))
(defthm x86isa::bitp-of-sub-pf-spec16 (bitp (x86isa::sub-pf-spec16 dst src)))
(defthm x86isa::bitp-of-sub-pf-spec32 (bitp (x86isa::sub-pf-spec32 dst src)))
(defthm x86isa::bitp-of-sub-pf-spec64 (bitp (x86isa::sub-pf-spec64 dst src)))

(defthm x86isa::bitp-of-sub-sf-spec8 (bitp (x86isa::sub-sf-spec8 dst src)))
(defthm x86isa::bitp-of-sub-sf-spec16 (bitp (x86isa::sub-sf-spec16 dst src)))
(defthm x86isa::bitp-of-sub-sf-spec32 (bitp (x86isa::sub-sf-spec32 dst src)))
(defthm x86isa::bitp-of-sub-sf-spec64 (bitp (x86isa::sub-sf-spec64 dst src)))

(defthm x86isa::bitp-of-sub-zf-spec8 (bitp (x86isa::sub-zf-spec8 dst src)))
(defthm x86isa::bitp-of-sub-zf-spec16 (bitp (x86isa::sub-zf-spec16 dst src)))
(defthm x86isa::bitp-of-sub-zf-spec32 (bitp (x86isa::sub-zf-spec32 dst src)))
(defthm x86isa::bitp-of-sub-zf-spec64 (bitp (x86isa::sub-zf-spec64 dst src)))

(defthm x86isa::bitp-of-cf-spec8 (bitp (x86isa::cf-spec8 x)))
(defthm x86isa::bitp-of-cf-spec16 (bitp (x86isa::cf-spec16 x)))
(defthm x86isa::bitp-of-cf-spec32 (bitp (x86isa::cf-spec32 x)))
(defthm x86isa::bitp-of-cf-spec64 (bitp (x86isa::cf-spec64 x)))

(defthm x86isa::bitp-of-of-spec8 (bitp (x86isa::of-spec8 x)))
(defthm x86isa::bitp-of-of-spec16 (bitp (x86isa::of-spec16 x)))
(defthm x86isa::bitp-of-of-spec32 (bitp (x86isa::of-spec32 x)))
(defthm x86isa::bitp-of-of-spec64 (bitp (x86isa::of-spec64 x)))

(defthm x86isa::bitp-of-pf-spec8 (bitp (x86isa::pf-spec8 x)))
(defthm x86isa::bitp-of-pf-spec16 (bitp (x86isa::pf-spec16 x)))
(defthm x86isa::bitp-of-pf-spec32 (bitp (x86isa::pf-spec32 x)))
(defthm x86isa::bitp-of-pf-spec64 (bitp (x86isa::pf-spec64 x)))

(defthm x86isa::bitp-of-sf-spec8 (bitp (x86isa::sf-spec8 x)))
(defthm x86isa::bitp-of-sf-spec16 (bitp (x86isa::sf-spec16 x)))
(defthm x86isa::bitp-of-sf-spec32 (bitp (x86isa::sf-spec32 x)))
(defthm x86isa::bitp-of-sf-spec64 (bitp (x86isa::sf-spec64 x)))

(defthm x86isa::bitp-of-zf-spec (bitp (x86isa::zf-spec x)))

;todo: more like this?
(defthm x86isa::bitp-of-add-af-spec8 (bitp (x86isa::add-af-spec8 dst src)))
(defthm x86isa::bitp-of-add-af-spec16 (bitp (x86isa::add-af-spec16 dst src)))
(defthm x86isa::bitp-of-add-af-spec32 (bitp (x86isa::add-af-spec32 dst src)))
(defthm x86isa::bitp-of-add-af-spec64 (bitp (x86isa::add-af-spec64 dst src)))

;;;;;;;;;;;;;;;;;;;;;;;;;;;;;;;;;;;;;;;;;;;;;;;;;;;;;;;;;;;;;;;;;;;;;;;;;;;;;;;;

(defthm integerp-of-sub-zf-spec8
  (integerp (x86isa::sub-zf-spec8 dst src))
  :hints (("Goal" :in-theory (enable x86isa::sub-zf-spec8))))

(defthm integerp-of-sub-cf-spec8
  (integerp (x86isa::sub-cf-spec8 dst src))
  :hints (("Goal" :in-theory (enable x86isa::sub-cf-spec8))))

(defthm integerp-of-sub-pf-spec8
  (integerp (x86isa::sub-pf-spec8 dst src))
  :hints (("Goal" :in-theory (enable x86isa::sub-pf-spec8))))

(defthm integerp-of-sub-sf-spec8
  (integerp (x86isa::sub-sf-spec8 dst src))
  :hints (("Goal" :in-theory (enable x86isa::sub-sf-spec8))))

(defthm integerp-of-sub-of-spec8
  (integerp (x86isa::sub-of-spec8 dst src))
  :hints (("Goal" :in-theory (enable x86isa::sub-of-spec8))))

(defthm x86isa::unsigned-byte-p-of-sub-zf-spec8
  (implies (and (<= 1 size)
                (integerp size))
           (unsigned-byte-p size (x86isa::sub-zf-spec8 dst src)))
  :hints (("Goal" :in-theory (enable x86isa::sub-zf-spec8
                                     ZF-SPEC))))

(defthm x86isa::unsigned-byte-p-of-sub-cf-spec8
  (implies (and (<= 1 size)
                (integerp size))
           (unsigned-byte-p size (x86isa::sub-cf-spec8 dst src)))
  :hints (("Goal" :in-theory (enable x86isa::sub-cf-spec8
                                     CF-SPEC8))))

(defthm x86isa::unsigned-byte-p-of-sub-of-spec8
  (implies (and (<= 1 size)
                (integerp size))
           (unsigned-byte-p size (x86isa::sub-of-spec8 dst src)))
  :hints (("Goal" :in-theory (enable x86isa::sub-of-spec8
                                     OF-SPEC8))))

(defthm x86isa::unsigned-byte-p-of-sub-pf-spec8
  (implies (and (<= 1 size)
                (integerp size))
           (unsigned-byte-p size (x86isa::sub-pf-spec8 dst src)))
  :hints (("Goal" :in-theory (enable x86isa::sub-pf-spec8
                                     PF-SPEC8))))

(defthm x86isa::unsigned-byte-p-of-sub-sf-spec8
  (implies (and (<= 1 size)
                (integerp size)
                (integerp dst) ;todo: why?
                )
           (unsigned-byte-p size (x86isa::sub-sf-spec8 dst src)))
  :hints (("Goal" :in-theory (e/d (x86isa::sub-sf-spec8
                                   SF-SPEC8)
                                  (;ACL2::SLICE-OF-PLUS-OF-LOGEXT-GEN-ALT ; bad forcing
                                   )))))

;drop?
(defthm sub-zf-spec8-same
  (equal (x86isa::sub-zf-spec8 x x)
         1)
  :hints (("Goal" :in-theory (enable x86isa::sub-zf-spec8))))

;;;;;;;;;;;;;;;;;;;;;;;;;;;;;;;;;;;;;;;;;;;;;;;;;;;;;;;;;;;;;;;;;;;;;;;;;;;;;;;;

(defthm integerp-of-sub-zf-spec16
  (integerp (x86isa::sub-zf-spec16 dst src))
  :hints (("Goal" :in-theory (enable x86isa::sub-zf-spec16))))

(defthm integerp-of-sub-cf-spec16
  (integerp (x86isa::sub-cf-spec16 dst src))
  :hints (("Goal" :in-theory (enable x86isa::sub-cf-spec16))))

(defthm integerp-of-sub-pf-spec16
  (integerp (x86isa::sub-pf-spec16 dst src))
  :hints (("Goal" :in-theory (enable x86isa::sub-pf-spec16))))

(defthm integerp-of-sub-sf-spec16
  (integerp (x86isa::sub-sf-spec16 dst src))
  :hints (("Goal" :in-theory (enable x86isa::sub-sf-spec16))))

(defthm integerp-of-sub-of-spec16
  (integerp (x86isa::sub-of-spec16 dst src))
  :hints (("Goal" :in-theory (enable x86isa::sub-of-spec16))))

(defthm x86isa::unsigned-byte-p-of-sub-zf-spec16
  (implies (and (<= 1 size)
                (integerp size))
           (unsigned-byte-p size (x86isa::sub-zf-spec16 dst src)))
  :hints (("Goal" :in-theory (enable x86isa::sub-zf-spec16
                                     ZF-SPEC))))

(defthm x86isa::unsigned-byte-p-of-sub-cf-spec16
  (implies (and (<= 1 size)
                (integerp size))
           (unsigned-byte-p size (x86isa::sub-cf-spec16 dst src)))
  :hints (("Goal" :in-theory (enable x86isa::sub-cf-spec16
                                     CF-SPEC16))))

(defthm x86isa::unsigned-byte-p-of-sub-of-spec16
  (implies (and (<= 1 size)
                (integerp size))
           (unsigned-byte-p size (x86isa::sub-of-spec16 dst src)))
  :hints (("Goal" :in-theory (enable x86isa::sub-of-spec16
                                     OF-SPEC16))))

(defthm x86isa::unsigned-byte-p-of-sub-pf-spec16
  (implies (and (<= 1 size)
                (integerp size))
           (unsigned-byte-p size (x86isa::sub-pf-spec16 dst src)))
  :hints (("Goal" :in-theory (enable x86isa::sub-pf-spec16
                                     PF-SPEC16))))

(defthm x86isa::unsigned-byte-p-of-sub-sf-spec16
  (implies (and (<= 1 size)
                (integerp size)
                (integerp dst) ; todo: why?
                )
           (unsigned-byte-p size (x86isa::sub-sf-spec16 dst src)))
  :hints (("Goal" :in-theory (e/d (x86isa::sub-sf-spec16
                                   SF-SPEC16)
                                  (;ACL2::SLICE-OF-PLUS-OF-LOGEXT-GEN-ALT ; bad forcing
                                   )))))

;drop?
(defthm sub-zf-spec16-same
  (equal (x86isa::sub-zf-spec16 x x)
         1)
  :hints (("Goal" :in-theory (enable x86isa::sub-zf-spec16))))

;;;;;;;;;;;;;;;;;;;;;;;;;;;;;;;;;;;;;;;;;;;;;;;;;;;;;;;;;;;;;;;;;;;;;;;;;;;;;;;;

(defthm integerp-of-sub-zf-spec32
  (integerp (x86isa::sub-zf-spec32 dst src))
  :hints (("Goal" :in-theory (enable x86isa::sub-zf-spec32))))

(defthm integerp-of-sub-cf-spec32
  (integerp (x86isa::sub-cf-spec32 dst src))
  :hints (("Goal" :in-theory (enable x86isa::sub-cf-spec32))))

(defthm integerp-of-sub-pf-spec32
  (integerp (x86isa::sub-pf-spec32 dst src))
  :hints (("Goal" :in-theory (enable x86isa::sub-pf-spec32))))

(defthm integerp-of-sub-sf-spec32
  (integerp (x86isa::sub-sf-spec32 dst src))
  :hints (("Goal" :in-theory (enable x86isa::sub-sf-spec32))))

(defthm integerp-of-sub-of-spec32
  (integerp (x86isa::sub-of-spec32 dst src))
  :hints (("Goal" :in-theory (enable x86isa::sub-of-spec32))))

;slow!
(defthm x86isa::unsigned-byte-p-of-sub-zf-spec32
  (implies (and (<= 1 size)
                (integerp size))
           (unsigned-byte-p size (x86isa::sub-zf-spec32 dst src)))
  :hints (("Goal" :in-theory (enable x86isa::sub-zf-spec32
                                     ZF-SPEC))))

(defthm x86isa::unsigned-byte-p-of-sub-cf-spec32
  (implies (and (<= 1 size)
                (integerp size))
           (unsigned-byte-p size (x86isa::sub-cf-spec32 dst src)))
  :hints (("Goal" :in-theory (enable x86isa::sub-cf-spec32
                                     CF-SPEC32))))

(defthm x86isa::unsigned-byte-p-of-sub-of-spec32
  (implies (and (<= 1 size)
                (integerp size))
           (unsigned-byte-p size (x86isa::sub-of-spec32 dst src)))
  :hints (("Goal" :in-theory (enable x86isa::sub-of-spec32
                                     OF-SPEC32))))

(defthm x86isa::unsigned-byte-p-of-sub-pf-spec32
  (implies (and (<= 1 size)
                (integerp size))
           (unsigned-byte-p size (x86isa::sub-pf-spec32 dst src)))
  :hints (("Goal" :in-theory (enable x86isa::sub-pf-spec32
                                     PF-SPEC32))))

(defthm x86isa::unsigned-byte-p-of-sub-sf-spec32
  (implies (and (<= 1 size)
                (integerp size))
           (unsigned-byte-p size (x86isa::sub-sf-spec32 dst src)))
  :hints (("Goal" :in-theory (e/d (x86isa::sub-sf-spec32
                                   SF-SPEC32)
                                  (;ACL2::SLICE-OF-PLUS-OF-LOGEXT-GEN-ALT ; bad forcing
                                   )))))

;drop?
(defthm sub-zf-spec32-same
  (equal (x86isa::sub-zf-spec32 x x)
         1)
  :hints (("Goal" :in-theory (enable x86isa::sub-zf-spec32))))

;;;;;;;;;;

;todo: why doesn't this get generated automatically when ACL2 generates a :type-prescription rule?
(defthm x86isa::bitp-of-sub-cf-spec64
  (bitp (x86isa::sub-cf-spec64 dst src))
  :hints (("Goal" :in-theory (enable x86isa::sub-cf-spec64))))

(defthm x86isa::bitp-of-sub-of-spec64
  (bitp (x86isa::sub-of-spec64 dst src))
  :hints (("Goal" :in-theory (enable x86isa::sub-of-spec64))))

(defthm x86isa::bitp-of-sub-pf-spec64
  (bitp (x86isa::sub-pf-spec64 dst src))
  :hints (("Goal" :in-theory (enable x86isa::sub-pf-spec64))))

(defthm x86isa::bitp-of-sub-sf-spec64
  (bitp (x86isa::sub-sf-spec64 dst src))
  :hints (("Goal" :in-theory (enable x86isa::sub-sf-spec64))))

(defthm x86isa::bitp-of-sub-zf-spec64
  (bitp (x86isa::sub-zf-spec64 dst src))
  :hints (("Goal" :in-theory (enable x86isa::sub-zf-spec64))))

;;;;;;;;;;;;;;;;;;;;;;;;;;;;;;;;;;;;;;;;;;;;;;;;;;;;;;;;;;;;;;;;;;;;;;;;;;;;;;;;

(defthm integerp-of-sub-zf-spec64
  (integerp (x86isa::sub-zf-spec64 dst src))
  :hints (("Goal" :in-theory (enable x86isa::sub-zf-spec64))))

(defthm integerp-of-sub-cf-spec64
  (integerp (x86isa::sub-cf-spec64 dst src))
  :hints (("Goal" :in-theory (enable x86isa::sub-cf-spec64))))

(defthm integerp-of-sub-pf-spec64
  (integerp (x86isa::sub-pf-spec64 dst src))
  :hints (("Goal" :in-theory (enable x86isa::sub-pf-spec64))))

(defthm integerp-of-sub-sf-spec64
  (integerp (x86isa::sub-sf-spec64 dst src))
  :hints (("Goal" :in-theory (enable x86isa::sub-sf-spec64))))

(defthm integerp-of-sub-of-spec64
  (integerp (x86isa::sub-of-spec64 dst src))
  :hints (("Goal" :in-theory (enable x86isa::sub-of-spec64))))

;slow!
(defthm x86isa::unsigned-byte-p-of-sub-zf-spec64
  (implies (and (<= 1 size)
                (integerp size))
           (unsigned-byte-p size (x86isa::sub-zf-spec64 dst src)))
  :hints (("Goal" :in-theory (enable x86isa::sub-zf-spec64
                                     ZF-SPEC))))

(defthm x86isa::unsigned-byte-p-of-sub-cf-spec64
  (implies (and (<= 1 size)
                (integerp size))
           (unsigned-byte-p size (x86isa::sub-cf-spec64 dst src)))
  :hints (("Goal" :in-theory (enable x86isa::sub-cf-spec64
                                     CF-SPEC64))))

(defthm x86isa::unsigned-byte-p-of-sub-of-spec64
  (implies (and (<= 1 size)
                (integerp size))
           (unsigned-byte-p size (x86isa::sub-of-spec64 dst src)))
  :hints (("Goal" :in-theory (enable x86isa::sub-of-spec64
                                     OF-SPEC64))))

(defthm x86isa::unsigned-byte-p-of-sub-pf-spec64
  (implies (and (<= 1 size)
                (integerp size))
           (unsigned-byte-p size (x86isa::sub-pf-spec64 dst src)))
  :hints (("Goal" :in-theory (enable x86isa::sub-pf-spec64
                                     PF-SPEC64))))

(defthm x86isa::unsigned-byte-p-of-sub-sf-spec64
  (implies (and (<= 1 size)
                (integerp size))
           (unsigned-byte-p size (x86isa::sub-sf-spec64 dst src)))
  :hints (("Goal" :in-theory (e/d (x86isa::sub-sf-spec64
                                   SF-SPEC64)
                                  (;ACL2::SLICE-OF-PLUS-OF-LOGEXT-GEN-ALT ; bad forcing
                                   )))))
;drop?
;;not sure yet whether we should open sub-af-spec32
(defthm sub-af-spec32-same
  (equal (sub-af-spec32 x x)
         0)
  :hints (("Goal" :in-theory (enable SUB-AF-SPEC32))))

;drop?
(defthm sub-zf-spec64-same
  (equal (x86isa::sub-zf-spec64 x x)
         1)
  :hints (("Goal" :in-theory (enable x86isa::sub-zf-spec64))))<|MERGE_RESOLUTION|>--- conflicted
+++ resolved
@@ -156,29 +156,13 @@
   (pf-spec64 (n-size 64 (- (n64-to-i64 dst)
                            (n64-to-i64 src)))))
 
-<<<<<<< HEAD
-(defund sub-zf-spec64 (dst src)
-  (declare (xargs :guard (and (unsigned-byte-p 64 dst)
-                              (unsigned-byte-p 64 src))))
-  (bool->bit (equal src dst)) ; much simpler
-  ;; (zf-spec (n-size 64 (- (n64-to-i64 dst)
-  ;;                        (n64-to-i64 src))))
-  )
-
 (defund sub-sf-spec64 (dst src)
-=======
-(defun sub-sf-spec64 (dst src)
->>>>>>> cef300be
   (declare (xargs :guard (and (unsigned-byte-p 64 dst)
                               (unsigned-byte-p 64 src))))
   (sf-spec64 (n-size 64 (- (n64-to-i64 dst)
                            (n64-to-i64 src)))))
 
-<<<<<<< HEAD
-(defund sub-of-spec64 (dst src)
-=======
-(defun sub-zf-spec64 (dst src)
->>>>>>> cef300be
+(defund sub-zf-spec64 (dst src)
   (declare (xargs :guard (and (unsigned-byte-p 64 dst)
                               (unsigned-byte-p 64 src))))
   (bool->bit (equal src dst)) ; much simpler
