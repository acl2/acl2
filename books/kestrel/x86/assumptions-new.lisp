; New method of generating assumptions for x86 lifting
;
; Copyright (C) 2016-2019 Kestrel Technology, LLC
; Copyright (C) 2020-2025 Kestrel Institute
;
; License: A 3-clause BSD license. See the file books/3BSD-mod.txt.
;
; Author: Eric Smith (eric.smith@kestrel.edu)

;;;;;;;;;;;;;;;;;;;;;;;;;;;;;;;;;;;;;;;;;;;;;;;;;;;;;;;;;;;;;;;;;;;;;;;;;;;;;;;;

(in-package "X")

(include-book "kestrel/memory/memory48" :dir :system) ; since this book knows about disjoint-regions48p
(include-book "canonical-unsigned")
(include-book "assumptions") ; for make-standard-state-assumptions-fn
(include-book "assumptions-for-inputs")
(include-book "parsers/parsed-executable-tools")
(include-book "read-bytes-and-write-bytes") ; since this book knows about read-bytes
(include-book "kestrel/utilities/quote" :dir :system)
(include-book "../axe/lifter-common") ; for lifter-targetp ; todo
(local (include-book "kestrel/typed-lists-light/pseudo-term-listp" :dir :system))
(local (include-book "kestrel/typed-lists-light/nat-listp" :dir :system))
(local (include-book "kestrel/typed-lists-light/keyword-listp" :dir :system))
;(local (include-book "kestrel/bv-lists/all-unsigned-byte-p2" :dir :system))
;(include-book "kestrel/bv-lists/unsigned-byte-listp" :dir :system) ; todo: reduce
(local (include-book "kestrel/bv-lists/byte-listp" :dir :system))
(local (include-book "kestrel/bv-lists/byte-listp2" :dir :system))
(local (include-book "kestrel/lists-light/nthcdr" :dir :system))
;; (local (include-book "kestrel/lists-light/reverse" :dir :system))
(local (include-book "kestrel/alists-light/alistp" :dir :system))
(local (include-book "kestrel/alists-light/strip-cdrs" :dir :system))

(local (in-theory (disable acl2::reverse-removal
                           acl2::revappend-removal
                           assoc-equal
                           symbol-alistp
                           x86isa::byte-listp-becomes-all-unsigned-byte-p ; todo

                           ;; these are for speed:
                           acl2::acl2-numberp-of-car-when-acl2-number-listp
                           acl2::rationalp-of-car-when-rational-listp
                           acl2::rational-listp-of-cdr-when-rational-listp
                           rationalp-implies-acl2-numberp
                           canonical-address-p-hack ; todo
                           acl2::len-when-atom ; todo, comes in via defrstobj
                           default-car
                           default-cdr
                           bigmem::pages-serializedp-implies-alistp ; horrible
                           bigmem::mem-serializedp-implies-alistp ; horrible
                           x86isa::canonical-address-p-limits-thm-4
                           x86isa::canonical-address-p-when-unsigned-byte-p
                           x86isa::canonical-address-p-between
                           x86isa::canonical-address-p-of-sum-when-unsigned-byte-p-32
                           acl2::true-listp-of-car-when-true-list-listp
                           vl::consp-when-member-equal-of-vl-namedb-nameset-p ; yuck
                           vl::consp-when-member-equal-of-vl-namedb-prefixmap-p ; yuck
                           acl2::natp-of-car-when-nat-listp-type
                           acl2::consp-of-car-when-pseudo-dagp
                           acl2::symbolp-of-car-when-symbol-listp
                           acl2::consp-of-car-when-symbol-term-alistp-cheap)))

(set-induction-depth-limit 1)

(local
  (defthm true-listp-when-byte-listp
    (implies (acl2::byte-listp x)
             (true-listp x))))

(local
  (defthm all-unsigned-byte-p-when-byte-listp
    (implies (acl2::byte-listp x)
             (acl2::all-unsigned-byte-p 8 x))
    :hints (("Goal" :in-theory (enable acl2::byte-listp acl2::all-unsigned-byte-p)))))

;;;;;;;;;;;;;;;;;;;;;;;;;;;;;;;;;;;;;;;;;;;;;;;;;;;;;;;;;;;;;;;;;;;;;;;;;;;;;;;;

<<<<<<< HEAD
;; ;; Result is untranslated
;; (defund symbolic-add-constant (constant term)
;;   (declare (xargs :guard (integerp constant)))
;;   (if (= 0 constant)
;;       term
;;     `(+ ,constant ,term)))

;; Returns a translated term.
(defund symbolic-bvplus-constant (size-term constant term)
  (declare (xargs :guard (and (pseudo-termp size-term)
                              (integerp constant)
                              (pseudo-termp term))))
  (if (= 0 constant) ; could chop the constant
      term ; could chop
    `(bvplus ,size-term ',constant ,term)))

(defthm pseudo-termp-of-symbolic-bvplus-constant
  (implies (and (pseudo-termp size-term)
                (integerp constant)
                (pseudo-termp term))
           (pseudo-termp (symbolic-bvplus-constant size-term constant term)))
  :hints (("Goal" :in-theory (enable symbolic-bvplus-constant))))

;;;;;;;;;;;;;;;;;;;;;;;;;;;;;;;;;;;;;;;;;;;;;;;;;;;;;;;;;;;;;;;;;;;;;;;;;;;;;;;;

=======
>>>>>>> 41f8cbc4
;move this stuff?

;; ;; Usually extends ACC with a pair (cons <address-term> <size>) for the memory that will be occupied by the segment.
;; ;; Returns (mv erp maybe-extended-acc).
;; (defun elf64-segment-address-and-len (program-header-table-entry relp bvp base-var bytes-len acc)
;;   (declare (xargs :guard (and (alistp program-header-table-entry)
;;                               (booleanp relp)
;;                               (symbolp base-var)
;;                               (natp bytes-len)
;;                               (true-listp acc))
;;                   :guard-hints (("Goal" :in-theory (enable acl2::elf-program-header-tablep)))))
;;   (b* ((type (lookup-eq :type program-header-table-entry))
;;        ((when (not (eq type :pt_load)))
;;         ;; We skip any segment that is not a LOAD segment:
;;         (mv nil acc))
;;        (offset (lookup-eq :offset program-header-table-entry))
;;        (filesz (lookup-eq :filesz program-header-table-entry))
;;        (vaddr (lookup-eq :vaddr program-header-table-entry)) ; we don't use the paddr for anything
;;        (memsz (lookup-eq :memsz program-header-table-entry)) ; todo: do anything with flags or align?
;;        ((when (not (and (natp offset)
;;                         (natp filesz)
;;                         (natp vaddr)
;;                         (natp memsz))))
;;         (mv :bad-program-header-table-entry-value nil))
;;        (last-byte-num (+ -1 offset filesz)))
;;     (if (not (< last-byte-num bytes-len))
;;         (mv :not-enough-bytes nil)
;;       (if (< memsz filesz)
;;           (mv :too-many-bytes-in-file nil)
;;         (b* ((address-term (if relp
;;                                (if bvp
;;                                    (symbolic-bvplus-constant ''48 vaddr base-var)
;;                                  (symbolic-add-constant vaddr base-var))
;;                              vaddr)))
;;           (mv nil
;;               (cons (cons address-term memsz)
;;                     acc)))))))

;; ;; Returns (mv erp bases-and-lens).
;; ;drop?
;; (defund elf64-segment-addresses-and-lens (program-header-table relp bvp base-var bytes-len acc)
;;   (declare (xargs :guard (and (acl2::elf-program-header-tablep program-header-table)
;;                               (booleanp relp)
;;                               (symbolp base-var)
;;                               (natp bytes-len)
;;                               (true-listp acc))
;;                   :guard-hints (("Goal" :in-theory (enable acl2::elf-program-header-tablep
;;                                                            acl2::elf-program-header-table-entryp
;;                                                            acl2::true-listp-when-pseudo-term-listp-2)))))
;;   (if (endp program-header-table)
;;       (mv nil (reverse acc))
;;     (b* ((program-header-table-entry (first program-header-table))
;;          ((mv erp acc)
;;           (elf64-segment-address-and-len program-header-table-entry relp bvp base-var bytes-len acc))
;;          ((when erp) (mv erp nil)))
;;       (elf64-segment-addresses-and-lens (rest program-header-table) relp bvp base-var bytes-len acc))))

;; ;todo: nested induction
;; (defthm elf64-segment-addresses-and-lens-type
;;   (implies (and (alistp acc) ; cars are terms
;;                 (nat-listp (strip-cdrs acc)))
;;            (mv-let (erp bases-and-lens)
;;              (elf64-segment-addresses-and-lens program-header-table relp bvp base-var bytes-len acc)
;;              (declare (ignore erp))
;;              (and (alistp bases-and-lens) ; cars are terms
;;                   (nat-listp (strip-cdrs bases-and-lens)))))
;;   :hints (("Goal" :in-theory (enable elf64-segment-addresses-and-lens elf64-segment-address-and-len))))

;;;;;;;;;;;;;;;;;;;;;;;;;;;;;;;;;;;;;;;;;;;;;;;;;;;;;;;;;;;;;;;;;;;;;;;;;;;;;;;;

;; ;; Returns (mv erp assumptions).
;; ;; Generates assumptions asserting that a chunk of data has been loaded into memory (e.g., a section or segment of the executable).
;; ;; Also generated assumptions that the addresses are canonical and that the chunk is disjoint from the saved return address and future stack words.
;; (defund assumptions-for-memory-chunk (offset bytes relp state-var base-var stack-slots-needed existing-stack-slots bvp new-canonicalp)
;;   (declare (xargs :guard (and (natp offset)
;;                               (acl2::byte-listp bytes)
;;                               (booleanp relp)
;;                               (symbolp state-var)
;;                               (symbolp base-var) ; rename base-address-var? ; only used if relp
;;                               (natp stack-slots-needed)
;;                               (natp existing-stack-slots) ; number of *existing* 8-byte slots on the stack that may be written to by the program (usually at least 1 for the saved return address)
;;                               (booleanp bvp)
;;                               (booleanp new-canonicalp))))
;;   (let ((numbytes (len bytes)))
;;     (if relp
;;         ;; Relative addresses make everything relative to the base-var:
;;         (let* ((first-addr-term (if bvp (symbolic-bvplus-constant ''48 offset base-var) (symbolic-add-constant offset base-var)))
;;                (last-addr-term (if bvp
;;                                    (symbolic-bvplus-constant ''48 (+ 1 ; todo: why is this needed?  I have code that ends in RET and checks whether the address after the RET is canonical.  however, making this change elsewhere broke other proofs.
;;                                                                    (+ -1 offset numbytes))
;;                                                              base-var)
;;                                  (symbolic-add-constant (+ 1 ; todo: why is this needed?  I have code that ends in RET and checks whether the address after the RET is canonical.  however, making this change elsewhere broke other proofs.
;;                                                            (+ -1 offset numbytes))
;;                                                         base-var))) ; todo: use bvplus?
;;                )
;;           (mv nil ; no error
;;               (append
;;                 ;; Assert that the addresses are canonical:
;;                 (if new-canonicalp
;;                     `(;; (integerp ,base-var) ; needed for things like turning + into bvplus
;;                       (canonical-regionp ,(+ 1 numbytes)  ; todo: why the +1? (see above)
;;                                          ,(if (= offset 0) base-var `(bvplus 64 ,offset ,base-var))))
;;                   `((canonical-address-p ,first-addr-term)
;;                     (canonical-address-p ,last-addr-term)))
;;                 ;; Assert that the chunk is loaded into memory:
;;                 ;; TODO: "program-at" is not a great name since the bytes may not represent a program:
;;                 (if bvp
;;                     ;; alternate formulation for bv/smt proofs:
;;                     `((equal (read-bytes ',(len bytes) ,first-addr-term ,state-var) ',bytes))
;;                   `((program-at ,first-addr-term ; todo: use something better that includes the length, for speed
;;                                 ',bytes
;;                                 ,state-var)))
;;                 ;; Assert that the chunk is disjoint from the existing part of the stack that will be written to:
;;                 ;; ;; TODO: Do this only for writable chunks?
;;                 (if (posp existing-stack-slots)
;;                     (if bvp
;;                         `((disjoint-regions48p ',(len bytes) ,first-addr-term
;;                                                ',(* 8 existing-stack-slots) (rsp ,state-var)))
;;                       `((separate ':r ',(len bytes) ,first-addr-term
;;                                   ':r ',(* 8 existing-stack-slots) (rsp ,state-var))))
;;                   nil)
;;                 ;; Assert that the chunk is disjoint from the new part of the stack that may be written to:
;;                 ;; ;; TODO: Do this only for writable chunks?
;;                 (if (posp stack-slots-needed)
;;                     (if bvp
;;                         `((disjoint-regions48p ',(len bytes) ,first-addr-term
;;                                                ',(* 8 stack-slots-needed) (bvplus 48 ',(bvchop 48 (* -8 stack-slots-needed)) (rsp ,state-var))))
;;                       `((separate ':r ',(len bytes) ,first-addr-term
;;                                   ':r ',(* 8 stack-slots-needed) (bvplus 48 ',(bvchop 48 (* -8 stack-slots-needed)) (rsp ,state-var)))))
;;                   nil))))
;;       ;; Absolute addresses are just numbers:
;;       (let* ((first-addr offset)
;;              (last-addr (+ -1 offset numbytes)) ; todo: use bvplus? ; don't need to add 1 here for that RET issue, because the number should be clearly canonical
;;              (first-addr-term `',first-addr))
;;         (if (not (and (canonical-address-p first-addr) ; we can test these here instead of adding them as assumptions
;;                       (canonical-address-p last-addr)))
;;             (mv :bad-address nil)
;;           (mv nil ; no error
;;               `(;; In the absolute case, the start and end addresses are just numbers, so we don't need canonical claims for them:
;;                 ;; Assert that the chunk is loaded into memory:
;;                 ,(if bvp
;;                      ;; alternate formulation for bv/smt proofs:
;;                      `(equal (read-bytes ',(len bytes) ,first-addr-term ,state-var) ',bytes)
;;                    `(program-at ,first-addr-term ; todo: use something better that includes the length, for speed
;;                                 ',bytes
;;                                 ,state-var))
;;                  ;; Assert that the chunk is disjoint from the existing part of the stack that will be written:
;;                  ;; TODO: Do this only for writable chunks?
;;                  ,@(if (posp existing-stack-slots)
;;                        ;; todo: make a better version of separate that doesn't require the Ns to be positive (and that doesn't have the useless rwx params):
;;                        (if bvp
;;                            `((disjoint-regions48p ',(len bytes) ,first-addr-term
;;                                                   ',(* 8 existing-stack-slots) (rsp ,state-var)))
;;                          `((separate ':r ',(len bytes) ,first-addr-term
;;                                      ':r ',(* 8 existing-stack-slots) (rsp ,state-var))))
;;                      nil)
;;                  ;; Assert that the chunk is disjoint from the new part of the stack that will be written:
;;                  ;; TODO: Do this only for writable chunks?
;;                 ,@(if (posp stack-slots-needed)
;;                       ;; todo: make a better version of separate that doesn't require the Ns to be positive (and that doesn't have the useless rwx params):
;;                       (if bvp
;;                           `((disjoint-regions48p ',(len bytes) ,first-addr-term
;;                                                ',(* 8 stack-slots-needed) (bvplus 48 ',(bvchop 48 (* -8 stack-slots-needed)) (rsp ,state-var))))
;;                         `((separate ':r ',(len bytes) ,first-addr-term
;;                                     ':r ',(* 8 stack-slots-needed) (bvplus 48 ',(bvchop 48 (* -8 stack-slots-needed)) (rsp ,state-var)))))
;;                     ;; Can't call separate here because (* 8 stack-slots-needed) = 0:
;;                     nil))))))))

;; (defthm true-listp-of-mv-nth-1-of-assumptions-for-memory-chunk
;;   (true-listp (mv-nth 1 (assumptions-for-memory-chunk offset bytes relp state-var base-var stack-slots-needed existing-stack-slots bvp new-canonicalp)))
;;   :rule-classes :type-prescription
;;   :hints (("Goal" :in-theory (enable assumptions-for-memory-chunk))))

;;;;;;;;;;;;;;;;;;;;;;;;;;;;;;;;;;;;;;;;;;;;;;;;;;;;;;;;;;;;;;;;;;;;;;;;;;;;;;;;

;; ;; Returns (mv erp assumptions)
;; (defund assumptions-for-elf64-segment (program-header-table-entry relp state-var base-var stack-slots-needed bytes bytes-len bvp new-canonicalp)
;;   (declare (xargs :guard (and (alistp program-header-table-entry)
;;                               (booleanp relp)
;;                               (symbolp state-var)
;;                               (symbolp base-var)
;;                               (natp stack-slots-needed)
;;                               (acl2::byte-listp bytes)
;;                               (equal bytes-len (len bytes))
;;                               (booleanp bvp)
;;                               (booleanp new-canonicalp))
;;                   :guard-hints (("Goal" :in-theory (enable acl2::elf-program-header-tablep)))))
;;   (b* ((type (lookup-eq :type program-header-table-entry))
;;        ((when (not (eq type :pt_load)))
;;         ;; We skip any segment that is not a LOAD segment:
;;         (mv nil nil))
;;        (offset (lookup-eq :offset program-header-table-entry))
;;        (filesz (lookup-eq :filesz program-header-table-entry))
;;        (vaddr (lookup-eq :vaddr program-header-table-entry)) ; we don't use the paddr for anything
;;        (memsz (lookup-eq :memsz program-header-table-entry)) ; todo: do anything with flags or align?
;;        ((when (not (and (natp offset)
;;                         (natp filesz)
;;                         (natp vaddr)
;;                         (natp memsz))))
;;         (mv :bad-program-header-table-entry-value nil))
;;        (last-byte-num (+ -1 offset filesz)))
;;     (if (not (< last-byte-num bytes-len))
;;         (mv :bad-byte-range nil)
;;       (if (< memsz filesz)
;;           (mv :too-many-bytes-in-file nil)
;;         (b* ((bytes (take filesz (nthcdr offset bytes)))
;;              (numzeros (- memsz filesz))
;;              ;; Zero bytes at the end of the segment may not be stored in the file:
;;              (bytes (if (posp numzeros)
;;                         (append bytes (acl2::repeat numzeros 0)) ; optimize?
;;                       bytes)))
;;           (assumptions-for-memory-chunk vaddr bytes relp state-var base-var stack-slots-needed bvp new-canonicalp))))))

;; (defthm true-listp-of-mv-nth-1-of-assumptions-for-elf64-segment
;;   (true-listp (mv-nth 1 (assumptions-for-elf64-segment program-header-table-entry relp state-var base-var stack-slots-needed bytes bytes-len bvp new-canonicalp)))
;;   :hints (("Goal" :in-theory (enable assumptions-for-elf64-segment))))

;;;;;;;;;;;;;;;;;;;;;;;;;;;;;;;;;;;;;;;;;;;;;;;;;;;;;;;;;;;;;;;;;;;;;;;;;;;;;;;;

;; ;; Returns (mv erp assumptions).
;; ;; TODO: Check for contradiction due to overlap of segments (after perhaps adding zeros at the end)
;; (defund assumptions-for-elf64-segments (program-header-table relp state-var base-var stack-slots-needed bytes bytes-len bvp new-canonicalp acc)
;;   (declare (xargs :guard (and (acl2::elf-program-header-tablep program-header-table)
;;                               (booleanp relp)
;;                               (symbolp state-var)
;;                               (symbolp base-var)
;;                               (natp stack-slots-needed)
;;                               (acl2::byte-listp bytes)
;;                               (equal bytes-len (len bytes))
;;                               (booleanp bvp)
;;                               (booleanp new-canonicalp)
;;                               (true-listp acc))
;;                   :guard-hints (("Goal" :in-theory (enable acl2::elf-program-header-tablep
;;                                                            acl2::elf-program-header-table-entryp
;;                                                            acl2::true-listp-when-pseudo-term-listp-2)))))
;;   (if (endp program-header-table)
;;       (mv nil (reverse acc))
;;     (b* ((program-header-table-entry (first program-header-table))
;;          ((mv erp assumptions)
;;           (assumptions-for-elf64-segment program-header-table-entry relp state-var base-var stack-slots-needed bytes bytes-len bvp new-canonicalp))
;;          ((when erp) (mv erp nil)))
;;       (assumptions-for-elf64-segments (rest program-header-table) relp state-var base-var stack-slots-needed bytes bytes-len
;;                                       bvp new-canonicalp
;;                                       (revappend assumptions acc) ; since they will be reversed again at the end
;;                                       ))))

;; (defthm true-listp-of-mv-nth-1-of-assumptions-for-elf64-segments
;;   (implies (true-listp acc)
;;            (true-listp (mv-nth 1 (assumptions-for-elf64-segments program-header-table relp state-var base-var stack-slots-needed bytes bytes-len bvp new-canonicalp acc))))
;;   :hints (("Goal" :in-theory (enable assumptions-for-elf64-segments))))

;;;;;;;;;;;;;;;;;;;;;;;;;;;;;;;;;;;;;;;;;;;;;;;;;;;;;;;;;;;;;;;;;;;;;;;;;;;;;;;;

;; ;; Returns (mv erp ASSUMPTIONS), where ASSUMPTIONS is a list of terms over the variables STATE-VAR and (perhaps BASE-VAR).
;; (defund assumptions-for-elf64-sections-new (section-names position-independentp stack-slots-needed state-var base-var parsed-elf bvp new-canonicalp acc)
;;   (declare (xargs :guard (and (string-listp section-names)
;;                               (booleanp position-independentp)
;;                               (natp stack-slots-needed)
;;                               (symbolp state-var)
;;                               (symbolp base-var)
;;                               (parsed-elfp parsed-elf)
;;                               (booleanp bvp)
;;                               (booleanp new-canonicalp)
;;                               (true-listp acc))))
;;   (if (endp section-names)
;;       (mv nil (reverse acc))
;;     (let* ((section-name (first section-names)))
;;       (if (acl2::elf-section-presentp section-name parsed-elf)
;;           (b* ((- (cw "(~s0 section detected.)~%" section-name))
;;                (addr (acl2::get-elf-section-address section-name parsed-elf))
;;                ((when (not (natp addr)))
;;                 (mv (cons :bad-addr addr) nil))
;;                (bytes (acl2::get-elf-section-bytes section-name parsed-elf))
;;                ((when (not bytes)) ; the call to separate would be ill-guarded if there are no bytes?
;;                 (cw "(NOTE: section ~s0 is empty.)~%" section-name)
;;                 (assumptions-for-elf64-sections-new (rest section-names) position-independentp stack-slots-needed state-var base-var parsed-elf bvp new-canonicalp acc))
;;                ((mv erp assumptions)
;;                 (assumptions-for-memory-chunk addr
;;                                               bytes
;;                                               position-independentp
;;                                               state-var base-var stack-slots-needed bvp new-canonicalp))
;;                ((when erp) (mv erp nil)))
;;             (assumptions-for-elf64-sections-new (rest section-names) position-independentp stack-slots-needed state-var base-var parsed-elf bvp new-canonicalp
;;                                                 ;; will be reversed again, as part of the ACC, when this function finishes:
;;                                                 (append (reverse assumptions) acc)))
;;         (assumptions-for-elf64-sections-new (rest section-names) position-independentp stack-slots-needed state-var base-var parsed-elf bvp new-canonicalp acc)))))

;; (defthm true-listp-of-mv-nth-1-of-assumptions-for-elf64-sections-new
;;   (implies (true-listp acc)
;;            (true-listp (mv-nth 1 (assumptions-for-elf64-sections-new section-names position-independentp stack-slots-needed state-var base-var parsed-elf bvp new-canonicalp acc))))
;;   :hints (("Goal" :in-theory (enable assumptions-for-elf64-sections-new))))

;;;;;;;;;;;;;;;;;;;;;;;;;;;;;;;;;;;;;;;;;;;;;;;;;;;;;;;;;;;;;;;;;;;;;;;;;;;;;;;;

;; todo: eventually remove make- from the names
(defund make-standard-assumptions64-new (stack-slots-needed
                                         existing-stack-slots
                                         state-var
                                         base-address-var ; only needed if position-independentp
                                         target-offset
                                         position-independentp)
  (declare (xargs :guard (and (natp stack-slots-needed)
                              (natp existing-stack-slots)
                              (symbolp state-var)
                              (symbolp base-address-var)
                              (natp target-offset)
                              (booleanp position-independentp))))
  (if (<= (expt 2 47) target-offset)
      (er hard? 'make-standard-assumptions64-new "Offset too big.") ; todo: make this a proper error (once the target handling stuff is factored out)
    (let ((target-address-term (if position-independentp
                                   ;; Position-independent, so the target is the base-address-var plus the target-offset:
                                   ;; We posulate that there exists some canonical base var wrt which  the executable is loaded.
                                   ;; When making assumptions for the regions, we will check that it is possible for them all to be canonical
                                   (if (= 0 target-offset)
                                       base-address-var ; avoids adding 0
                                     ;;`(logext '64 ,base-address-var) ; avoids adding 0
                                     ;; The RIP (in the X package, not the X86ISA package) is a u64 that satisfies unsigned-canonical-address-p:
<<<<<<< HEAD
                                     ;;`(bvsx 64 48 (bvplus 48 ',target-offset ,base-address-var))
=======
                                     ;;`(bvsx '64 '48 (bvplus '48 ',target-offset ,base-address-var))
>>>>>>> 41f8cbc4
                                     `(bvplus '64 ',target-offset ,base-address-var))
                                 ;; Not position-independent, so the target is a concrete address:
                                 (acl2::enquote target-offset))))
      (append (make-standard-state-assumptions-fn state-var) ; todo: these are untranslated
              ;; Assumptions about the BASE-ADDRESS-VAR:
              (if position-independentp
                  `((integerp ,base-address-var) ; seems needed, or add a rule to conclude this from unsigned-byte-p
                    ;; (unsigned-byte-p '64 ,base-address-var) ; uncomment?
                    (unsigned-canonical-address-p ,base-address-var)
                    (equal (bvchop '6 ,base-address-var) '0) ; the BASE-ADDRESS-VAR is 64-byte aligned
                    )
                nil)
              `((64-bit-modep ,state-var) ; can we call make-standard-state-assumptions-64-fn?
                ;; Alignment checking is turned off:
                (not (alignment-checking-enabled-p ,state-var))
                ;; The RSP is 8-byte aligned (TODO: check with Shilpi):
                ;; This may not be respected by malware.
                ;; TODO: Try without this
                (equal '0 (bvchop '3 (rsp ,state-var)))
                ;; The program counter is at the start of the code to lift:
                (equal (rip ,state-var) ,target-address-term)
                )
              ;; The return address must be canonical because we will transfer
              ;; control to that address when doing the return:
              `((unsigned-canonical-address-p (read '8 (rsp ,state-var) ,state-var)))
              ;; The stack must be canonical:
              ;; todo: think about this:
              `((canonical-regionp ',(+ 8 ; or 7 ? but see below...
<<<<<<< HEAD
                                        (* 8 existing-stack-slots)
                                        (* 8 stack-slots-needed))
                                   ,(if (= 0 stack-slots-needed)
                                        `(rsp ,state-var)
                                      `(bvplus '64 ',(bvchop 64 (* -8 stack-slots-needed)) (rsp ,state-var)))))
=======
                                       (* 8 existing-stack-slots)
                                       (* 8 stack-slots-needed))
                                   ,(if (= 0 stack-slots-needed)
                                        `(rsp ,state-var)
                                      `(bvplus '64 ',(bvchop '64 (* -8 stack-slots-needed)) (rsp ,state-var)))))
>>>>>>> 41f8cbc4
              ;; ;; old-style:
              ;; (append `(;; The stack slot contaning the return address must be canonical
              ;;           ;; because the stack pointer returns here when we pop the saved
              ;;           ;; RBP:
              ;;           (canonical-address-p (rsp ,state-var))

              ;;           ;; The stack slot 'below' the return address must be canonical
              ;;           ;; because the stack pointer returns here when we do the return:
              ;;           (canonical-address-p (+ ',(* 8 existing-stack-slots) (rsp ,state-var))))
              ;;         (if (posp stack-slots-needed)
              ;;             `(;;add to make-standard-state-assumptions-64-fn?
              ;;               (x86isa::canonical-address-p (+ -8 (rsp ,state-var)))
              ;;               (x86isa::canonical-address-p (binary-+ ',(* -8 stack-slots-needed) (rsp ,state-var))) ; todo: drop if same as above
              ;;               )
              ;;           nil))
              ))))

(defthm true-listp-of-make-standard-assumptions64-new
  (true-listp (make-standard-assumptions64-new stack-slots-needed existing-stack-slots state-var base-address-var target-offset position-independentp)))

(local
 (defthm pseudo-term-listp-of-make-standard-assumptions64-new
   (implies (and (symbolp state-var)
                 (if position-independentp (symbolp base-address-var) t))
            (pseudo-term-listp (make-standard-assumptions64-new stack-slots-needed existing-stack-slots state-var base-address-var target-offset position-independentp)))
   :hints (("Goal" :in-theory (enable make-standard-assumptions64-new)))))

;;;;;;;;;;;;;;;;;;;;;;;;;;;;;;;;;;;;;;;;;;;;;;;;;;;;;;;;;;;;;;;;;;;;;;;;;;;;;;;;

;; Creates assumptions about STATE-VAR and BASE-ADDRESS-VAR.
;; Returns (mv erp assumptions).
(defund assumptions-for-memory-regions (regions base-address-var state-var stack-slots-needed existing-stack-slots position-independentp assume-bytes acc)
  (declare (xargs :guard (and (memory-regionsp regions)
                              (symbolp base-address-var) ; only used if position-independentp
                              (symbolp state-var)
                              (natp stack-slots-needed)
                              (natp existing-stack-slots)
                              (booleanp position-independentp)
                              (member-eq assume-bytes '(:all :non-write)) ; indicator of which segments/sections to assume have their original bytes
                              (true-listp acc))
                  :guard-hints (("Goal" :in-theory (e/d (memory-regionsp
                                                         memory-regionp)
                                                        (acl2::acl2-numberp-of-car-when-acl2-number-listp ; todo, for speed
                                                         rationalp-implies-acl2-numberp))))))
  (if (endp regions)
      (mv nil (reverse acc))
    (b* ((region (first regions))
         (length (first region))
         (addr (second region)) ; a virtual address
         (bytes (third region))
         (flags (fourth region))
         ;; assert the bytes are loaded unless they can be overwritten (todo: if lifting from the entry point, always assert):
         (writeablep (member-eq :w flags))
         (assume-bytesp (if (eq :all assume-bytes)
                            t
                          ;; assume-bytes must be :not-write
                          (if writeablep
                              (prog2$ (cw "NOTE: Not asserting the contents of writeable region at ~x0.~%" addr)
                                      nil)
                            t)))
         ((mv erp assumptions-for-region)
          (if position-independentp
              ;; Relative addresses make everything relative to the base-address-var:
              (b* ((last-addr (+ 1 (+ -1 addr length))) ; adding 1 for the one-past-RET issue
                   ;; Ensures that the canonical assumptions are satisfiable:
                   ((when (<= (expt 2 47) last-addr)) ; could relax to 2^48, since base-addr can be "negative"?
                    (mv :bad-address nil))
                   (first-addr-term (symbolic-bvplus-constant ''64 addr base-address-var))
                   ;; (last-addr-term (symbolic-bvplus-constant ''48 (+ 1 ; todo: why is this needed?  I have code that ends in RET and checks whether the address after the RET is canonical.  however, making this change elsewhere broke other proofs.
                   ;;                                                 (+ -1 addr length))
                   ;;                                           base-address-var)
                   ;;                 ;;   (symbolic-add-constant (+ 1 ; todo: why is this needed?  I have code that ends in RET and checks whether the address after the RET is canonical.  however, making this change elsewhere broke other proofs.
                   ;;                 ;;                             (+ -1 addr length))
                   ;;                 ;;                          base-address-var)
                   ;;                 )
; todo: use bvplus?
                   )
                (mv nil ; no error
                    (append
                      ;; Assert that the addresses are canonical:
                      `((canonical-regionp ',length ; (+ 1 length)  ; todo: why the +1? (see above about RET)
                                           ,(if (= addr 0) base-address-var `(bvplus '64 ',addr ,base-address-var)) ; todo: call symbolic-bvplus-constant
                                           ))
                      ;; Assert that the chunk is loaded into memory:
                      ;; TODO: "program-at" is not a great name since the bytes may not represent a program:
                      (and assume-bytesp `((equal (read-bytes ',(len bytes) ,first-addr-term ,state-var) ',bytes)))
                      ;; Assert that the chunk is disjoint from the existing part of the stack that will be written:
                      ;; TODO: Do this only for writable chunks?
                      (if (posp existing-stack-slots)
                          ;; todo: make a better version of separate that doesn't require the Ns to be positive (and that doesn't have the useless rwx params):
                          `((disjoint-regions48p ',(len bytes) ,first-addr-term
                                                 ',(* 8 existing-stack-slots) (rsp ,state-var)))
                        nil)
                      ;; Assert that the chunk is disjoint from the new part of the stack that will be written:
                      ;; TODO: Do this only for writable chunks?
                      (if (posp stack-slots-needed)
                          ;; todo: make a better version of separate that doesn't require the Ns to be positive (and that doesn't have the useless rwx params):
                          `((disjoint-regions48p ',(len bytes) ,first-addr-term
                                                 ',(* 8 stack-slots-needed) (bvplus '48 ',(bvchop 48 (* -8 stack-slots-needed)) (rsp ,state-var))))
                        nil))))
            ;; Absolute addresses are just numbers:
            (let* ((first-addr addr)
                   (last-addr (+ -1 addr length)) ; don't need to add 1 here for that RET issue, because the number should be clearly canonical
                   )
              (if (not (and (canonical-address-p first-addr) ; we can test these here instead of adding them as assumptions (could rephrase since we know the addrs aren't negative)
                            (canonical-address-p last-addr)))
                  (mv :bad-address nil)
                (mv nil ; no error
                    (append
                      ;; Assert that the chunk is loaded into memory:
                      (and assume-bytesp `((equal (read-bytes ',(len bytes) ',first-addr ,state-var) ',bytes)))

                      ;; In the absolute case, the start and end addresses are just numbers, so we don't need canonical claims for them:
                      ;; Assert that the chunk is disjoint from the existing part of the stack that will be written:
                      ;; TODO: Do this only for writable chunks?
                      (if (posp existing-stack-slots)
                          `((disjoint-regions48p ',(len bytes) ',first-addr
                                                 ',(* 8 existing-stack-slots) (rsp ,state-var)))
                        nil)
                      ;; Assert that the chunk is disjoint from the new part of the stack that will be written:
                      ;; TODO: Do this only for writable chunks?
                      (if (posp stack-slots-needed)
                          `((disjoint-regions48p ',(len bytes) ',first-addr
                                                 ',(* 8 stack-slots-needed) (bvplus '48 ',(bvchop 48 (* -8 stack-slots-needed)) (rsp ,state-var))))
                        ;; Can't call separate here because (* 8 stack-slots-needed) = 0:
                        nil)))))))
         ((when erp)
          (mv erp nil)))
      (assumptions-for-memory-regions (rest regions)
                                      base-address-var state-var stack-slots-needed existing-stack-slots position-independentp
                                      assume-bytes
                                      ;; todo: think about the order:
                                      (append assumptions-for-region acc)))))

(local
  (defthm true-list-of-mv-nth-1-of-assumptions-for-memory-regions
    (implies (true-listp acc)
             (true-listp (mv-nth 1 (assumptions-for-memory-regions regions base-address-var state-var stack-slots-needed existing-stack-slots position-independentp assume-bytes acc))))
    :hints (("Goal" :in-theory (enable assumptions-for-memory-regions)))))

(local
 (defthm pseudo-term-listp-of-mv-nth-1-of-assumptions-for-memory-regions
   (implies (and (memory-regionsp regions)
                 (if position-independentp (symbolp base-address-var) t)
                 (symbolp state-var)
                 (pseudo-term-listp acc))
            (pseudo-term-listp (mv-nth 1 (assumptions-for-memory-regions regions base-address-var state-var stack-slots-needed existing-stack-slots position-independentp assume-bytes acc))))
   :hints (("Goal" :in-theory (enable assumptions-for-memory-regions memory-regionsp memory-regionp)))))

;;;;;;;;;;;;;;;;;;;;;;;;;;;;;;;;;;;;;;;;;;;;;;;;;;;;;;;;;;;;;;;;;;;;;;;;;;;;;;;;

;; Generate all the assumptions for an ELF64 file, whether relative or
;; absolute.  Returns (mv erp assumptions assumption-vars) where assumptions is
;; a list of (untranslated) terms and the assumption-vars are the variables
;; introduced by the assumptions to represent various state components.
(defund assumptions-elf64-new (target
                               position-independentp
                               stack-slots-needed
                               existing-stack-slots
                               state-var
                               inputs
                               type-assumptions-for-array-varsp
                               inputs-disjoint-from
                               assume-bytes
                               parsed-elf)
  (declare (xargs :guard (and (acl2::lifter-targetp target)
                              (booleanp position-independentp)
                              (natp stack-slots-needed)
                              (natp existing-stack-slots)
                              (symbolp state-var) ; todo: too strict?
                              (or (eq :skip inputs) (names-and-typesp inputs))
                              (booleanp type-assumptions-for-array-varsp)
                              (member-eq inputs-disjoint-from '(nil :code :all))
                              (member-eq assume-bytes '(:all :non-write))
                              (acl2::parsed-elfp parsed-elf))
                  :guard-hints (("Goal" :in-theory (enable acl2::parsed-elfp acl2::true-listp-when-pseudo-term-listp-2)))))
  (b* ((base-address-var 'base-address) ; arbitrary base address, only used if position-independentp
       ;; Decide where to start lifting (if position-independentp, this offset will later be made relative to 'base-address):
       (target-offset (if (eq :entry-point target)
                          (acl2::parsed-elf-entry-point parsed-elf)
                        (if (natp target)
                            target ; explicit address given
                          ;; target is the name of a function:
                          (acl2::subroutine-address-elf target parsed-elf))))
       ((when (not (natp target-offset)))
        (er hard? 'assumptions-elf64-new "Bad or missing lift target offset: ~x0." target-offset)
        (mv :bad-or-missing-subroutine-address nil nil))
       ;; Make the standard assumptions:
       (standard-assumptions (make-standard-assumptions64-new stack-slots-needed existing-stack-slots state-var base-address-var target-offset position-independentp))
       ;; Gather memory-regions to assume loaded:
       ((mv erp regions-to-load) (acl2::elf64-regions-to-load parsed-elf)) ; these use absolute addresses
       ((when erp) (mv erp nil nil))
       ;; Checks that there is at least one load segment:
       ((when (not (consp regions-to-load)))
        (mv :no-memory-regions-found-in-executable nil nil))
       ;; Generate assumptions for the regions (bytes are loaded, addresses are canonical, regions are disjoint from future stack words):
       ((mv erp memory-region-assumptions)
        (assumptions-for-memory-regions regions-to-load base-address-var state-var stack-slots-needed existing-stack-slots position-independentp assume-bytes nil))
       ((when erp) (mv erp nil nil))
       ;; Decide which memory regions to assume disjoint from the inputs:
       ((mv erp addresses-and-lens-of-chunks-disjoint-from-inputs)
        (if (eq nil inputs-disjoint-from)
            ;; Don't assume the inputs are disjoint from anything:
            (mv nil nil)
          (if (eq :all inputs-disjoint-from)
              ;; Assume the inputs are disjoint from all the sections/segments in the executable::
              ;; Warning: This is quite strong: an input to the function being lifted may very well be in a data section or in the stack!):
              (mv nil (memory-region-addresses-and-lens regions-to-load nil))
            ;; inputs-disjoint-from must be :code, so assume the inputs are disjoint from the code bytes only:
            ;; todo: what if there are segments but no sections?  could use the segment that contains the text section, if we can find it, or throw an error.
            ;; could allow the user to specify exactly which regions to assume disjoint from the assumptions.
            (b* ((code-address (acl2::get-elf-text-section-address parsed-elf))
                 ((when (not (natp code-address))) ; impossible?
<<<<<<< HEAD
                  (mv :bad-code-addres nil))
                 (text-offset-term (if position-independentp
                                       (symbolic-bvplus-constant ''48 code-address base-address-var)
                                     code-address)))
=======
                  (mv :bad-code-address nil)))
>>>>>>> 41f8cbc4
              ; todo: could there be extra zeros?:
              (mv nil (acons code-address (len (acl2::get-elf-code parsed-elf)) nil))))))
       ((when erp) (mv erp nil nil))
       ;; Generate assumptions for the inputs (introduce vars, canonical, disjointness from future stack space, disjointness from bytes loaded from the executable, disjointness from saved return address):
       ((mv input-assumptions input-assumption-vars)
        (if (equal inputs :skip)
            (mv nil nil)
          (assumptions-and-vars-for-inputs inputs ; tttodo: do we assume inputs disjoint from the stack?
                                           ;; todo: handle zmm regs and values passed on the stack?!:
                                           ;; handle structs that fit in 2 registers?
                                           ;; See the System V AMD64 ABI
                                           '((rdi x86) (rsi x86) (rdx x86) (rcx x86) (r8 x86) (r9 x86))
                                           stack-slots-needed
                                           existing-stack-slots
                                           addresses-and-lens-of-chunks-disjoint-from-inputs position-independentp base-address-var
                                           type-assumptions-for-array-varsp
                                           nil nil))))
    (mv nil ; no error
        (append standard-assumptions
                memory-region-assumptions
                input-assumptions)
        input-assumption-vars)))

(defthm true-list-of-mv-nth-1-of-assumptions-elf64-new
  (true-listp (mv-nth 1 (assumptions-elf64-new target position-independentp stack-slots-needed existing-stack-slots state-var inputs type-assumptions-for-array-varsp inputs-disjoint-from assume-bytes parsed-elf)))
  :hints (("Goal" :in-theory (enable assumptions-elf64-new))))

(defthm pseudo-term-listp-of-mv-nth-1-of-assumptions-elf64-new
  (implies (and (symbolp state-var)
                (or (eq :skip inputs) (names-and-typesp inputs))
                (acl2::parsed-elfp parsed-elf))
           (pseudo-term-listp (mv-nth 1 (assumptions-elf64-new target position-independentp stack-slots-needed existing-stack-slots state-var inputs type-assumptions-for-array-varsp inputs-disjoint-from assume-bytes parsed-elf))))
  :hints (("Goal" :in-theory (enable assumptions-elf64-new))))

;;;;;;;;;;;;;;;;;;;;;;;;;;;;;;;;;;;;;;;;;;;;;;;;;;;;;;;;;;;;;;;;;;;;;;;;;;;;;;;;

;; Generate all the assumptions for a MACHO64 file, whether relative or
;; absolute.  Returns (mv erp assumptions assumption-vars) where assumptions is
;; a list of (untranslated) terms and the assumption-vars are the variables
;; introduced by the assumptions to represent various state components.
(defund assumptions-macho64-new (target
                                 position-independentp
                                 stack-slots-needed
                                 existing-stack-slots
                                 state-var
                                 inputs
                                 type-assumptions-for-array-varsp
                                 inputs-disjoint-from
                                 assume-bytes
                                 parsed-macho)
  (declare (xargs :guard (and (acl2::lifter-targetp target)
                              (booleanp position-independentp)
                              (natp stack-slots-needed)
                              (natp existing-stack-slots)
                              (symbolp state-var) ; todo: too strict?
                              (or (eq :skip inputs) (names-and-typesp inputs))
                              (booleanp type-assumptions-for-array-varsp)
                              (member-eq inputs-disjoint-from '(nil :code :all))
                              (member-eq assume-bytes '(:all :non-write))
                              (acl2::parsed-mach-o-p parsed-macho))
                  :guard-hints (("Goal" :in-theory (enable acl2::parsed-mach-o-p acl2::true-listp-when-pseudo-term-listp-2)))))
  (b* ((base-address-var 'base-address) ; arbitrary base address, only used if position-independentp
       ;; Decide where to start lifting:
       (target-offset (if (eq :entry-point target)
                          ;; TODO: Look for a load command of type :lc_main, get its :entryoff value and add that to the base address of the  "__TEXT" segment.
                          ;; If no :lc_main load command is present, it must be an old-style mach-o (look for an LC_UNIXTHREAD or LC_THREAD load command?).
                          (er hard? 'assumptions-macho64-new ":entry-point is not yet supported for MACH-O files.") ;; (acl2::parsed-elf-entry-point parsed-elf) ; todo
                        (if (natp target)
                            target ; explicit address given (relative iff position-independentp)
                          ;; target is the name of a function:
                          (acl2::subroutine-address-mach-o target parsed-macho))))
       ((when (not (natp target-offset)))
        (er hard? 'assumptions-macho64-new "Bad or missing lift target offset: ~x0." target-offset)
        (mv :bad-or-missing-subroutine-address nil nil))
       ;; Make the standard assumptions:
       (standard-assumptions (make-standard-assumptions64-new stack-slots-needed existing-stack-slots state-var base-address-var target-offset position-independentp))
       ;; Gather memory-regions to assume loaded:
       ((mv erp regions-to-load) (acl2::macho64-regions-to-load parsed-macho)) ; these use absolute addresses
       ((when erp) (mv erp nil nil))
       ;; Checks that there is at least one load segment:
       ((when (not (consp regions-to-load)))
        (mv :no-memory-regions-found-in-executable nil nil))
       ;; Generate assumptions for the regions (bytes are loaded, addresses are canonical, regions are disjoint from existing and future stack words):
       ((mv erp memory-region-assumptions)
        (assumptions-for-memory-regions regions-to-load base-address-var state-var stack-slots-needed existing-stack-slots position-independentp assume-bytes nil))
       ((when erp) (mv erp nil nil))
       ;; Decide which memory regions to assume disjoint from the inputs:
       ((mv erp addresses-and-lens-of-chunks-disjoint-from-inputs)
        (if (eq nil inputs-disjoint-from)
            ;; Don't assume the inputs are disjoint from anything:
            (mv nil nil)
          (if (eq :all inputs-disjoint-from)
              ;; Assume the inputs are disjoint from all the sections/segments in the executable::
              ;; Warning: This is quite strong: an input to the function being lifted may very well be in a data section or in the stack!):
              (mv nil (memory-region-addresses-and-lens regions-to-load nil))
            ;; inputs-disjoint-from must be :code, so assume the inputs are disjoint from the code bytes only:
            ;; todo: what if there are segments but no sections?  could use the segment that contains the text section, if we can find it, or throw an error.
            ;; could allow the user to specify exactly which regions to assume disjoint from the assumptions.
            (b* ((code-address (acl2::get-mach-o-code-address parsed-macho))
                 ((when (not (natp code-address))) ; impossible?
<<<<<<< HEAD
                  (mv :bad-code-addres nil))
                 (text-offset-term (if position-independentp
                                       (symbolic-bvplus-constant ''48 code-address base-address-var)
                                     code-address)))
=======
                  (mv :bad-code-address nil)))
>>>>>>> 41f8cbc4
              ; todo: could there be extra zeros?:
              (mv nil (acons code-address (len (acl2::get-mach-o-code parsed-macho)) nil))))))
       ((when erp) (mv erp nil nil))
       ;; Generate assumptions for the inputs (introduce vars, canonical, disjointness from future and existing stack space, disjointness from bytes loaded from the executable, disjointness from saved return address):
       ((mv input-assumptions input-assumption-vars)
        (if (equal inputs :skip)
            (mv nil nil)
          (assumptions-and-vars-for-inputs inputs ; tttodo: do we assume inputs disjoint from the stack?
                                           ;; todo: handle zmm regs and values passed on the stack?!:
                                           ;; handle structs that fit in 2 registers?
                                           ;; See the System V AMD64 ABI
                                           '((rdi x86) (rsi x86) (rdx x86) (rcx x86) (r8 x86) (r9 x86))
                                           stack-slots-needed
                                           existing-stack-slots
                                           addresses-and-lens-of-chunks-disjoint-from-inputs position-independentp base-address-var
                                           type-assumptions-for-array-varsp
                                           nil nil))))
    (mv nil ; no error
        (append standard-assumptions
                memory-region-assumptions
                input-assumptions)
        input-assumption-vars)))

(defthm true-list-of-mv-nth-1-of-assumptions-macho64-new
  (true-listp (mv-nth 1 (assumptions-macho64-new target position-independentp stack-slots-needed existing-stack-slots state-var inputs type-assumptions-for-array-varsp inputs-disjoint-from assume-bytes parsed-macho)))
  :hints (("Goal" :in-theory (enable assumptions-macho64-new))))

(defthm pseudo-term-list-of-mv-nth-1-of-assumptions-macho64-new
  (implies (and (acl2::lifter-targetp target)
                ;(booleanp position-independentp)
                (natp stack-slots-needed)
                (natp existing-stack-slots)
                (symbolp state-var) ; todo: too strict?
                (or (eq :skip inputs) (names-and-typesp inputs))
                ;(booleanp type-assumptions-for-array-varsp)
                ;(member-eq inputs-disjoint-from '(nil :code :all))
                ;(member-eq assume-bytes '(:all :non-write))
                (acl2::parsed-mach-o-p parsed-macho))
           (pseudo-term-listp (mv-nth 1 (assumptions-macho64-new target position-independentp stack-slots-needed existing-stack-slots state-var inputs type-assumptions-for-array-varsp inputs-disjoint-from assume-bytes parsed-macho))))
  :hints (("Goal" :in-theory (enable assumptions-macho64-new))))

;;;;;;;;;;;;;;;;;;;;;;;;;;;;;;;;;;;;;;;;;;;;;;;;;;;;;;;;;;;;;;;;;;;;;;;;;;;;;;;;

;; Returns (mv erp assumptions assumption-vars).
(defund assumptions-pe64-new (target
                              position-independentp
                              stack-slots-needed
                              existing-stack-slots
                              state-var
                              inputs
                              type-assumptions-for-array-varsp
                              inputs-disjoint-from
                              assume-bytes
                              parsed-pe)
  (declare (xargs :guard (and (acl2::lifter-targetp target)
                              (booleanp position-independentp)
                              (natp stack-slots-needed)
                              (natp existing-stack-slots)
                              (symbolp state-var) ; todo: too strict?
                              (or (eq :skip inputs) (names-and-typesp inputs))
                              (booleanp type-assumptions-for-array-varsp)
                              (member-eq inputs-disjoint-from '(nil :code :all))
                              (member-eq assume-bytes '(:all :non-write))
                              (acl2::parsed-pe-p parsed-pe))
                  :guard-hints (("Goal" :in-theory (enable acl2::parsed-pe-p acl2::true-listp-when-pseudo-term-listp-2))))
           (ignore type-assumptions-for-array-varsp) ; todo: use this
           )
  (b* ((base-address-var 'base-address) ; arbitrary base address, only used if position-independentp
       ;; Decide where to start lifting:
       ((mv erp target-offset)
        (if (eq :entry-point target)
            (mv nil (acl2::get-pe-entry-point parsed-pe))
          (if (natp target)
              (mv nil target) ; explicit address given (relative iff position-independentp)
            ;; target is the name of a function:
            (acl2::subroutine-address-pe-64 target parsed-pe))))
       ((when erp) (mv erp nil nil))
       ((when (not (natp target-offset)))
        (er hard? 'assumptions-pe64-new "Bad or missing lift target offset: ~x0." target-offset)
        (mv :bad-or-missing-subroutine-address nil nil))
       ;; Make the standard assumptions:
       (standard-assumptions (make-standard-assumptions64-new stack-slots-needed existing-stack-slots state-var base-address-var target-offset position-independentp))
       ;; Gather memory-regions to assume loaded:
       ((mv erp regions-to-load) (acl2::pe64-regions-to-load parsed-pe)) ; these use absolute addresses
       ((when erp) (mv erp nil nil))
       ;; Checks that there is at least one section to be loaded:
       ((when (not (consp regions-to-load)))
        (mv :no-memory-regions-found-in-executable nil nil))
       ;; Generate assumptions for the regions (bytes are loaded, addresses are canonical, regions are disjoint from future and existing stack words):
       ((mv erp memory-region-assumptions)
        (assumptions-for-memory-regions regions-to-load base-address-var state-var stack-slots-needed existing-stack-slots position-independentp assume-bytes nil))
       ((when erp) (mv erp nil nil))
       ;; Decide which memory regions to assume disjoint from the inputs:
       ((mv erp & ;addresses-and-lens-of-chunks-disjoint-from-inputs ; todo: use this!
            )
        (if (eq nil inputs-disjoint-from)
            ;; Don't assume the inputs are disjoint from anything:
            (mv nil nil)
          (if (eq :all inputs-disjoint-from)
              ;; Assume the inputs are disjoint from all the sections/segments in the executable::
              ;; Warning: This is quite strong: an input to the function being lifted may very well be in a data section or in the stack!):
              (mv nil (memory-region-addresses-and-lens regions-to-load nil))
            ;; inputs-disjoint-from must be :code, so assume the inputs are disjoint from the code bytes only:
            ;; todo: what if there are segments but no sections?  could use the segment that contains the text section, if we can find it, or throw an error.
            ;; could allow the user to specify exactly which regions to assume disjoint from the assumptions.
            (b* (((mv erp code-address) (acl2::get-pe-section-rva ".text" parsed-pe))
                 ((when erp) (mv erp nil))
                 ((when (not (natp code-address))) ; impossible?
<<<<<<< HEAD
                  (mv :bad-code-addres nil))
                 (text-offset-term (if position-independentp
                                       (symbolic-bvplus-constant ''48 code-address base-address-var)
                                     code-address))
=======
                  (mv :bad-code-address nil))
>>>>>>> 41f8cbc4
                 ((mv erp text-section-bytes) (acl2::get-pe-text-section-bytes parsed-pe))
                 ((when erp) (mv erp nil)))
              ; todo: could there be extra zeros?:
              (mv nil (acons code-address (len text-section-bytes) nil))))))
       ((when erp) (mv erp nil nil))
       ;; Generate assumptions for the inputs (introduce vars, canonical, disjointness from future and existing stack space, disjointness from bytes loaded from the executable, disjointness from saved return address):
       ((mv input-assumptions input-assumption-vars)
        (if (equal inputs :skip)
            (mv nil nil)
          (prog2$ (er hard? 'assumptions-pe64-new "Input assumptions are not yet supported for PE files.")
                  (mv nil nil)
                  ;; TODO: Need to update this to account for the different calling convention for Windows:
                  ;; (assumptions-and-vars-for-inputs inputs ; tttodo: do we assume inputs disjoint from the stack?
                  ;;                          ;; todo: handle zmm regs and values passed on the stack?!:
                  ;;                          ;; handle structs that fit in 2 registers?
                  ;;                          ;; See the System V AMD64 ABI
                  ;;                          '((rdi x86) (rsi x86) (rdx x86) (rcx x86) (r8 x86) (r9 x86))
                  ;;                          stack-slots-needed existing-stack-slots
                  ;;                          addresses-and-lens-of-chunks-disjoint-from-inputs position-independentp base-address-var
                  ;;                          type-assumptions-for-array-varsp
                  ;;                          nil nil
                  ;;                          )
                  ))))
    (mv nil ; no error
        (append standard-assumptions
                memory-region-assumptions
                input-assumptions)
        input-assumption-vars)))

(defthm true-list-of-mv-nth-1-of-assumptions-pe64-new
  (true-listp (mv-nth 1 (assumptions-pe64-new target position-independentp stack-slots-needed existing-stack-slots state-var inputs type-assumptions-for-array-varsp inputs-disjoint-from assume-bytes parsed-pe)))
  :hints (("Goal" :in-theory (enable assumptions-pe64-new))))

(defthm pseudo-term-list-of-mv-nth-1-of-assumptions-pe64-new
  (implies (and (acl2::lifter-targetp target)
                (natp stack-slots-needed)
                (natp existing-stack-slots)
                (symbolp state-var) ; todo: too strict?
                (or (eq :skip inputs) (names-and-typesp inputs))
                (acl2::parsed-pe-p parsed-pe))
           (pseudo-term-listp (mv-nth 1 (assumptions-pe64-new target position-independentp stack-slots-needed existing-stack-slots state-var inputs type-assumptions-for-array-varsp inputs-disjoint-from assume-bytes parsed-pe))))
  :hints (("Goal" :in-theory (enable assumptions-pe64-new))))

;;;;;;;;;;;;;;;;;;;;;;;;;;;;;;;;;;;;;;;;;;;;;;;;;;;;;;;;;;;;;;;;;;;;;;;;;;;;;;;;

;; ;; todo: redo this like elf64-section-loadedp. ??
;; ;; Returns (mv erp assumptions).
;; ;deprecate?
;; (defun make-section-assumptions-mach-o-64 (segment-name
;;                                            section-name
;;                                            parsed-mach-o
;;                                            relp
;;                                            stack-slots-needed
;;                                            existing-stack-slots
;;                                            bvp
;;                                            base-var
;;                                            state-var)
;;   (declare (xargs :guard (and (stringp segment-name)
;;                               (stringp section-name)
;;                               ;; parsed-mach-o
;;                               (booleanp relp)
;;                               (natp stack-slots-needed)
;;                               (natp existing-stack-slots)
;;                               (booleanp bvp)
;;                               (symbolp base-var)
;;                               (symbolp state-var))
;;                   :verify-guards nil ;todo
;;                   ))
;;   (if (acl2::mach-o-section-presentp segment-name section-name parsed-mach-o)
;;       (let* ((segment (acl2::get-mach-o-segment segment-name (acl2::lookup-eq-safe :cmds parsed-mach-o)))
;;              (section (acl2::get-mach-o-section section-name (acl2::lookup-eq-safe :SECTIONS segment)))
;;              (section-bytes (acl2::lookup-eq-safe :contents section))
;;              (section-offset (acl2::lookup-eq-safe :addr section))
;;              ;(text-section-address (acl2::get-mach-o-code-address parsed-mach-o))
;;              ;; todo: can this be negative?:
;;              ;(section-offset-from-text (- section-address text-section-address))
;;              ;; (section-start (+ section-offset
;;              ;;                   base-address))
;;              )
;;         ;; (and (bytes-loaded-at-address-64 section-bytes section-start bvp x86)
;;         ;;      ;; (canonical-address-p$inline const-section-start)
;;         ;;      ;; (canonical-address-p$inline (+ -1 (len const-section-bytes) const-section-start))
;;         ;;      ;; The constant data is disjoint from the part of the stack that is written:
;;         ;;      (if bvp
;;         ;;          (disjoint-regions48p (len section-bytes) section-start
;;         ;;                               ;; Only a single stack slot is written
;;         ;;                               ;;old: (create-canonical-address-list 8 (+ -8 (rgfi *rsp* x86)))
;;         ;;                               (* 8 stack-slots-needed) (+ (* -8 stack-slots-needed) (rsp x86)))
;;         ;;        (separate :r (len section-bytes) section-start
;;         ;;                  ;; Only a single stack slot is written
;;         ;;                  ;;old: (create-canonical-address-list 8 (+ -8 (rgfi *rsp* x86)))
;;         ;;                  :r (* 8 stack-slots-needed) (+ (* -8 stack-slots-needed) (rsp x86))))))
;;         (assumptions-for-memory-chunk section-offset section-bytes relp state-var base-var stack-slots-needed existing-stack-slots bvp
;;                                       ))
;;     ;; no assumptions if section not present: ; todo: print a warning
;;     (mv nil
;;         nil)))<|MERGE_RESOLUTION|>--- conflicted
+++ resolved
@@ -75,34 +75,6 @@
 
 ;;;;;;;;;;;;;;;;;;;;;;;;;;;;;;;;;;;;;;;;;;;;;;;;;;;;;;;;;;;;;;;;;;;;;;;;;;;;;;;;
 
-<<<<<<< HEAD
-;; ;; Result is untranslated
-;; (defund symbolic-add-constant (constant term)
-;;   (declare (xargs :guard (integerp constant)))
-;;   (if (= 0 constant)
-;;       term
-;;     `(+ ,constant ,term)))
-
-;; Returns a translated term.
-(defund symbolic-bvplus-constant (size-term constant term)
-  (declare (xargs :guard (and (pseudo-termp size-term)
-                              (integerp constant)
-                              (pseudo-termp term))))
-  (if (= 0 constant) ; could chop the constant
-      term ; could chop
-    `(bvplus ,size-term ',constant ,term)))
-
-(defthm pseudo-termp-of-symbolic-bvplus-constant
-  (implies (and (pseudo-termp size-term)
-                (integerp constant)
-                (pseudo-termp term))
-           (pseudo-termp (symbolic-bvplus-constant size-term constant term)))
-  :hints (("Goal" :in-theory (enable symbolic-bvplus-constant))))
-
-;;;;;;;;;;;;;;;;;;;;;;;;;;;;;;;;;;;;;;;;;;;;;;;;;;;;;;;;;;;;;;;;;;;;;;;;;;;;;;;;
-
-=======
->>>>>>> 41f8cbc4
 ;move this stuff?
 
 ;; ;; Usually extends ACC with a pair (cons <address-term> <size>) for the memory that will be occupied by the segment.
@@ -420,11 +392,7 @@
                                        base-address-var ; avoids adding 0
                                      ;;`(logext '64 ,base-address-var) ; avoids adding 0
                                      ;; The RIP (in the X package, not the X86ISA package) is a u64 that satisfies unsigned-canonical-address-p:
-<<<<<<< HEAD
-                                     ;;`(bvsx 64 48 (bvplus 48 ',target-offset ,base-address-var))
-=======
                                      ;;`(bvsx '64 '48 (bvplus '48 ',target-offset ,base-address-var))
->>>>>>> 41f8cbc4
                                      `(bvplus '64 ',target-offset ,base-address-var))
                                  ;; Not position-independent, so the target is a concrete address:
                                  (acl2::enquote target-offset))))
@@ -453,19 +421,11 @@
               ;; The stack must be canonical:
               ;; todo: think about this:
               `((canonical-regionp ',(+ 8 ; or 7 ? but see below...
-<<<<<<< HEAD
-                                        (* 8 existing-stack-slots)
-                                        (* 8 stack-slots-needed))
-                                   ,(if (= 0 stack-slots-needed)
-                                        `(rsp ,state-var)
-                                      `(bvplus '64 ',(bvchop 64 (* -8 stack-slots-needed)) (rsp ,state-var)))))
-=======
                                        (* 8 existing-stack-slots)
                                        (* 8 stack-slots-needed))
                                    ,(if (= 0 stack-slots-needed)
                                         `(rsp ,state-var)
                                       `(bvplus '64 ',(bvchop '64 (* -8 stack-slots-needed)) (rsp ,state-var)))))
->>>>>>> 41f8cbc4
               ;; ;; old-style:
               ;; (append `(;; The stack slot contaning the return address must be canonical
               ;;           ;; because the stack pointer returns here when we pop the saved
@@ -679,14 +639,10 @@
             ;; could allow the user to specify exactly which regions to assume disjoint from the assumptions.
             (b* ((code-address (acl2::get-elf-text-section-address parsed-elf))
                  ((when (not (natp code-address))) ; impossible?
-<<<<<<< HEAD
                   (mv :bad-code-addres nil))
                  (text-offset-term (if position-independentp
                                        (symbolic-bvplus-constant ''48 code-address base-address-var)
                                      code-address)))
-=======
-                  (mv :bad-code-address nil)))
->>>>>>> 41f8cbc4
               ; todo: could there be extra zeros?:
               (mv nil (acons code-address (len (acl2::get-elf-code parsed-elf)) nil))))))
        ((when erp) (mv erp nil nil))
@@ -787,14 +743,10 @@
             ;; could allow the user to specify exactly which regions to assume disjoint from the assumptions.
             (b* ((code-address (acl2::get-mach-o-code-address parsed-macho))
                  ((when (not (natp code-address))) ; impossible?
-<<<<<<< HEAD
                   (mv :bad-code-addres nil))
                  (text-offset-term (if position-independentp
                                        (symbolic-bvplus-constant ''48 code-address base-address-var)
                                      code-address)))
-=======
-                  (mv :bad-code-address nil)))
->>>>>>> 41f8cbc4
               ; todo: could there be extra zeros?:
               (mv nil (acons code-address (len (acl2::get-mach-o-code parsed-macho)) nil))))))
        ((when erp) (mv erp nil nil))
@@ -903,14 +855,10 @@
             (b* (((mv erp code-address) (acl2::get-pe-section-rva ".text" parsed-pe))
                  ((when erp) (mv erp nil))
                  ((when (not (natp code-address))) ; impossible?
-<<<<<<< HEAD
                   (mv :bad-code-addres nil))
                  (text-offset-term (if position-independentp
                                        (symbolic-bvplus-constant ''48 code-address base-address-var)
                                      code-address))
-=======
-                  (mv :bad-code-address nil))
->>>>>>> 41f8cbc4
                  ((mv erp text-section-bytes) (acl2::get-pe-text-section-bytes parsed-pe))
                  ((when erp) (mv erp nil)))
               ; todo: could there be extra zeros?:
