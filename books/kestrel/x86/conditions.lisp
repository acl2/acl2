--- conflicted
+++ resolved
@@ -496,58 +496,58 @@
                             (y (BVCHOP (+ -1 size) X))))))
   :rule-classes nil)
 
-<<<<<<< HEAD
-;;;;;;;;;;;;;;;;;;;;;;;;;;;;;;;;;;;;;;;;;;;;;;;;;;;;;;;;;;;;;;;;;;;;;;;;;;;;;;;;
-=======
-;where should this go?
-;it depends on bvplus
-(defthm jnl-condition-rewrite-1
-  (implies (and (signed-byte-p 64 x)
-                (signed-byte-p 64 y))
-           (equal (jnl-condition (sf-spec64$inline (acl2::bvplus '64 x (acl2::bvuminus '64 y)))
-                                 (of-spec64$inline (binary-+ x (unary-- y))))
-                  (acl2::sbvle 64 y x)))
-  :otf-flg t
-  :hints (("Goal"
-           :use ((:instance acl2::split-signed-bv-top
-                            (x x)
-                            (size 64))
-                 (:instance acl2::split-signed-bv-top
-                            (x y)
-                            (size 64)))
-           :cases ((and (equal 0 (getbit 63 Y))
-                        (equal 0 (getbit 63 x)))
-                   (and (equal 0 (getbit 63 Y))
-                        (equal 1 (getbit 63 x)))
-                   (and (equal 1 (getbit 63 Y))
-                        (equal 0 (getbit 63 x)))
-                   (and (equal 1 (getbit 63 Y))
-                        (equal 1 (getbit 63 x))))
-           :in-theory (e/d ( ;signed-byte-p-with-top-bit-0
-                            signed-byte-p-with-top-bit-0-bound
-                            signed-byte-p-with-top-bit-1-bound
-                            jnl-condition
-                            of-spec64$inline
-                            sf-spec64$inline
-                            acl2::bvplus
-                            ;; acl2::bvchop-of-sum-cases
-                            signed-byte-p
-                            acl2::bvuminus
-                            acl2::bvminus
-                            acl2::getbit-of-+
-                            ;; acl2::equal-of-bitxor-and-1
-                            ;; acl2::bvcat
-                            ;; logapp
-                            ;; logext
-                            acl2::sbvlt
-                            acl2::bvlt
-                            )
-                           ( ;
-                            acl2::bvminus-becomes-bvplus-of-bvuminus
-;acl2::plus-bvcat-with-0 ;looped
-;acl2::plus-bvcat-with-0-alt ;looped
-                            acl2::LOGHEAD-BECOMES-BVCHOP ; for speed
-                            )))))
+
+;;;;;;;;;;;;;;;;;;;;;;;;;;;;;;;;;;;;;;;;;;;;;;;;;;;;;;;;;;;;;;;;;;;;;;;;;;;;;;;;
+
+;; ;where should this go?
+;; ;it depends on bvplus
+;; (defthm jnl-condition-rewrite-1
+;;   (implies (and (signed-byte-p 64 x)
+;;                 (signed-byte-p 64 y))
+;;            (equal (jnl-condition (sf-spec64$inline (acl2::bvplus '64 x (acl2::bvuminus '64 y)))
+;;                                  (of-spec64$inline (binary-+ x (unary-- y))))
+;;                   (sbvle 64 y x)))
+;;   :otf-flg t
+;;   :hints (("Goal"
+;;            :use ((:instance acl2::split-signed-bv-top
+;;                             (x x)
+;;                             (size 64))
+;;                  (:instance acl2::split-signed-bv-top
+;;                             (x y)
+;;                             (size 64)))
+;;            :cases ((and (equal 0 (getbit 63 Y))
+;;                         (equal 0 (getbit 63 x)))
+;;                    (and (equal 0 (getbit 63 Y))
+;;                         (equal 1 (getbit 63 x)))
+;;                    (and (equal 1 (getbit 63 Y))
+;;                         (equal 0 (getbit 63 x)))
+;;                    (and (equal 1 (getbit 63 Y))
+;;                         (equal 1 (getbit 63 x))))
+
+;;            :in-theory (e/d ( ;signed-byte-p-with-top-bit-0
+;;                             signed-byte-p-with-top-bit-0-bound
+;;                             signed-byte-p-with-top-bit-1-bound
+;;                             jnl-condition
+;;                             of-spec64$inline
+;;                             sf-spec64$inline
+;;                             acl2::bvplus
+;;                             ;; acl2::bvchop-of-sum-cases
+;;                             signed-byte-p
+;;                             acl2::bvuminus
+;;                             acl2::bvminus
+;;                             acl2::getbit-of-+
+;;                             ;; acl2::equal-of-bitxor-and-1
+;;                             ;; acl2::bvcat
+;;                             ;; logapp
+;;                             ;; logext
+;;                             sbvlt
+;;                             bvlt
+;;                             )
+;;                            ( ;
+;;                             acl2::bvminus-becomes-bvplus-of-bvuminus
+;; ;acl2::plus-bvcat-with-0 ;looped
+;; ;acl2::plus-bvcat-with-0-alt ;looped
+;;                             )))))
 
 (defthmd jnl-condition-rewrite-1-32-helper
   (implies (and (signed-byte-p 32 x)
@@ -597,120 +597,6 @@
                             acl2::signed-byte-p-forward ; for speed
                             )))))
 
-(defthm jnl-condition-rewrite-1-32
-  (implies (and (unsigned-byte-p 32 x)
-                (unsigned-byte-p 32 y))
-           (equal (jnl-condition (x86isa::sf-spec32$inline (acl2::bvplus 32 x (acl2::bvuminus 32 y)))
-                                 (x86isa::of-spec32$inline (binary-+ (logext 32 x) (unary-- (logext 32 y)))))
-                  (acl2::sbvle 32 y x)))
-  :hints (("Goal" :use (:instance jnl-condition-rewrite-1-32-helper
-                                  (x (logext 32 x))
-                                  (y (logext 32 y))))))
-
-;move
-(defthm sbvlt-of-+-of--4294967296
-  (implies (integerp k2)
-           (equal (sbvlt 32 x (+ -4294967296 k2))
-                  (sbvlt 32 x k2)))
-  :hints (("Goal" :in-theory (enable sbvlt acl2::logext-cases
-                                     acl2::getbit-of-+))))
-
-(defthm bvuminus-of--
- (equal (bvuminus 32 (- k2))
-        (bvchop 32 k2))
- :hints (("Goal" :in-theory (e/d (bvuminus bvminus) (ACL2::BVMINUS-BECOMES-BVPLUS-OF-BVUMINUS)))))
-
-;k2 is, for example, -10, and k1 is 4294967286
-(defthm jnl-condition-rewrite-1-32-constant-version
-  (implies (and (syntaxp (and (quotep k1)
-                              (quotep k2)))
-                (< k2 0) ;gen?
-                (integerp k2)
-                (signed-byte-p 32 (- k2))
-                (equal k1 (+ (expt 2 32) k2))
-                (unsigned-byte-p 32 x))
-           (equal (jnl-condition (x86isa::sf-spec32$inline (acl2::bvplus 32 k1 x))
-                                 (x86isa::of-spec32$inline (binary-+ k2 (logext 32 x))))
-                  (acl2::sbvle 32 (- k2) x)))
-  :otf-flg t
-  :hints (("Goal" :in-theory (e/d ( ;bvuminus
-                                   ACL2::BVPLUS-OF-+-ARG3
-                                   ) (jnl-condition-rewrite-1-32
-                                      ;;ACL2::BVMINUS-BECOMES-BVPLUS-OF-BVUMINUS
-                                      acl2::sbvlt-rewrite
-                                   ))
-           :use (:instance jnl-condition-rewrite-1-32
-                           (x x)
-                           (y (- k2))))))
-
-(acl2::def-constant-opener jo-condition)
-(acl2::def-constant-opener jno-condition)
-(acl2::def-constant-opener jb-condition)
-(acl2::def-constant-opener jnb-condition)
-(acl2::def-constant-opener jz-condition)
-(acl2::def-constant-opener jnz-condition)
-(acl2::def-constant-opener jbe-condition)
-(acl2::def-constant-opener jnbe-condition)
-(acl2::def-constant-opener js-condition)
-(acl2::def-constant-opener jns-condition)
-(acl2::def-constant-opener jp-condition)
-(acl2::def-constant-opener jnp-condition)
-(acl2::def-constant-opener jl-condition)
-(acl2::def-constant-opener jnl-condition)
-(acl2::def-constant-opener jle-condition)
-(acl2::def-constant-opener jnle-condition)
->>>>>>> fc602cc0
-
-;; ;where should this go?
-;; ;it depends on bvplus
-;; (defthm jnl-condition-rewrite-1
-;;   (implies (and (signed-byte-p 64 x)
-;;                 (signed-byte-p 64 y))
-;;            (equal (jnl-condition (sf-spec64$inline (acl2::bvplus '64 x (acl2::bvuminus '64 y)))
-;;                                  (of-spec64$inline (binary-+ x (unary-- y))))
-;;                   (sbvle 64 y x)))
-;;   :otf-flg t
-;;   :hints (("Goal"
-;;            :use ((:instance acl2::split-signed-bv-top
-;;                             (x x)
-;;                             (size 64))
-;;                  (:instance acl2::split-signed-bv-top
-;;                             (x y)
-;;                             (size 64)))
-;;            :cases ((and (equal 0 (getbit 63 Y))
-;;                         (equal 0 (getbit 63 x)))
-;;                    (and (equal 0 (getbit 63 Y))
-;;                         (equal 1 (getbit 63 x)))
-;;                    (and (equal 1 (getbit 63 Y))
-;;                         (equal 0 (getbit 63 x)))
-;;                    (and (equal 1 (getbit 63 Y))
-;;                         (equal 1 (getbit 63 x))))
-
-;;            :in-theory (e/d ( ;signed-byte-p-with-top-bit-0
-;;                             signed-byte-p-with-top-bit-0-bound
-;;                             signed-byte-p-with-top-bit-1-bound
-;;                             jnl-condition
-;;                             of-spec64$inline
-;;                             sf-spec64$inline
-;;                             acl2::bvplus
-;;                             ;; acl2::bvchop-of-sum-cases
-;;                             signed-byte-p
-;;                             acl2::bvuminus
-;;                             acl2::bvminus
-;;                             acl2::getbit-of-+
-;;                             ;; acl2::equal-of-bitxor-and-1
-;;                             ;; acl2::bvcat
-;;                             ;; logapp
-;;                             ;; logext
-;;                             sbvlt
-;;                             bvlt
-;;                             )
-;;                            ( ;
-;;                             acl2::bvminus-becomes-bvplus-of-bvuminus
-;; ;acl2::plus-bvcat-with-0 ;looped
-;; ;acl2::plus-bvcat-with-0-alt ;looped
-;;                             )))))
-
 ;; (defthmd jnl-condition-rewrite-1-32-helper
 ;;   (implies (and (signed-byte-p 32 x)
 ;;                 (signed-byte-p 32 y))
@@ -1465,11 +1351,7 @@
            (equal (jbe-condition (x86isa::sub-cf-spec8 dst src)
                                  (x86isa::sub-zf-spec8 dst src))
                   (bvle 8 dst src)))
-<<<<<<< HEAD
-  :hints (("Goal" :in-theory (enable jbe-condition bvlt x86isa::sub-zf-spec8 sub-sf-spec8))))
-=======
-  :hints (("Goal" :in-theory (enable jbe-condition bvlt x86isa::sub-zf-spec8 x86isa::sub-cf-spec8))))
->>>>>>> fc602cc0
+  :hints (("Goal" :in-theory (enable jbe-condition bvlt sub-zf-spec8 sub-sf-spec8 sub-cf-spec8))))
 
 ;nice
 (defthm jbe-condition-of-sub-cf-spec16-and-sub-zf-spec16
@@ -1478,11 +1360,7 @@
            (equal (jbe-condition (x86isa::sub-cf-spec16 dst src)
                                  (x86isa::sub-zf-spec16 dst src))
                   (bvle 16 dst src)))
-<<<<<<< HEAD
-  :hints (("Goal" :in-theory (enable jbe-condition bvlt x86isa::sub-zf-spec16 sub-sf-spec16))))
-=======
-  :hints (("Goal" :in-theory (enable jbe-condition bvlt x86isa::sub-zf-spec16 x86isa::sub-cf-spec16))))
->>>>>>> fc602cc0
+  :hints (("Goal" :in-theory (enable jbe-condition bvlt sub-zf-spec16 sub-sf-spec16 sub-cf-spec16))))
 
 ;nice
 ;todo: clean up hints
@@ -1494,13 +1372,10 @@
                   (bvle 32 dst src)))
   :hints (("Goal" :in-theory (enable jbe-condition zf-spec
                                      bvlt
-                                     x86isa::sub-zf-spec32
-<<<<<<< HEAD
+                                     sub-zf-spec32
                                      sub-sf-spec32
                                      sub-of-spec32
-=======
-                                     x86isa::sub-cf-spec32
->>>>>>> fc602cc0
+                                     sub-cf-spec32
                                      ACL2::GETBIT-OF-+
                                      bvplus
                                      SIGNED-BYTE-P
@@ -1516,12 +1391,9 @@
   :hints (("Goal" :in-theory (enable jbe-condition zf-spec
                                      bvlt
                                      x86isa::sub-zf-spec64
-<<<<<<< HEAD
                                      sub-sf-spec64
                                      sub-of-spec64
-=======
-                                     x86isa::sub-cf-spec64
->>>>>>> fc602cc0
+                                     sub-cf-spec64
                                      ACL2::GETBIT-OF-+
                                      bvplus
                                      SIGNED-BYTE-P
