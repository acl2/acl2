--- conflicted
+++ resolved
@@ -4520,16 +4520,11 @@
        :nonabstract
        (b* (((erp new-declor & type ident types table)
              (valid-declor paramdeclor.declor nil type table ienv))
-<<<<<<< HEAD
-            (info (param-declor-nonabstract-info type)))
+            ((mv uid table) (valid-get-fresh-uid ident (linkage-none) table))
+            (info
+             (make-param-declor-nonabstract-info :type type :uid uid)))
          (retok (make-param-declor-nonabstract :declor new-declor
                                                :info info)
-=======
-            ((mv uid table) (valid-get-fresh-uid ident (linkage-none) table))
-            (anno-info (make-param-declor-info :uid uid)))
-         (retok (make-param-declor-nonabstract :declor new-declor
-                                               :info anno-info)
->>>>>>> afc7c6bb
                 type
                 ident
                 types
