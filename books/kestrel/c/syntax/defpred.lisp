--- conflicted
+++ resolved
@@ -35,89 +35,6 @@
 
 ;;;;;;;;;;;;;;;;;;;;;;;;;;;;;;;;;;;;;;;;;;;;;;;;;;;;;;;;;;;;;;;;;;;;;;;;;;;;;;;;
 
-<<<<<<< HEAD
-(progn
-  (verify-termination fty::flexprod-field-p)
-  (verify-termination fty::flexprod-field->acc-name$inline)
-  (verify-termination fty::flexprod-field->type$inline))
-
-(progn
-  (verify-termination fty::flexprod-p)
-  (verify-termination fty::flexprod->kind$inline)
-  (verify-termination fty::flexprod->fields$inline)
-  (verify-termination fty::flexprod->type-name$inline))
-
-(progn
-  (verify-termination fty::flexsum-p)
-  (verify-termination fty::flexsum->name$inline)
-  (verify-termination fty::flexsum->pred$inline)
-  (verify-termination fty::flexsum->count$inline)
-  (verify-termination fty::flexsum->case$inline)
-  (verify-termination fty::flexsum->prods$inline)
-  (verify-termination fty::flexsum->recp$inline)
-  (verify-termination fty::flexsum->typemacro$inline))
-
-(progn
-  (verify-termination fty::flexlist-p)
-  (verify-termination fty::flexlist->name$inline)
-  (verify-termination fty::flexlist->pred$inline)
-  (verify-termination fty::flexlist->count$inline)
-  (verify-termination fty::flexlist->elt-type$inline)
-  (verify-termination fty::flexlist->recp$inline))
-
-(progn
-  (verify-termination fty::flexalist-p)
-  (verify-termination fty::flexalist->name$inline)
-  (verify-termination fty::flexalist->pred$inline))
-
-(progn
-  (verify-termination fty::flextranssum-p)
-  (verify-termination fty::flextranssum->name$inline)
-  (verify-termination fty::flextranssum->pred$inline))
-
-(progn
-  (verify-termination fty::flexset-p)
-  (verify-termination fty::flexset->name$inline)
-  (verify-termination fty::flexset->pred$inline))
-
-(progn
-  (verify-termination fty::flexomap-p)
-  (verify-termination fty::flexomap->name$inline)
-  (verify-termination fty::flexomap->pred$inline)
-  (verify-termination fty::flexomap->count$inline)
-  (verify-termination fty::flexomap->key-type$inline)
-  (verify-termination fty::flexomap->val-type$inline)
-  (verify-termination fty::flexomap->recp$inline))
-
-(progn
-  (verify-termination fty::flextypes-p)
-  (verify-termination fty::flextypes->name$inline)
-  (verify-termination fty::flextypes->types$inline))
-
-;;;;;;;;;;;;;;;;;;;;;;;;;;;;;;;;;;;;;;;;
-
-(std::deflist fty::flexprod-field-listp (acl2::x)
-  (fty::flexprod-field-p acl2::x)
-  :true-listp t
-  :elementp-of-nil nil)
-
-(std::deflist fty::flexprod-listp (acl2::x)
-  (fty::flexprod-p acl2::x)
-  :true-listp t
-  :elementp-of-nil nil)
-
-;;;;;;;;;;;;;;;;;;;;
-
-(define fty::flexprod-list->kind-list ((prods fty::flexprod-listp))
-  :returns (kinds true-listp)
-  (cond ((endp prods) nil)
-        (t (cons (fty::flexprod->kind (car prods))
-                 (fty::flexprod-list->kind-list (cdr prods))))))
-
-;;;;;;;;;;;;;;;;;;;;;;;;;;;;;;;;;;;;;;;;;;;;;;;;;;;;;;;;;;;;;;;;;;;;;;;;;;;;;;;;
-
-=======
->>>>>>> badbe3ce
 (xdoc::evmac-topic-implementation
 
  defpred
@@ -591,14 +508,8 @@
        (recog (fty::flexsum->pred sum))
        (recp (fty::flexsum->recp sum))
        (type-case (fty::flexsum->case sum))
-<<<<<<< HEAD
-       ((mv base-type accessor)
-        (defpred-option-type->components type fty-table))
+       ((mv base-type accessor) (fty::option-type->components type fty-table))
        (base-type-suffix (defpred-gen-pred-name base-type suffix))
-=======
-       ((mv base-type accessor) (fty::option-type->components type fty-table))
-       (base-type-suffix (defpred-gen-name base-type suffix))
->>>>>>> badbe3ce
        (body `(,type-case ,type
                           :some (,base-type-suffix (,accessor ,type))
                           :none t)))
@@ -665,15 +576,9 @@
        (elt-recog (fty::flexlist->elt-type list))
        ((unless (symbolp elt-recog))
         (raise "Internal error: malformed recognizer ~x0." elt-recog)
-<<<<<<< HEAD
-        '(_))
-       (elt-info (defpred-type-with-recognizer elt-recog fty-table))
-       (elt-type (defpred-flex->name elt-info))
-=======
-        (mv '(_) nil))
+        '(_))
        (elt-info (fty::type-with-recognizer elt-recog fty-table))
        (elt-type (fty::flex->name elt-info))
->>>>>>> badbe3ce
        (recp (fty::flexlist->recp list))
        ((unless (symbolp elt-type))
         (raise "Internal error: malformed type name ~x0." elt-type)
@@ -726,21 +631,15 @@
        ((unless (symbolp key-recog))
         (raise "Internal error: malformed recognizer ~x0." key-recog)
         '(_))
-       (key-info (defpred-type-with-recognizer key-recog fty-table))
-       (key-type (defpred-flex->name key-info))
+       (key-info (fty::type-with-recognizer key-recog fty-table))
+       (key-type (fty::flex->name key-info))
        (val-recog (fty::flexomap->val-type omap))
        ((unless (symbolp val-recog))
         (raise "Internal error: malformed recognizer ~x0." val-recog)
         '(_))
-<<<<<<< HEAD
-       (val-info (defpred-type-with-recognizer val-recog fty-table))
-       (val-type (defpred-flex->name val-info))
-       (val-type-suffix (defpred-gen-pred-name val-type suffix))
-=======
        (val-info (fty::type-with-recognizer val-recog fty-table))
        (val-type (fty::flex->name val-info))
-       (val-type-suffix (defpred-gen-name val-type suffix))
->>>>>>> badbe3ce
+       (val-type-suffix (defpred-gen-pred-name val-type suffix))
        (body `(or (not (mbt (,recog ,type)))
                   (omap::emptyp ,type)
                   (and (,val-type-suffix (omap::head-val ,type))
