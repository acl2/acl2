; C Library
;
; Copyright (C) 2025 Kestrel Institute (http://www.kestrel.edu)
;
; License: A 3-clause BSD license. See the LICENSE file distributed with ACL2.
;
; Author: Alessandro Coglio (www.alessandrocoglio.info)

;;;;;;;;;;;;;;;;;;;;;;;;;;;;;;;;;;;;;;;;;;;;;;;;;;;;;;;;;;;;;;;;;;;;;;;;;;;;;;;;

(in-package "C$")

(include-book "abstract-syntax-operations")
(include-book "code-ensembles")

(include-book "kestrel/fty/deffold-reduce" :dir :system)

(local (include-book "kestrel/built-ins/disable" :dir :system))
(local (acl2::disable-most-builtin-logic-defuns))
(local (acl2::disable-builtin-rewrite-rules-for-defaults))
(set-induction-depth-limit 0)

;;;;;;;;;;;;;;;;;;;;;;;;;;;;;;;;;;;;;;;;;;;;;;;;;;;;;;;;;;;;;;;;;;;;;;;;;;;;;;;;

(defxdoc+ unambiguity
  :parents (syntax-for-tools)
  :short "Unambiguity of the C abstract syntax for tools."
  :long
  (xdoc::topstring
   (xdoc::p
    "Our "
    (xdoc::seetopic "abstract-syntax" "abstract syntax")
    " includes ambiguous constructs,
     i.e. constructs that capture syntactically ambiguous constructs;
     see the documentation of the abstract syntax for details.
     The @(see disambiguator), if successful,
     removes those constructs, leaving only the unambiguous ones.")
   (xdoc::p
    "Here we define predicates over the abstract syntax
     that say whether the constructs are unambiguous,
     i.e. whether there are no ambiguous constructs.")
   (xdoc::p
    "For now we do not make any checks on GCC extensions,
     even though they may contain expressions.
     This mirrors the treatment in the @(see disambiguator):
     the reason for this (temporary) limitation is explained there.")
   (xdoc::p
    "Besides defining the unambiguity predicates,
     we also provide rules to automate guard and return proofs
     that involve the unambiguity predicates.
     The rules about the fixtype deconstructors
     automate the guard proofs;
     the rules about the fixtype constructors
     automate the return proofs."))
  :order-subtopics t
  :default-parent t)

;;;;;;;;;;;;;;;;;;;;;;;;;;;;;;;;;;;;;;;;;;;;;;;;;;;;;;;;;;;;;;;;;;;;;;;;;;;;;;;;

(fty::deffold-reduce unambp
  :short "Definition of the unambiguity predicates."
  :long
  (xdoc::topstring
   (xdoc::p
    "We use @(tsee fty::deffold-reduce) to define these predicates concisely.")
   (xdoc::p
    "The @(':default') value is @('t'),
     because constructs like identifiers and constants are unambiguous;
     ambiguities may only exist in expressions, type names, etc.")
   (xdoc::p
    "We override the boilerplate to return @('nil') on
     the fixtype cases with @('ambig') in their names,
     the fixtypes @('amb-...'),
     and the dummy base case of @(tsee dirabsdeclor);
     although the latter is not properly an ambiguous construct,
     we take the opportunity to exclude it here from consideration
     whenever unambiguous constructs are concerned
     (which is for most of the tools, except for parser and disambiguator).")
   (xdoc::p
    "We override the boilerplate to return @('t') on
     GCC attributes, attribute specifiers, and assembler constructs."))
  :types (exprs/decls/stmts
          type-spec-list
          expr/tyname
          declor/absdeclor
          decl/stmt
          fundef
          fundef-option
          extdecl
          extdecl-list
          transunit
          filepath-transunit-map
          transunit-ensemble)
  :result booleanp
  :default t
  :combine and
  :override
  ((expr :sizeof-ambig nil)
   (expr :cast/call-ambig nil)
   (expr :cast/mul-ambig nil)
   (expr :cast/add-ambig nil)
   (expr :cast/sub-ambig nil)
   (expr :cast/and-ambig nil)
   (type-spec :typeof-ambig nil)
   (align-spec :alignas-ambig nil)
   (dirabsdeclor :dummy-base nil)
   (attrib t)
   (attrib-spec t)
   (asm-output t)
   (asm-input t)
   (asm-stmt t)
   (stmt :for-ambig nil)
   (block-item :ambig nil)
   (amb-expr/tyname nil)
   (amb-declor/absdeclor nil)
   (amb-decl/stmt nil)))

;;;;;;;;;;;;;;;;;;;;;;;;;;;;;;;;;;;;;;;;

(defsection unambiguity-predicate-theorems
  :short "Theorems about the unambiguity predicates."
  :long
  (xdoc::topstring
   (xdoc::p
    "These are mentioned in @(see unambiguity):
     they support guard and return proofs.
     We plan to extend @(tsee fty::deffold-reduce)
     to generate at least some of these."))

  ;; Theorems for option types (option implies base if not nil):

  (defrule expr-unambp-when-expr-option-unambp-and-not-nil
    (implies (and (expr-option-unambp expr?)
                  expr?)
             (expr-unambp expr?))
    :expand (expr-option-unambp expr?)
    :enable expr-option-some->val)

  (defrule const-expr-unambp-when-const-expr-option-unambp-and-not-nil
    (implies (and (const-expr-option-unambp cexpr?)
                  cexpr?)
             (const-expr-unambp cexpr?))
    :expand (const-expr-option-unambp cexpr?)
    :enable const-expr-option-some->val)

  (defrule initer-unambp-when-initer-option-unambp-and-not-nil
    (implies (and (initer-option-unambp initer?)
                  initer?)
             (initer-unambp initer?))
    :expand (initer-option-unambp initer?)
    :enable initer-option-some->val)

  (defrule declor-unambp-when-declor-option-unambp-and-not-nil
    (implies (and (declor-option-unambp declor?)
                  declor?)
             (declor-unambp declor?))
    :expand (declor-option-unambp declor?)
    :enable declor-option-some->val)

  (defrule absdeclor-unambp-when-absdeclor-option-unambp-and-not-nil
    (implies (and (absdeclor-option-unambp absdeclor?)
                  absdeclor?)
             (absdeclor-unambp absdeclor?))
    :expand (absdeclor-option-unambp absdeclor?)
    :enable absdeclor-option-some->val)

  (defrule dirabsdeclor-unambp-when-dirabsdeclor-option-unambp-and-not-nil
    (implies (and (dirabsdeclor-option-unambp dirabsdeclor?)
                  dirabsdeclor?)
             (dirabsdeclor-unambp dirabsdeclor?))
    :expand (dirabsdeclor-option-unambp dirabsdeclor?)
    :enable dirabsdeclor-option-some->val)

  ;; Theorems for option types (unwrapper of base):

  (defrule expr-unambp-of-expr-option-some->val
    (implies (and (expr-option-unambp expr?)
                  (expr-option-case expr? :some))
             (expr-unambp (expr-option-some->val expr?)))
    :expand (expr-option-unambp expr?))

  (defrule const-expr-unambp-of-const-expr-option-some->val
    (implies (and (const-expr-option-unambp cexpr?)
                  (const-expr-option-case cexpr? :some))
             (const-expr-unambp (const-expr-option-some->val cexpr?)))
    :expand (const-expr-option-unambp cexpr?))

  (defrule initer-unambp-of-initer-option-some->val
    (implies (and (initer-option-unambp initer?)
                  (initer-option-case initer? :some))
             (initer-unambp (initer-option-some->val initer?)))
    :expand (initer-option-unambp initer?))

  (defrule declor-unambp-of-declor-option-some->val
    (implies (and (declor-option-unambp declor?)
                  (declor-option-case declor? :some))
             (declor-unambp (declor-option-some->val declor?)))
    :expand (declor-option-unambp declor?))

  (defrule absdeclor-unambp-of-absdeclor-option-some->val
    (implies (and (absdeclor-option-unambp absdeclor?)
                  (absdeclor-option-case absdeclor? :some))
             (absdeclor-unambp (absdeclor-option-some->val absdeclor?)))
    :expand (absdeclor-option-unambp absdeclor?))

  (defrule dirabsdeclor-unambp-of-dirabsdeclor-option-some->val
    (implies (and (dirabsdeclor-option-unambp dirabsdeclor?)
                  (dirabsdeclor-option-case dirabsdeclor? :some))
             (dirabsdeclor-unambp (dirabsdeclor-option-some->val dirabsdeclor?)))
    :expand (dirabsdeclor-option-unambp dirabsdeclor?))

  ;; Theorems for constructors:

  ;; The formulation of rules for
  ;; constructors that are always unambiguous,
  ;; e.g. the rule for constructor EXPR-IDENT,
  ;; are formulated differently from other rules.
  ;; For uniformity with other rules, they should have
  ;; a conclusion like (EXPR-UNAMBP (EXPR-IDENT IDENT INFO)).
  ;; But that fails to apply in proofs,
  ;; such as the ones for the disambiguator.
  ;; Thus, we formulate those rules with conclusion (EXPR-UNAMBP EXPR)
  ;; and hypothesis like (EXPR-CASE EXPR :IDENT),
  ;; which is not ideal because the conclusion is very generic.
  ;; Perhaps there are better ways to do this.

  (defrule expr-unambp-when-ident/const/string
    (implies (member-eq (expr-kind expr) '(:ident :const :string))
             (expr-unambp expr))
    :enable expr-unambp)

  (defrule member-designor-unambp-when-ident
    (implies (member-designor-case memdes :ident)
             (member-designor-unambp memdes))
    :enable member-designor-unambp)

  (defrule type-spec-unambp-when-not-atomic/struct/union/enum/typeof
    (implies (not (member-eq (type-spec-kind tyspec)
                             '(:atomic :struct :union :enum
                               :typeof-expr :typeof-type :typeof-ambig)))
             (type-spec-unambp tyspec))
    :enable type-spec-unambp)

  (defrule spec/qual-unambp-when-typequal
    (implies (eq (spec/qual-kind spec/qual) :typequal)
             (spec/qual-unambp spec/qual))
    :enable spec/qual-unambp)

  (defrule spec/qual-unambp-when-attrib
    (implies (eq (spec/qual-kind spec/qual) :attrib)
             (spec/qual-unambp spec/qual))
    :expand (spec/qual-unambp spec/qual))

  (defrule decl-spec-unambp-when-not-typespec/align
    (implies (and (not (decl-spec-case declspec :typespec))
                  (not (decl-spec-case declspec :align)))
             (decl-spec-unambp declspec))
    :expand (decl-spec-unambp declspec))

<<<<<<< HEAD
  (defrule initer-unambp-of-initer-single
    (equal (initer-unambp (initer-single expr))
           (expr-unambp expr))
    :expand (initer-unambp (initer-single expr)))

  (defrule initer-unambp-of-initer-list
    (equal (initer-unambp (initer-list elems final-comma))
           (desiniter-list-unambp elems))
    :expand (initer-unambp (initer-list elems final-comma)))

  (defrule designor-unambp-of-designor-sub
    (equal (designor-unambp (designor-sub index range?))
           (and (const-expr-unambp index)
                (const-expr-option-unambp range?)))
    :expand (designor-unambp (designor-sub index range?)))

  (defrule designor-unambp-of-designor-dot
=======
  (defrule designor-unambp-when-dot
>>>>>>> 5f167558
    (implies (designor-case designor :dot)
             (designor-unambp designor))
    :enable designor-unambp)

  (defrule dirdeclor-unambp-when-ident
    (implies (dirdeclor-case dirdeclor :ident)
             (dirdeclor-unambp dirdeclor))
    :enable dirdeclor-unambp)

  (defrule not-dirabsdeclor-unambp-when-dummy-base
    (implies (dirabsdeclor-case dirabsdeclor :dummy-base)
             (not (dirabsdeclor-unambp dirabsdeclor)))
    :enable dirabsdeclor-unambp)

  (defrule structdecl-unambp-when-empty
    (implies (structdecl-case sdecl :empty)
             (structdecl-unambp sdecl))
    :enable structdecl-unambp)

  (defrule label-unambp-when-not-casexpr
    (implies (not (label-case label :casexpr))
             (label-unambp label))
    :enable label-unambp)

  (defrule stmt-unambp-when-goto
    (implies (stmt-case stmt :goto)
             (stmt-unambp stmt))
    :enable stmt-unambp)

  (defrule stmt-unambp-of-when-asm
    (implies (stmt-case stmt :asm)
             (stmt-unambp stmt))
    :expand (stmt-unambp stmt))

  (defrule extdecl-unambp-when-not-fundef/decl
    (implies (not (member-eq (extdecl-kind edecl) '(:fundef :decl)))
             (extdecl-unambp edecl))
    :enable extdecl-unambp)

  ;; Theorems for deconstructors:

  (defrule expr-unambp-of-expr-paren->inner
    (implies (and (expr-unambp expr)
                  (expr-case expr :paren))
             (expr-unambp (expr-paren->inner expr)))
    :expand (expr-unambp expr))

  (defrule expr-unambp-of-expr-gensel->control
    (implies (and (expr-unambp expr)
                  (expr-case expr :gensel))
             (expr-unambp (expr-gensel->control expr)))
    :expand (expr-unambp expr))

  (defrule genassoc-list-unambp-of-expr-gensel->assocs
    (implies (and (expr-unambp expr)
                  (expr-case expr :gensel))
             (genassoc-list-unambp (expr-gensel->assocs expr)))
    :expand (expr-unambp expr))

  (defrule expr-unambp-of-expr-arrsub->arg1
    (implies (and (expr-unambp expr)
                  (expr-case expr :arrsub))
             (expr-unambp (expr-arrsub->arg1 expr)))
    :expand (expr-unambp expr))

  (defrule expr-unambp-of-expr-arrsub->arg2
    (implies (and (expr-unambp expr)
                  (expr-case expr :arrsub))
             (expr-unambp (expr-arrsub->arg2 expr)))
    :expand (expr-unambp expr))

  (defrule expr-unambp-of-expr-funcall->fun
    (implies (and (expr-unambp expr)
                  (expr-case expr :funcall))
             (expr-unambp (expr-funcall->fun expr)))
    :expand (expr-unambp expr))

  (defrule expr-unambp-of-expr-funcall->args
    (implies (and (expr-unambp expr)
                  (expr-case expr :funcall))
             (expr-list-unambp (expr-funcall->args expr)))
    :expand (expr-unambp expr))

  (defrule expr-unambp-of-expr-member->arg
    (implies (and (expr-unambp expr)
                  (expr-case expr :member))
             (expr-unambp (expr-member->arg expr)))
    :expand (expr-unambp expr))

  (defrule expr-unambp-of-expr-memberp->arg
    (implies (and (expr-unambp expr)
                  (expr-case expr :memberp))
             (expr-unambp (expr-memberp->arg expr)))
    :expand (expr-unambp expr))

  (defrule tyname-unambp-of-expr-complit->type
    (implies (and (expr-unambp expr)
                  (expr-case expr :complit))
             (tyname-unambp (expr-complit->type expr)))
    :expand (expr-unambp expr))

  (defrule desiniter-list-unambp-of-expr-complit->elems
    (implies (and (expr-unambp expr)
                  (expr-case expr :complit))
             (desiniter-list-unambp (expr-complit->elems expr)))
    :expand (expr-unambp expr))

  (defrule expr-unambp-of-expr-unary->arg
    (implies (and (expr-unambp expr)
                  (expr-case expr :unary))
             (expr-unambp (expr-unary->arg expr)))
    :expand (expr-unambp expr))

  (defrule tyname-unambp-of-expr-sizeof->type
    (implies (and (expr-unambp expr)
                  (expr-case expr :sizeof))
             (tyname-unambp (expr-sizeof->type expr)))
    :expand (expr-unambp expr))

  (defrule tyname-unambp-of-expr-alignof->type
    (implies (and (expr-unambp expr)
                  (expr-case expr :alignof))
             (tyname-unambp (expr-alignof->type expr)))
    :expand (expr-unambp expr))

  (defrule tyname-unambp-of-expr-cast->type
    (implies (and (expr-unambp expr)
                  (expr-case expr :cast))
             (tyname-unambp (expr-cast->type expr)))
    :expand (expr-unambp expr))

  (defrule expr-unambp-of-expr-cast->arg
    (implies (and (expr-unambp expr)
                  (expr-case expr :cast))
             (expr-unambp (expr-cast->arg expr)))
    :expand (expr-unambp expr))

  (defrule expr-unambp-of-expr-binary->arg1
    (implies (and (expr-unambp expr)
                  (expr-case expr :binary))
             (expr-unambp (expr-binary->arg1 expr)))
    :expand (expr-unambp expr))

  (defrule expr-unambp-of-expr-binary->arg2
    (implies (and (expr-unambp expr)
                  (expr-case expr :binary))
             (expr-unambp (expr-binary->arg2 expr)))
    :expand (expr-unambp expr))

  (defrule expr-unambp-of-expr-cond->test
    (implies (and (expr-unambp expr)
                  (expr-case expr :cond))
             (expr-unambp (expr-cond->test expr)))
    :expand (expr-unambp expr))

  (defrule expr-unambp-of-expr-cond->then
    (implies (and (expr-unambp expr)
                  (expr-case expr :cond))
             (expr-option-unambp (expr-cond->then expr)))
    :expand (expr-unambp expr))

  (defrule expr-unambp-of-expr-cond->else
    (implies (and (expr-unambp expr)
                  (expr-case expr :cond))
             (expr-unambp (expr-cond->else expr)))
    :expand (expr-unambp expr))

  (defrule expr-unambp-of-expr-comma->first
    (implies (and (expr-unambp expr)
                  (expr-case expr :comma))
             (expr-unambp (expr-comma->first expr)))
    :expand (expr-unambp expr))

  (defrule expr-unambp-of-expr-comma->next
    (implies (and (expr-unambp expr)
                  (expr-case expr :comma))
             (expr-unambp (expr-comma->next expr)))
    :expand (expr-unambp expr))

  (defrule block-item-list-unambp-of-expr-stmt->items
    (implies (and (expr-unambp expr)
                  (expr-case expr :stmt))
             (block-item-list-unambp (expr-stmt->items expr)))
    :expand (expr-unambp expr))

  (defrule tyname-unambp-of-expr-tycompat->type1
    (implies (and (expr-unambp expr)
                  (expr-case expr :tycompat))
             (tyname-unambp (expr-tycompat->type1 expr)))
    :expand (expr-unambp expr))

  (defrule tyname-unambp-of-expr-tycompat->type2
    (implies (and (expr-unambp expr)
                  (expr-case expr :tycompat))
             (tyname-unambp (expr-tycompat->type2 expr)))
    :expand (expr-unambp expr))

  (defrule tyname-unambp-of-expr-offsetof->type
    (implies (and (expr-unambp expr)
                  (expr-case expr :offsetof))
             (tyname-unambp (expr-offsetof->type expr)))
    :expand (expr-unambp expr))

  (defrule member-designor-unambp-of-expr-offset->member
    (implies (and (expr-unambp expr)
                  (expr-case expr :offsetof))
             (member-designor-unambp (expr-offsetof->member expr)))
    :expand (expr-unambp expr))

  (defrule expr-unambp-of-expr-va-arg->list
    (implies (and (expr-unambp expr)
                  (expr-case expr :va-arg))
             (expr-unambp (expr-va-arg->list expr)))
    :expand (expr-unambp expr))

  (defrule tyname-unambp-of-expr-va-arg->type
    (implies (and (expr-unambp expr)
                  (expr-case expr :va-arg))
             (tyname-unambp (expr-va-arg->type expr)))
    :expand (expr-unambp expr))

  (defrule expr-unambp-of-expr-extension->expr
    (implies (and (expr-unambp expr)
                  (expr-case expr :extension))
             (expr-unambp (expr-extension->expr expr)))
    :expand (expr-unambp expr))

  (defrule expr-unambp-of-expr-const-expr->expr
    (implies (const-expr-unambp cexpr)
             (expr-unambp (const-expr->expr cexpr)))
    :expand (const-expr-unambp cexpr))

  (defrule tyname-unambp-of-genassoc-type->type
    (implies (and (genassoc-unambp assoc)
                  (genassoc-case assoc :type))
             (tyname-unambp (genassoc-type->type assoc)))
    :expand (genassoc-unambp assoc))

  (defrule expr-unambp-of-genassoc-type->expr
    (implies (and (genassoc-unambp assoc)
                  (genassoc-case assoc :type))
             (expr-unambp (genassoc-type->expr assoc)))
    :expand (genassoc-unambp assoc))

  (defrule expr-unambp-of-genassoc-default->expr
    (implies (and (genassoc-unambp assoc)
                  (genassoc-case assoc :default))
             (expr-unambp (genassoc-default->expr assoc)))
    :expand (genassoc-unambp assoc))

  (defrule member-designor-unambp-of-member-designor-dot->member
    (implies (and (member-designor-unambp memdes)
                  (member-designor-case memdes :dot))
             (member-designor-unambp (member-designor-dot->member memdes)))
    :expand (member-designor-unambp memdes))

  (defrule member-designor-unambp-of-member-designor-sub->member
    (implies (and (member-designor-unambp memdes)
                  (member-designor-case memdes :sub))
             (member-designor-unambp (member-designor-sub->member memdes)))
    :expand (member-designor-unambp memdes))

  (defrule expr-unambp-of-member-designor-dot->index
    (implies (and (member-designor-unambp memdes)
                  (member-designor-case memdes :sub))
             (expr-unambp (member-designor-sub->index memdes)))
    :expand (member-designor-unambp memdes))

  (defrule tyname-unambp-of-type-spec-atomic->type
    (implies (and (type-spec-unambp tyspec)
                  (type-spec-case tyspec :atomic))
             (tyname-unambp (type-spec-atomic->type tyspec)))
    :expand (type-spec-unambp tyspec))

  (defrule struni-spec-unambp-of-type-spec-struct->spec
    (implies (and (type-spec-unambp tyspec)
                  (type-spec-case tyspec :struct))
             (struni-spec-unambp (type-spec-struct->spec tyspec)))
    :expand (type-spec-unambp tyspec))

  (defrule struni-spec-unambp-of-type-spec-union->spec
    (implies (and (type-spec-unambp tyspec)
                  (type-spec-case tyspec :union))
             (struni-spec-unambp (type-spec-union->spec tyspec)))
    :expand (type-spec-unambp tyspec))

  (defrule enumspec-unambp-of-type-spec-enum->spec
    (implies (and (type-spec-unambp tyspec)
                  (type-spec-case tyspec :enum))
             (enumspec-unambp (type-spec-enum->spec tyspec)))
    :expand (type-spec-unambp tyspec))

  (defrule type-spec-unambp-of-spec/qual-typespec->spec
    (implies (and (spec/qual-unambp specqual)
                  (spec/qual-case specqual :typespec))
             (type-spec-unambp (spec/qual-typespec->spec specqual)))
    :expand (spec/qual-unambp specqual))

  (defrule align-spec-unambp-of-spec/qual-align->spec
    (implies (and (spec/qual-unambp specqual)
                  (spec/qual-case specqual :align))
             (align-spec-unambp (spec/qual-align->spec specqual)))
    :expand (spec/qual-unambp specqual))

  (defrule tyname-unambp-of-align-spec-alignas-type->type
    (implies (and (align-spec-unambp alignspec)
                  (align-spec-case alignspec :alignas-type))
             (tyname-unambp (align-spec-alignas-type->type alignspec)))
    :expand (align-spec-unambp alignspec))

  (defrule const-expr-unambp-of-align-spec-alignas-expr->expr
    (implies (and (align-spec-unambp alignspec)
                  (align-spec-case alignspec :alignas-expr))
             (const-expr-unambp (align-spec-alignas-expr->expr alignspec)))
    :expand (align-spec-unambp alignspec))

  (defrule type-spec-unambp-of-decl-spec-typespec->spec
    (implies (and (decl-spec-unambp declspec)
                  (decl-spec-case declspec :typespec))
             (type-spec-unambp (decl-spec-typespec->spec declspec)))
    :expand (decl-spec-unambp declspec))

  (defrule align-spec-unambp-of-decl-spec-align->spec
    (implies (and (decl-spec-unambp declspec)
                  (decl-spec-case declspec :align))
             (align-spec-unambp (decl-spec-align->spec declspec)))
    :expand (decl-spec-unambp declspec))

  (defrule expr-unambp-of-initer-single->expr
    (implies (and (initer-unambp initer)
                  (initer-case initer :single))
             (expr-unambp (initer-single->expr initer)))
    :expand (initer-unambp initer))

  (defrule desiniter-list-unambp-of-initer-list->elems
    (implies (and (initer-unambp initer)
                  (initer-case initer :list))
             (desiniter-list-unambp (initer-list->elems initer)))
    :expand (initer-unambp initer))

  (defrule designor-list-unambp-of-desiniter->designors
    (implies (desiniter-unambp desiniter)
             (designor-list-unambp (desiniter->designors desiniter)))
    :expand (desiniter-unambp desiniter))

  (defrule initer-unambp-of-desiniter->initer
    (implies (desiniter-unambp desiniter)
             (initer-unambp (desiniter->initer desiniter)))
    :expand (desiniter-unambp desiniter))

  (defrule const-expr-unambp-of-designor-sub->index
    (implies (and (designor-unambp designor)
                  (designor-case designor :sub))
             (const-expr-unambp (designor-sub->index designor)))
    :expand (designor-unambp designor))

  (defrule const-expr-unambp-of-designor-sub->range?
    (implies (and (designor-unambp designor)
                  (designor-case designor :sub))
             (const-expr-option-unambp (designor-sub->range? designor)))
    :expand (designor-unambp designor))

  (defrule dirdeclor-unambp-of-declor->direct
    (implies (declor-unambp declor)
             (dirdeclor-unambp (declor->direct declor)))
    :expand (declor-unambp declor))

  (defrule declor-unambp-of-dirdeclor-paren->unwrap
    (implies (and (dirdeclor-unambp dirdeclor)
                  (dirdeclor-case dirdeclor :paren))
             (declor-unambp (dirdeclor-paren->inner dirdeclor)))
    :expand (dirdeclor-unambp dirdeclor))

  (defrule dirdeclor-unambp-of-dirdeclor-array->declor
    (implies (and (dirdeclor-unambp dirdeclor)
                  (dirdeclor-case dirdeclor :array))
             (dirdeclor-unambp (dirdeclor-array->declor dirdeclor)))
    :expand (dirdeclor-unambp dirdeclor))

  (defrule expr-option-unambp-of-dirdeclor-array->size?
    (implies (and (dirdeclor-unambp dirdeclor)
                  (dirdeclor-case dirdeclor :array))
             (expr-option-unambp (dirdeclor-array->size? dirdeclor)))
    :expand (dirdeclor-unambp dirdeclor))

  (defrule dirdeclor-unambp-of-dirdeclor-array-static1->declor
    (implies (and (dirdeclor-unambp dirdeclor)
                  (dirdeclor-case dirdeclor :array-static1))
             (dirdeclor-unambp (dirdeclor-array-static1->declor dirdeclor)))
    :expand (dirdeclor-unambp dirdeclor))

  (defrule expr-unambp-of-dirdeclor-array-static1->sizer
    (implies (and (dirdeclor-unambp dirdeclor)
                  (dirdeclor-case dirdeclor :array-static1))
             (expr-unambp (dirdeclor-array-static1->size dirdeclor)))
    :expand (dirdeclor-unambp dirdeclor))

  (defrule dirdeclor-unambp-of-dirdeclor-array-static2->declor
    (implies (and (dirdeclor-unambp dirdeclor)
                  (dirdeclor-case dirdeclor :array-static2))
             (dirdeclor-unambp (dirdeclor-array-static2->declor dirdeclor)))
    :expand (dirdeclor-unambp dirdeclor))

  (defrule expr-unambp-of-dirdeclor-array-static2->size
    (implies (and (dirdeclor-unambp dirdeclor)
                  (dirdeclor-case dirdeclor :array-static2))
             (expr-unambp (dirdeclor-array-static2->size dirdeclor)))
    :expand (dirdeclor-unambp dirdeclor))

  (defrule dirdeclor-unambp-of-dirdeclor-array-star->declor
    (implies (and (dirdeclor-unambp dirdeclor)
                  (dirdeclor-case dirdeclor :array-star))
             (dirdeclor-unambp (dirdeclor-array-star->declor dirdeclor)))
    :expand (dirdeclor-unambp dirdeclor))

  (defrule dirdeclor-unambp-of-dirdeclor-function-params->declor
    (implies (and (dirdeclor-unambp dirdeclor)
                  (dirdeclor-case dirdeclor :function-params))
             (dirdeclor-unambp (dirdeclor-function-params->declor dirdeclor)))
    :expand (dirdeclor-unambp dirdeclor))

  (defrule param-declon-list-unambp-of-dirdeclor-function-params->params
    (implies (and (dirdeclor-unambp dirdeclor)
                  (dirdeclor-case dirdeclor :function-params))
             (param-declon-list-unambp
              (dirdeclor-function-params->params dirdeclor)))
    :expand (dirdeclor-unambp dirdeclor))

  (defrule dirdeclor-unambp-of-dirdeclor-function-names->declor
    (implies (and (dirdeclor-unambp dirdeclor)
                  (dirdeclor-case dirdeclor :function-names))
             (dirdeclor-unambp (dirdeclor-function-names->declor dirdeclor)))
    :expand (dirdeclor-unambp dirdeclor))

  (defrule dirabsdeclor-option-unambp-of-absdeclor->direct?
    (implies (absdeclor-unambp absdeclor)
             (dirabsdeclor-option-unambp (absdeclor->direct? absdeclor)))
    :expand (absdeclor-unambp absdeclor))

  (defrule absdeclor-unambp-of-dirabsdeclor-paren->inner
    (implies (and (dirabsdeclor-unambp dirabsdeclor)
                  (dirabsdeclor-case dirabsdeclor :paren))
             (absdeclor-unambp (dirabsdeclor-paren->inner dirabsdeclor)))
    :expand (dirabsdeclor-unambp dirabsdeclor))

  (defrule dirabsdeclor-option-unambp-of-dirabsdeclor-array->declor?
    (implies (and (dirabsdeclor-unambp dirabsdeclor)
                  (dirabsdeclor-case dirabsdeclor :array))
             (dirabsdeclor-option-unambp
              (dirabsdeclor-array->declor? dirabsdeclor)))
    :expand (dirabsdeclor-unambp dirabsdeclor))

  (defrule expr-option-unambp-of-dirabsdeclor-array->size?
    (implies (and (dirabsdeclor-unambp dirabsdeclor)
                  (dirabsdeclor-case dirabsdeclor :array))
             (expr-option-unambp (dirabsdeclor-array->size? dirabsdeclor)))
    :expand (dirabsdeclor-unambp dirabsdeclor))

  (defrule dirabsdeclor-unambp-of-dirabsdeclor-array-static1->declor?
    (implies (and (dirabsdeclor-unambp dirabsdeclor)
                  (dirabsdeclor-case dirabsdeclor :array-static1))
             (dirabsdeclor-option-unambp
              (dirabsdeclor-array-static1->declor? dirabsdeclor)))
    :expand (dirabsdeclor-unambp dirabsdeclor))

  (defrule expr-unambp-of-dirabsdeclor-array-static1->size
    (implies (and (dirabsdeclor-unambp dirabsdeclor)
                  (dirabsdeclor-case dirabsdeclor :array-static1))
             (expr-unambp (dirabsdeclor-array-static1->size dirabsdeclor)))
    :expand (dirabsdeclor-unambp dirabsdeclor))

  (defrule dirabsdeclor-unambp-of-dirabsdeclor-array-static2->declor?
    (implies (and (dirabsdeclor-unambp dirabsdeclor)
                  (dirabsdeclor-case dirabsdeclor :array-static2))
             (dirabsdeclor-option-unambp
              (dirabsdeclor-array-static2->declor? dirabsdeclor)))
    :expand (dirabsdeclor-unambp dirabsdeclor))

  (defrule expr-unambp-of-dirabsdeclor-array-static2->size
    (implies (and (dirabsdeclor-unambp dirabsdeclor)
                  (dirabsdeclor-case dirabsdeclor :array-static2))
             (expr-unambp (dirabsdeclor-array-static2->size dirabsdeclor)))
    :expand (dirabsdeclor-unambp dirabsdeclor))

  (defrule dirabsdeclor-unambp-of-dirabsdeclor-array-star->declor?
    (implies (and (dirabsdeclor-unambp dirabsdeclor)
                  (dirabsdeclor-case dirabsdeclor :array-star))
             (dirabsdeclor-option-unambp
              (dirabsdeclor-array-star->declor? dirabsdeclor)))
    :expand (dirabsdeclor-unambp dirabsdeclor))

  (defrule dirabsdeclor-unambp-of-dirabsdeclor-function->declor?
    (implies (and (dirabsdeclor-unambp dirabsdeclor)
                  (dirabsdeclor-case dirabsdeclor :function))
             (dirabsdeclor-option-unambp
              (dirabsdeclor-function->declor? dirabsdeclor)))
    :expand (dirabsdeclor-unambp dirabsdeclor))

  (defrule param-declon-list-unambp-of-dirabsdeclor-function->params
    (implies (and (dirabsdeclor-unambp dirabsdeclor)
                  (dirabsdeclor-case dirabsdeclor :function))
             (param-declon-list-unambp
              (dirabsdeclor-function->params dirabsdeclor)))
    :expand (dirabsdeclor-unambp dirabsdeclor))

  (defrule decl-spec-list-unambp-of-param-declon->specs
    (implies (param-declon-unambp param)
             (decl-spec-list-unambp (param-declon->specs param)))
    :expand (param-declon-unambp param))

  (defrule param-declor-unambp-of-param-declon->declor
    (implies (param-declon-unambp param)
             (param-declor-unambp (param-declon->declor param)))
    :expand (param-declon-unambp param))

  (defrule declor-unambp-of-param-declor-nonabstract->declor
    (implies (and (param-declor-unambp param-declor)
                  (param-declor-case param-declor :nonabstract))
             (declor-unambp (param-declor-nonabstract->declor param-declor)))
    :expand (param-declor-unambp param-declor))

  (defrule absdeclor-unambp-of-param-declor-abstract->declor
    (implies (and (param-declor-unambp param-declor)
                  (param-declor-case param-declor :abstract))
             (absdeclor-unambp (param-declor-abstract->declor param-declor)))
    :expand (param-declor-unambp param-declor))

  (defrule spec/qual-list-unambp-of-tyname->specquals
    (implies (tyname-unambp tyname)
             (spec/qual-list-unambp (tyname->specquals tyname)))
    :expand (tyname-unambp tyname))

  (defrule absdeclor-option-unambp-of-tyname->declor?
    (implies (tyname-unambp tyname)
             (absdeclor-option-unambp (tyname->declor? tyname)))
    :expand (tyname-unambp tyname))

  (defrule structdecl-list-unambp-of-struni-spec->members
    (implies (struni-spec-unambp struni-spec)
             (structdecl-list-unambp (struni-spec->members struni-spec)))
    :expand (struni-spec-unambp struni-spec))

  (defrule spec/qual-list-unambp-of-structdecl-member->specqual
    (implies (and (structdecl-unambp structdecl)
                  (structdecl-case structdecl :member))
             (spec/qual-list-unambp (structdecl-member->specqual structdecl)))
    :expand (structdecl-unambp structdecl))

  (defrule structdeclor-list-unambp-of-structdecl-member->declor
    (implies (and (structdecl-unambp structdecl)
                  (structdecl-case structdecl :member))
             (structdeclor-list-unambp (structdecl-member->declor structdecl)))
    :expand (structdecl-unambp structdecl))

  (defrule statassert-unambp-of-structdecl-statassert->unwrap
    (implies (and (structdecl-unambp structdecl)
                  (structdecl-case structdecl :statassert))
             (statassert-unambp (structdecl-statassert->unwrap structdecl)))
    :expand (structdecl-unambp structdecl))

  (defrule declor-option-unambp-of-structdeclor->declor?
    (implies (structdeclor-unambp structdeclor)
             (declor-option-unambp (structdeclor->declor? structdeclor)))
    :expand (structdeclor-unambp structdeclor))

  (defrule const-expr-option-unambp-of-structdeclor->declor?
    (implies (structdeclor-unambp structdeclor)
             (const-expr-option-unambp (structdeclor->expr? structdeclor)))
    :expand (structdeclor-unambp structdeclor))

  (defrule enumer-list-unambp-of-enumspec->list
    (implies (enumspec-unambp enumspec)
             (enumer-list-unambp (enumspec->list enumspec)))
    :expand (enumspec-unambp enumspec))

  (defrule const-expr-option-unambp-of-enumer->value
    (implies (enumer-unambp enumer)
             (const-expr-option-unambp (enumer->value enumer)))
    :expand (enumer-unambp enumer))

  (defrule const-expr-unambp-of-statassert->test
    (implies (statassert-unambp statassert)
             (const-expr-unambp (statassert->test statassert)))
    :expand (statassert-unambp statassert))

  (defrule declor-unambp-of-initdeclor->declor
    (implies (initdeclor-unambp initdeclor)
             (declor-unambp (initdeclor->declor initdeclor)))
    :expand (initdeclor-unambp initdeclor))

  (defrule initer-option-unambp-of-initdeclor->init?
    (implies (initdeclor-unambp initdeclor)
             (initer-option-unambp (initdeclor->init? initdeclor)))
    :expand (initdeclor-unambp initdeclor))

  (defrule decl-spec-list-unambp-of-decl-decl->specs
    (implies (and (decl-unambp decl)
                  (decl-case decl :decl))
             (decl-spec-list-unambp (decl-decl->specs decl)))
    :expand (decl-unambp decl))

  (defrule initdeclor-list-unambp-of-decl-decl->init
    (implies (and (decl-unambp decl)
                  (decl-case decl :decl))
             (initdeclor-list-unambp (decl-decl->init decl)))
    :expand (decl-unambp decl))

  (defrule statassert-unambp-of-decl-statassert->unwrap
    (implies (and (decl-unambp decl)
                  (decl-case decl :statassert))
             (statassert-unambp (decl-statassert->unwrap decl)))
    :expand (decl-unambp decl))

  (defrule const-expr-unambp-of-label-casexpr->expr
    (implies (and (label-unambp label)
                  (label-case label :casexpr))
             (const-expr-unambp (label-casexpr->expr label)))
    :expand (label-unambp label))

  (defrule const-expr-option-unambp-of-label-casexpr->range?
    (implies (and (label-unambp label)
                  (label-case label :casexpr))
             (const-expr-option-unambp (label-casexpr->range? label)))
    :expand (label-unambp label))

  (defrule label-unamb-of-stmt-labeled->label
    (implies (and (stmt-unambp stmt)
                  (stmt-case stmt :labeled))
             (label-unambp (stmt-labeled->label stmt)))
    :expand (stmt-unambp stmt))

  (defrule stmt-unamb-of-stmt-labeled->stmt
    (implies (and (stmt-unambp stmt)
                  (stmt-case stmt :labeled))
             (stmt-unambp (stmt-labeled->stmt stmt)))
    :expand (stmt-unambp stmt))

  (defrule stmt-unamb-of-stmt-compound->items
    (implies (and (stmt-unambp stmt)
                  (stmt-case stmt :compound))
             (block-item-list-unambp (stmt-compound->items stmt)))
    :expand (stmt-unambp stmt))

  (defrule expr-optionp-unamb-of-stmt-expr->expr?
    (implies (and (stmt-unambp stmt)
                  (stmt-case stmt :expr))
             (expr-option-unambp (stmt-expr->expr? stmt)))
    :expand (stmt-unambp stmt))

  (defrule expr-unamb-of-stmt-if->test
    (implies (and (stmt-unambp stmt)
                  (stmt-case stmt :if))
             (expr-unambp (stmt-if->test stmt)))
    :expand (stmt-unambp stmt))

  (defrule stmt-unamb-of-stmt-if->then
    (implies (and (stmt-unambp stmt)
                  (stmt-case stmt :if))
             (stmt-unambp (stmt-if->then stmt)))
    :expand (stmt-unambp stmt))

  (defrule expr-unamb-of-stmt-ifelse->test
    (implies (and (stmt-unambp stmt)
                  (stmt-case stmt :ifelse))
             (expr-unambp (stmt-ifelse->test stmt)))
    :expand (stmt-unambp stmt))

  (defrule stmt-unamb-of-stmt-ifelse->then
    (implies (and (stmt-unambp stmt)
                  (stmt-case stmt :ifelse))
             (stmt-unambp (stmt-ifelse->then stmt)))
    :expand (stmt-unambp stmt))

  (defrule stmt-unamb-of-stmt-ifelse->else
    (implies (and (stmt-unambp stmt)
                  (stmt-case stmt :ifelse))
             (stmt-unambp (stmt-ifelse->else stmt)))
    :expand (stmt-unambp stmt))

  (defrule expr-unamb-of-stmt-switch->target
    (implies (and (stmt-unambp stmt)
                  (stmt-case stmt :switch))
             (expr-unambp (stmt-switch->target stmt)))
    :expand (stmt-unambp stmt))

  (defrule stmt-unamb-of-stmt-switch->body
    (implies (and (stmt-unambp stmt)
                  (stmt-case stmt :switch))
             (stmt-unambp (stmt-switch->body stmt)))
    :expand (stmt-unambp stmt))

  (defrule expr-unamb-of-stmt-while->test
    (implies (and (stmt-unambp stmt)
                  (stmt-case stmt :while))
             (expr-unambp (stmt-while->test stmt)))
    :expand (stmt-unambp stmt))

  (defrule stmt-unamb-of-stmt-while->body
    (implies (and (stmt-unambp stmt)
                  (stmt-case stmt :while))
             (stmt-unambp (stmt-while->body stmt)))
    :expand (stmt-unambp stmt))

  (defrule stmt-unamb-of-stmt-dowhile->body
    (implies (and (stmt-unambp stmt)
                  (stmt-case stmt :dowhile))
             (stmt-unambp (stmt-dowhile->body stmt)))
    :expand (stmt-unambp stmt))

  (defrule expr-unamb-of-stmt-dowhile->test
    (implies (and (stmt-unambp stmt)
                  (stmt-case stmt :dowhile))
             (expr-unambp (stmt-dowhile->test stmt)))
    :expand (stmt-unambp stmt))

  (defrule expr-option-unambp-of-stmt-for-expr->init
    (implies (and (stmt-unambp stmt)
                  (stmt-case stmt :for-expr))
             (expr-option-unambp (stmt-for-expr->init stmt)))
    :expand (stmt-unambp stmt))

  (defrule expr-option-unambp-of-stmt-for-expr->test
    (implies (and (stmt-unambp stmt)
                  (stmt-case stmt :for-expr))
             (expr-option-unambp (stmt-for-expr->test stmt)))
    :expand (stmt-unambp stmt))

  (defrule expr-option-unambp-of-stmt-for-expr->next
    (implies (and (stmt-unambp stmt)
                  (stmt-case stmt :for-expr))
             (expr-option-unambp (stmt-for-expr->next stmt)))
    :expand (stmt-unambp stmt))

  (defrule stmt-unamb-of-stmt-for-expr->body
    (implies (and (stmt-unambp stmt)
                  (stmt-case stmt :for-expr))
             (stmt-unambp (stmt-for-expr->body stmt)))
    :expand (stmt-unambp stmt))

  (defrule decl-unambp-of-stmt-for-decl->init
    (implies (and (stmt-unambp stmt)
                  (stmt-case stmt :for-decl))
             (decl-unambp (stmt-for-decl->init stmt)))
    :expand (stmt-unambp stmt))

  (defrule expr-option-unambp-of-stmt-for-decl->test
    (implies (and (stmt-unambp stmt)
                  (stmt-case stmt :for-decl))
             (expr-option-unambp (stmt-for-decl->test stmt)))
    :expand (stmt-unambp stmt))

  (defrule expr-option-unambp-of-stmt-for-decl->next
    (implies (and (stmt-unambp stmt)
                  (stmt-case stmt :for-decl))
             (expr-option-unambp (stmt-for-decl->next stmt)))
    :expand (stmt-unambp stmt))

  (defrule stmt-unamb-of-stmt-for-decl->body
    (implies (and (stmt-unambp stmt)
                  (stmt-case stmt :for-decl))
             (stmt-unambp (stmt-for-decl->body stmt)))
    :expand (stmt-unambp stmt))

  (defrule expr-optionp-unamb-of-stmt-return->expr?
    (implies (and (stmt-unambp stmt)
                  (stmt-case stmt :return))
             (expr-option-unambp (stmt-return->expr? stmt)))
    :expand (stmt-unambp stmt))

  (defrule decl-unamb-of-block-item-decl->decl
    (implies (and (block-item-unambp item)
                  (block-item-case item :decl))
             (decl-unambp (block-item-decl->decl item)))
    :expand (block-item-unambp item))

  (defrule stmt-unamb-of-block-item-stmt->stmt
    (implies (and (block-item-unambp item)
                  (block-item-case item :stmt))
             (stmt-unambp (block-item-stmt->stmt item)))
    :expand (block-item-unambp item))

  (defrule expr-unambp-of-expr/tyname-expr->unwrap
    (implies (and (expr/tyname-unambp expr/tyname)
                  (expr/tyname-case expr/tyname :expr))
             (expr-unambp (expr/tyname-expr->unwrap expr/tyname)))
    :enable expr/tyname-unambp)

  (defrule tyname-unambp-of-expr/tyname-tyname->unwrap
    (implies (and (expr/tyname-unambp expr/tyname)
                  (expr/tyname-case expr/tyname :tyname))
             (tyname-unambp (expr/tyname-tyname->unwrap expr/tyname)))
    :enable expr/tyname-unambp)

  (defrule declor-unambp-of-declor/absdeclor-declor->unwrap
    (implies (and (declor/absdeclor-unambp declor/absdeclor)
                  (declor/absdeclor-case declor/absdeclor :declor))
             (declor-unambp
              (declor/absdeclor-declor->unwrap declor/absdeclor)))
    :enable declor/absdeclor-unambp)

  (defrule absdeclor-unambp-of-declor/absdeclor-absdeclor->unwrap
    (implies (and (declor/absdeclor-unambp declor/absdeclor)
                  (declor/absdeclor-case declor/absdeclor :absdeclor))
             (absdeclor-unambp
              (declor/absdeclor-absdeclor->unwrap declor/absdeclor)))
    :enable declor/absdeclor-unambp)

  (defrule decl-unambp-of-decl/stmt-decl->unwrap
    (implies (and (decl/stmt-unambp decl/stmt)
                  (decl/stmt-case decl/stmt :decl))
             (decl-unambp (decl/stmt-decl->unwrap decl/stmt)))
    :enable decl/stmt-unambp)

  (defrule stmt-unambp-of-decl/stmt-stmt->unwrap
    (implies (and (decl/stmt-unambp decl/stmt)
                  (decl/stmt-case decl/stmt :stmt))
             (expr-unambp (decl/stmt-stmt->unwrap decl/stmt)))
    :enable decl/stmt-unambp)

  (defrule decl-spec-list-unambp-of-fundef->spec
    (implies (fundef-unambp fundef)
             (decl-spec-list-unambp (fundef->spec fundef)))
    :enable fundef-unambp)

  (defrule declor-unambp-of-fundef->declor
    (implies (fundef-unambp fundef)
             (declor-unambp (fundef->declor fundef)))
    :enable fundef-unambp)

  (defrule decl-list-unambp-of-fundef->decls
    (implies (fundef-unambp fundef)
             (decl-list-unambp (fundef->decls fundef)))
    :enable fundef-unambp)

  (defrule stmt-unambp-of-fundef->body
    (implies (fundef-unambp fundef)
             (block-item-list-unambp (fundef->body fundef)))
    :enable fundef-unambp)

  (defrule fundef-unambp-of-extdecl-fundef->unwrap
    (implies (and (extdecl-unambp edecl)
                  (extdecl-case edecl :fundef))
             (fundef-unambp (extdecl-fundef->unwrap edecl)))
    :enable extdecl-unambp)

  (defrule decl-unambp-of-extdecl-decl->unwrap
    (implies (and (extdecl-unambp edecl)
                  (extdecl-case edecl :decl))
             (decl-unambp (extdecl-decl->unwrap edecl)))
    :enable extdecl-unambp)

  (defrule extdecl-list-unambp-of-transunit->decls
    (implies (transunit-unambp tunit)
             (extdecl-list-unambp (transunit->decls tunit)))
    :enable transunit-unambp)

  (defrule transunit-ensemble-unambp-loop-of-transunit-ensemble->unwrap
    (implies (transunit-ensemble-unambp tunits)
             (filepath-transunit-map-unambp
              (transunit-ensemble->unwrap tunits)))
    :enable transunit-ensemble-unambp)

  ;; Theorems about excluded sum type kinds:

  (defrule not-sizeof-ambig-when-expr-unambp
    (implies (expr-unambp expr)
             (not (equal (expr-kind expr) :sizeof-ambig)))
    :rule-classes :forward-chaining
    :enable expr-unambp)

  (defrule not-cast/call-ambig-when-expr-unambp
    (implies (expr-unambp expr)
             (not (equal (expr-kind expr) :cast/call-ambig)))
    :rule-classes :forward-chaining
    :enable expr-unambp)

  (defrule not-cast/mul-ambig-when-expr-unambp
    (implies (expr-unambp expr)
             (not (equal (expr-kind expr) :cast/mul-ambig)))
    :rule-classes :forward-chaining
    :enable expr-unambp)

  (defrule not-cast/add-ambig-when-expr-unambp
    (implies (expr-unambp expr)
             (not (equal (expr-kind expr) :cast/add-ambig)))
    :rule-classes :forward-chaining
    :enable expr-unambp)

  (defrule not-cast/sub-ambig-when-expr-unambp
    (implies (expr-unambp expr)
             (not (equal (expr-kind expr) :cast/sub-ambig)))
    :rule-classes :forward-chaining
    :enable expr-unambp)

  (defrule not-cast/and-ambig-when-expr-unambp
    (implies (expr-unambp expr)
             (not (equal (expr-kind expr) :cast/and-ambig)))
    :rule-classes :forward-chaining
    :enable expr-unambp)

  (defrule expr-unambp-of-type-spec-typeof-expr->expr
    (implies (and (type-spec-unambp tyspec)
                  (equal (type-spec-kind tyspec) :typeof-expr))
             (expr-unambp (type-spec-typeof-expr->expr tyspec)))
    :rule-classes :forward-chaining
    :enable type-spec-unambp)

  (defrule tyname-unambp-of-type-spec-typeof-type->type
    (implies (and (type-spec-unambp tyspec)
                  (equal (type-spec-kind tyspec) :typeof-type))
             (tyname-unambp (type-spec-typeof-type->type tyspec)))
    :rule-classes :forward-chaining
    :enable type-spec-unambp)

  (defrule not-typeof-ambig-when-type-spec-unambp
    (implies (type-spec-unambp tyspec)
             (not (equal (type-spec-kind tyspec) :typeof-ambig)))
    :rule-classes :forward-chaining
    :enable type-spec-unambp)

  (defrule not-alignas-ambig-when-align-spec-unambp
    (implies (align-spec-unambp alignspec)
             (not (equal (align-spec-kind alignspec) :alignas-ambig)))
    :rule-classes :forward-chaining
    :enable align-spec-unambp)

  (defrule not-ambig-when-param-declor-unambp
    (implies (param-declor-unambp param-declor)
             (not (equal (param-declor-kind param-declor) :ambig)))
    :rule-classes :forward-chaining
    :expand (param-declor-unambp param-declor))

  (defrule not-for-ambig-when-stmt-unambp
    (implies (stmt-unambp stmt)
             (not (equal (stmt-kind stmt) :for-ambig)))
    :rule-classes :forward-chaining
    :enable stmt-unambp)

  (defrule not-ambig-when-block-item-unambp
    (implies (block-item-unambp item)
             (not (equal (block-item-kind item) :ambig)))
    :rule-classes :forward-chaining
    :enable block-item-unambp))

;;;;;;;;;;;;;;;;;;;;;;;;;;;;;;;;;;;;;;;;

(defsection type-spec-list-unambp-of-sublists
  :short "Theorems saying that the sublist of type specifiers
          extracted via some abstract syntax operations
          is unambiguous if the initial list is unambiguous."

  (defrule type-spec-list-unambp-of-check-spec/qual-list-all-typespec
    (b* (((mv okp tyspecs) (check-spec/qual-list-all-typespec specquals)))
      (implies (and (spec/qual-list-unambp specquals)
                    okp)
               (type-spec-list-unambp tyspecs)))
    :induct t
    :enable (check-spec/qual-list-all-typespec
             abstract-syntax-unambp-rules))

  (defrule type-spec-list-unambp-of-check-decl-spec-list-all-typespec
    (b* (((mv okp tyspecs) (check-decl-spec-list-all-typespec specquals)))
      (implies (and (decl-spec-list-unambp specquals)
                    okp)
               (type-spec-list-unambp tyspecs)))
    :induct t
    :enable (check-decl-spec-list-all-typespec
             abstract-syntax-unambp-rules))

  (defrule type-spec-list-unambp-of-check-decl-spec-list-all-typespec/stoclass
    (b* (((mv okp tyspecs &)
          (check-decl-spec-list-all-typespec/stoclass declspecs)))
      (implies (and (decl-spec-list-unambp declspecs)
                    okp)
               (type-spec-list-unambp tyspecs)))
    :induct t
    :enable (check-decl-spec-list-all-typespec/stoclass
             abstract-syntax-unambp-rules)))

;;;;;;;;;;;;;;;;;;;;;;;;;;;;;;;;;;;;;;;;

(defsection expr-unambp-of-operation-on-expr-unambp
  :short "Preservation of unambiguity by certain operations on expressions."

  (defrule expr-unambp-of-apply-pre-inc/dec-ops
    (implies (expr-unambp expr)
             (expr-unambp (apply-pre-inc/dec-ops inc/dec expr)))
    :induct t
    :enable (apply-pre-inc/dec-ops
             expr-unambp-of-expr-unary))

  (defrule expr-unambp-of-apply-post-inc/dec-ops
    (implies (expr-unambp expr)
             (expr-unambp (apply-post-inc/dec-ops expr inc/dec)))
    :induct t
    :enable (apply-post-inc/dec-ops
             expr-unambp-of-expr-unary))

  (defrule expr-list-unambp-of-expr-to-asg-expr-list
    (implies (expr-unambp expr)
             (expr-list-unambp (expr-to-asg-expr-list expr)))
    :induct t
    :enable (expr-to-asg-expr-list
             abstract-syntax-unambp-rules))

  (defrule expr-unambp-of-check-expr-mul
    (b* (((mv yes/no arg1 arg2) (check-expr-mul expr)))
      (implies (and (expr-unambp expr)
                    yes/no)
               (and (expr-unambp arg1)
                    (expr-unambp arg2))))
    :enable check-expr-mul)

  (defrule expr-unambp-of-check-expr-binary
    (b* (((mv yes/no & arg1 arg2) (check-expr-binary expr)))
      (implies (and (expr-unambp expr)
                    yes/no)
               (and (expr-unambp arg1)
                    (expr-unambp arg2))))
    :enable check-expr-binary))

;;;;;;;;;;;;;;;;;;;;;;;;;;;;;;;;;;;;;;;;;;;;;;;;;;;;;;;;;;;;;;;;;;;;;;;;;;;;;;;;

(define code-ensemble-unambp ((code code-ensemblep))
  :returns (yes/no booleanp)
  :short "Check if a code ensemble is unambiguous."
  :long
  (xdoc::topstring
   (xdoc::p
    "That is, check whether the translation unit ensemble is unambiguous.
     The implementation environment is ignored for this,
     but it is convenient to lift the unambiguity predicate
     from translation unit ensembles to code ensembles."))
  (transunit-ensemble-unambp (code-ensemble->transunits code))
  :hooks (:fix)

  ///

  (defruled code-ensemble-unambp-of-code-ensemble
    (equal (code-ensemble-unambp (code-ensemble tunits ienv))
           (transunit-ensemble-unambp tunits)))

  (defruled transunit-ensemble-unambp-of-code-ensemble->transunits
    (implies (code-ensemble-unambp code)
             (transunit-ensemble-unambp (code-ensemble->transunits code)))))<|MERGE_RESOLUTION|>--- conflicted
+++ resolved
@@ -257,27 +257,7 @@
              (decl-spec-unambp declspec))
     :expand (decl-spec-unambp declspec))
 
-<<<<<<< HEAD
-  (defrule initer-unambp-of-initer-single
-    (equal (initer-unambp (initer-single expr))
-           (expr-unambp expr))
-    :expand (initer-unambp (initer-single expr)))
-
-  (defrule initer-unambp-of-initer-list
-    (equal (initer-unambp (initer-list elems final-comma))
-           (desiniter-list-unambp elems))
-    :expand (initer-unambp (initer-list elems final-comma)))
-
-  (defrule designor-unambp-of-designor-sub
-    (equal (designor-unambp (designor-sub index range?))
-           (and (const-expr-unambp index)
-                (const-expr-option-unambp range?)))
-    :expand (designor-unambp (designor-sub index range?)))
-
-  (defrule designor-unambp-of-designor-dot
-=======
   (defrule designor-unambp-when-dot
->>>>>>> 5f167558
     (implies (designor-case designor :dot)
              (designor-unambp designor))
     :enable designor-unambp)
