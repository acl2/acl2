; C Library
;
; Copyright (C) 2025 Kestrel Institute (http://www.kestrel.edu)
;
; License: A 3-clause BSD license. See the LICENSE file distributed with ACL2.
;
; Author: Alessandro Coglio (www.alessandrocoglio.info)

;;;;;;;;;;;;;;;;;;;;;;;;;;;;;;;;;;;;;;;;;;;;;;;;;;;;;;;;;;;;;;;;;;;;;;;;;;;;;;;;

(in-package "ACL2")

(include-book "centaur/fty/portcullis" :dir :system)
(include-book "kestrel/c/portcullis" :dir :system)
(include-book "kestrel/c/syntax/portcullis" :dir :system)
(include-book "std/omaps/portcullis" :dir :system)
(include-book "oslib/portcullis" :dir :system)
(include-book "std/portcullis" :dir :system)

(include-book "../syntax/abstract-syntax-symbols")

;;;;;;;;;;;;;;;;;;;;;;;;;;;;;;;;;;;;;;;;;;;;;;;;;;;;;;;;;;;;;;;;;;;;;;;;;;;;;;;;

(defpkg "C2C" (append
               (set-difference-eq *std-pkg-symbols*
                                  '())
               c$::*abstract-syntax-symbols*
<<<<<<< HEAD
               '(defirrelevant
=======
               '(constant-symbolp
                 constant-value
                 defirrelevant
>>>>>>> bcc83b0e
                 defxdoc+
                 er-soft+
                 erp
                 impossible
                 index-of
                 packn-pos
                 pseudo-event-formp
                 pseudo-event-form-list
                 pseudo-event-form-listp
                 pos
<<<<<<< HEAD
=======
                 pos-fix
>>>>>>> bcc83b0e
                 reterr
                 retok
                 symbol-list
                 std::defret-mutual)))<|MERGE_RESOLUTION|>--- conflicted
+++ resolved
@@ -25,13 +25,9 @@
                (set-difference-eq *std-pkg-symbols*
                                   '())
                c$::*abstract-syntax-symbols*
-<<<<<<< HEAD
-               '(defirrelevant
-=======
                '(constant-symbolp
                  constant-value
                  defirrelevant
->>>>>>> bcc83b0e
                  defxdoc+
                  er-soft+
                  erp
@@ -42,10 +38,7 @@
                  pseudo-event-form-list
                  pseudo-event-form-listp
                  pos
-<<<<<<< HEAD
-=======
                  pos-fix
->>>>>>> bcc83b0e
                  reterr
                  retok
                  symbol-list
