; C Library
;
; Copyright (C) 2025 Kestrel Institute (http://www.kestrel.edu)
;
; License: A 3-clause BSD license. See the LICENSE file distributed with ACL2.
;
; Author: Grant Jurgensen (grant@kestrel.edu)

;;;;;;;;;;;;;;;;;;;;;;;;;;;;;;;;;;;;;;;;;;;;;;;;;;;;;;;;;;;;;;;;;;;;;;;;;;;;;;;;

(in-package "C2C")

(include-book "centaur/fty/deftypes" :dir :system)
(include-book "std/util/bstar" :dir :system)
(include-book "std/util/define" :dir :system)
(include-book "xdoc/constructors" :dir :system)
(include-book "xdoc/defxdoc-plus" :dir :system)

(include-book "../../syntax/abstract-syntax-operations")

(local (include-book "kestrel/built-ins/disable" :dir :system))
(local (acl2::disable-most-builtin-logic-defuns))
(local (acl2::disable-builtin-rewrite-rules-for-defaults))
(local (in-theory (disable (tau-system))))
(set-induction-depth-limit 0)

(local (include-book "kestrel/utilities/ordinals" :dir :system))

;;;;;;;;;;;;;;;;;;;;;;;;;;;;;;;;;;;;;;;;;;;;;;;;;;;;;;;;;;;;;;;;;;;;;;;;;;;;;;;;

(std::make-define-config
  :no-function t)

;;;;;;;;;;;;;;;;;;;;;;;;;;;;;;;;;;;;;;;;;;;;;;;;;;;;;;;;;;;;;;;;;;;;;;;;;;;;;;;;

(defxdoc+ subst-free
  :parents (utilities)
  :short "A utility to substitute expressions in for free variables in a C
          AST."
  :long
  (xdoc::topstring
    (xdoc::p
      "This is a mapping operation over C ASTs, which will substitute ordinary
       free variables according to an identifier-expression "
      (xdoc::seetopic "omap::omaps" "omap")
      "."))
  :order-subtopics t
  :default-parent t)

;;;;;;;;;;;;;;;;;;;;;;;;;;;;;;;;;;;;;;;;;;;;;;;;;;;;;;;;;;;;;;;;;;;;;;;;;;;;;;;;

(fty::defomap ident-expr-map
  :key-type ident
  :val-type c$::expr
  :pred ident-expr-mapp)

;;;;;;;;;;;;;;;;;;;;;;;;;;;;;;;;;;;;;;;;;;;;;;;;;;;;;;;;;;;;;;;;;;;;;;;;;;;;;;;;

;; TODO: it may be more natural to remove bound-vars from subst instead of
;; tracking them
(defines exprs/decls/stmts-subst-free
  (define expr-subst-free ((expr exprp)
                           (subst ident-expr-mapp)
                           (bound-vars ident-setp))
    :returns (result exprp)
    (expr-case
     expr
     ;; Interesting case
     :ident (b* ((lookup (omap::assoc expr.ident subst)))
              (expr-fix (if (and lookup
                                 (not (in expr.ident bound-vars)))
                            (cdr lookup)
                          expr)))
     :const (expr-fix expr)
     :string (expr-fix expr)
     :paren
     (expr-paren (expr-subst-free (c$::expr-paren->inner expr)
                                  subst bound-vars))
     :gensel
     (c$::expr-gensel
       (expr-subst-free (c$::expr-gensel->control expr)
                        subst bound-vars)
       (genassoc-list-subst-free (c$::expr-gensel->assocs expr)
                                 subst bound-vars))
     :arrsub (c$::expr-arrsub
               (expr-subst-free (c$::expr-arrsub->arg1 expr)
                                subst bound-vars)
               (expr-subst-free (c$::expr-arrsub->arg2 expr)
                                subst bound-vars))
     :funcall
     (c$::expr-funcall
       (expr-subst-free (c$::expr-funcall->fun expr)
                        subst bound-vars)
       (expr-list-subst-free (c$::expr-funcall->args expr)
                             subst bound-vars))
     :member (c$::expr-member
               (expr-subst-free (c$::expr-member->arg expr)
                                subst bound-vars)
               (c$::expr-member->name expr))
     :memberp (c$::expr-memberp
                (expr-subst-free (c$::expr-memberp->arg expr)
                                 subst bound-vars)
                (c$::expr-memberp->name expr))
     :complit
     (c$::expr-complit
       (tyname-subst-free (c$::expr-complit->type expr)
                          subst bound-vars)
       (desiniter-list-subst-free (c$::expr-complit->elems expr)
                                  subst bound-vars)
       (c$::expr-complit->final-comma expr))
     :unary
     (c$::expr-unary (c$::expr-unary->op expr)
                     (expr-subst-free (c$::expr-unary->arg expr)
                                      subst bound-vars)
                     (c$::expr-unary->info expr))
     :sizeof
     (expr-sizeof
       (tyname-subst-free (c$::expr-sizeof->type expr)
                          subst bound-vars))
     :sizeof-ambig
     (c$::expr-sizeof-ambig (amb-expr/tyname-subst-free
                              (c$::expr-sizeof-ambig->expr/tyname expr)
                              subst bound-vars))
     :alignof
     (expr-alignof
       (tyname-subst-free (c$::expr-alignof->type expr)
                          subst bound-vars)
       (c$::expr-alignof->uscores expr))
     :cast (c$::expr-cast
             (tyname-subst-free (c$::expr-cast->type expr)
                                subst bound-vars)
             (expr-subst-free (c$::expr-cast->arg expr)
                              subst bound-vars))
     :binary (c$::expr-binary
               (c$::expr-binary->op expr)
               (expr-subst-free (c$::expr-binary->arg1 expr)
                                subst bound-vars)
               (expr-subst-free (c$::expr-binary->arg2 expr)
                                subst bound-vars)
               (c$::expr-binary->info expr))
     :cond
     (c$::expr-cond
       (expr-subst-free (c$::expr-cond->test expr)
                        subst bound-vars)
       (expr-option-subst-free (c$::expr-cond->then expr)
                               subst bound-vars)
       (expr-subst-free (c$::expr-cond->else expr)
                        subst bound-vars))
     :comma (c$::expr-comma
              (expr-subst-free (c$::expr-comma->first expr)
                               subst bound-vars)
              (expr-subst-free (c$::expr-comma->next expr)
                               subst bound-vars))
     :cast/call-ambig
     (c$::expr-cast/call-ambig
       (amb-expr/tyname-subst-free
         (c$::expr-cast/call-ambig->type/fun expr)
         subst bound-vars)
       (c$::expr-cast/call-ambig->inc/dec expr)
       (expr-subst-free (c$::expr-cast/call-ambig->arg/rest expr)
                        subst bound-vars))
     :cast/mul-ambig
     (c$::expr-cast/mul-ambig
       (amb-expr/tyname-subst-free
         (c$::expr-cast/mul-ambig->type/arg1 expr)
         subst bound-vars)
       (c$::expr-cast/mul-ambig->inc/dec expr)
       (expr-subst-free (c$::expr-cast/mul-ambig->arg/arg2 expr)
                        subst bound-vars))
     :cast/add-ambig
     (c$::expr-cast/add-ambig
       (amb-expr/tyname-subst-free
         (c$::expr-cast/add-ambig->type/arg1 expr)
         subst bound-vars)
       (c$::expr-cast/add-ambig->inc/dec expr)
       (expr-subst-free (c$::expr-cast/add-ambig->arg/arg2 expr)
                        subst bound-vars))
     :cast/sub-ambig
     (c$::expr-cast/sub-ambig
       (amb-expr/tyname-subst-free
         (c$::expr-cast/sub-ambig->type/arg1 expr)
         subst bound-vars)
       (c$::expr-cast/sub-ambig->inc/dec expr)
       (expr-subst-free (c$::expr-cast/sub-ambig->arg/arg2 expr)
                        subst bound-vars))
     :cast/and-ambig
     (c$::expr-cast/and-ambig
       (amb-expr/tyname-subst-free
         (c$::expr-cast/and-ambig->type/arg1 expr)
         subst bound-vars)
       (c$::expr-cast/and-ambig->inc/dec expr)
       (expr-subst-free (c$::expr-cast/and-ambig->arg/arg2 expr)
                        subst bound-vars))
     ;; Interesting case
     :stmt
     (b* (((mv items -)
           (block-item-list-subst-free (c$::expr-stmt->items expr)
                                       subst bound-vars)))
       (expr-stmt items))
     :tycompat
     (c$::expr-tycompat
       (tyname-subst-free (c$::expr-tycompat->type1 expr)
                          subst bound-vars)
       (tyname-subst-free (c$::expr-tycompat->type2 expr)
                          subst bound-vars))
     :offsetof
     (c$::expr-offsetof
       (tyname-subst-free (c$::expr-offsetof->type expr)
                          subst bound-vars)
       (member-designor-subst-free
         (c$::expr-offsetof->member expr)
         subst bound-vars))
     :va-arg
     (c$::expr-va-arg
       (expr-subst-free (c$::expr-va-arg->list expr)
                        subst bound-vars)
       (tyname-subst-free (c$::expr-va-arg->type expr)
                          subst bound-vars))
     :extension
     (expr-extension
       (expr-subst-free (c$::expr-extension->expr expr)
                        subst bound-vars)))
    :measure (expr-count expr))

  (define expr-list-subst-free ((expr-list expr-listp)
                                (subst ident-expr-mapp)
                                (bound-vars ident-setp))
    :returns (result expr-listp)
    (if (endp expr-list)
        nil
      (cons (expr-subst-free (car expr-list)
                             subst bound-vars)
            (expr-list-subst-free (cdr expr-list)
                                  subst bound-vars)))
    :measure (expr-list-count expr-list))

  (define expr-option-subst-free ((expr-option expr-optionp)
                                  (subst ident-expr-mapp)
                                  (bound-vars ident-setp))
    :returns (result expr-optionp)
    (expr-option-case
     expr-option
     :some
     (expr-fix
       (expr-subst-free (c$::expr-option-some->val expr-option)
                        subst bound-vars))
     :none nil)
    :measure (expr-option-count expr-option))

  (define const-expr-subst-free ((const-expr const-exprp)
                                 (subst ident-expr-mapp)
                                 (bound-vars ident-setp))
    :returns (result const-exprp)
    (const-expr (expr-subst-free (const-expr->expr const-expr)
                                 subst bound-vars))
    :measure (const-expr-count const-expr))

  (define const-expr-option-subst-free
    ((const-expr-option const-expr-optionp)
     (subst ident-expr-mapp)
     (bound-vars ident-setp))
    :returns (result const-expr-optionp)
    (const-expr-option-case
     const-expr-option
     :some (c$::const-expr-fix
             (const-expr-subst-free
               (c$::const-expr-option-some->val const-expr-option)
               subst bound-vars))
     :none nil)
    :measure (const-expr-option-count const-expr-option))

  (define genassoc-subst-free ((genassoc genassocp)
                               (subst ident-expr-mapp)
                               (bound-vars ident-setp))
    :returns (result genassocp)
    (genassoc-case
     genassoc
     :type
     (c$::genassoc-type
       (tyname-subst-free (c$::genassoc-type->type genassoc)
                          subst bound-vars)
       (expr-subst-free (c$::genassoc-type->expr genassoc)
                        subst bound-vars))
     :default
     (genassoc-default
       (expr-subst-free (c$::genassoc-default->expr genassoc)
                        subst bound-vars)))
    :measure (genassoc-count genassoc))

  (define genassoc-list-subst-free
    ((c$::genassoc-list genassoc-listp)
     (subst ident-expr-mapp)
     (bound-vars ident-setp))
    :returns (result genassoc-listp)
    (if (endp c$::genassoc-list)
        nil
      (cons (genassoc-subst-free (car c$::genassoc-list)
                                 subst bound-vars)
            (genassoc-list-subst-free (cdr c$::genassoc-list)
                                      subst bound-vars)))
    :measure (genassoc-list-count c$::genassoc-list))

  (define member-designor-subst-free
    ((member-designor member-designorp)
     (subst ident-expr-mapp)
     (bound-vars ident-setp))
    :returns (result member-designorp)
    (member-designor-case
     member-designor
     :ident (member-designor-fix member-designor)
     :dot (c$::member-designor-dot
            (member-designor-subst-free
              (c$::member-designor-dot->member member-designor)
              subst bound-vars)
            (c$::member-designor-dot->name member-designor))
     :sub (c$::member-designor-sub
            (member-designor-subst-free
              (c$::member-designor-sub->member member-designor)
              subst bound-vars)
            (expr-subst-free
              (c$::member-designor-sub->index member-designor)
              subst bound-vars)))
    :measure (member-designor-count member-designor))

  (define type-spec-subst-free ((type-spec type-specp)
                                (subst ident-expr-mapp)
                                (bound-vars ident-setp))
    :returns (result type-specp)
    (type-spec-case
     type-spec
     :void (type-spec-fix type-spec)
     :char (type-spec-fix type-spec)
     :short (type-spec-fix type-spec)
     :int (type-spec-fix type-spec)
     :long (type-spec-fix type-spec)
     :float (type-spec-fix type-spec)
     :double (type-spec-fix type-spec)
     :signed (type-spec-fix type-spec)
     :unsigned (type-spec-fix type-spec)
     :bool (type-spec-fix type-spec)
     :complex (type-spec-fix type-spec)
     :atomic
     (type-spec-atomic
       (tyname-subst-free (c$::type-spec-atomic->type type-spec)
                          subst bound-vars))
     :struct (type-spec-struct (struni-spec-subst-free
                                 (c$::type-spec-struct->spec type-spec)
                                 subst bound-vars))
     :union (type-spec-union (struni-spec-subst-free
                               (c$::type-spec-union->spec type-spec)
                               subst bound-vars))
     :enum
     (type-spec-enum
       (enumspec-subst-free (c$::type-spec-enum->spec type-spec)
                            subst bound-vars))
     :typedef (type-spec-fix type-spec)
     :int128 (type-spec-fix type-spec)
     :float32 (type-spec-fix type-spec)
     :float32x (type-spec-fix type-spec)
     :float64 (type-spec-fix type-spec)
     :float64x (type-spec-fix type-spec)
     :float128 (type-spec-fix type-spec)
     :float128x (type-spec-fix type-spec)
     :builtin-va-list (type-spec-fix type-spec)
     :struct-empty (type-spec-fix type-spec)
     :typeof-expr (c$::type-spec-typeof-expr
                    (expr-subst-free
                      (c$::type-spec-typeof-expr->expr type-spec)
                      subst bound-vars)
                    (c$::type-spec-typeof-expr->uscores type-spec))
     :typeof-type (c$::type-spec-typeof-type
                    (tyname-subst-free
                      (c$::type-spec-typeof-type->type type-spec)
                      subst bound-vars)
                    (c$::type-spec-typeof-type->uscores type-spec))
     :typeof-ambig
     (c$::type-spec-typeof-ambig
       (amb-expr/tyname-subst-free
         (c$::type-spec-typeof-ambig->expr/type type-spec)
         subst bound-vars)
       (c$::type-spec-typeof-ambig->uscores type-spec))
     :auto-type (type-spec-fix type-spec))
    :measure (type-spec-count type-spec))

  (define spec/qual-subst-free ((spec/qual spec/qual-p)
                                (subst ident-expr-mapp)
                                (bound-vars ident-setp))
    :returns (result spec/qual-p)
    (spec/qual-case
     spec/qual
     :typespec
     (spec/qual-typespec (type-spec-subst-free
                           (c$::spec/qual-typespec->spec spec/qual)
                           subst bound-vars))
     :typequal (spec/qual-fix spec/qual)
     :align (spec/qual-align (align-spec-subst-free
                               (c$::spec/qual-align->spec spec/qual)
                               subst bound-vars))
     :attrib (spec/qual-attrib (attrib-spec-subst-free
                                 (c$::spec/qual-attrib->spec spec/qual)
                                 subst bound-vars)))
    :measure (spec/qual-count spec/qual))

  (define spec/qual-list-subst-free
    ((spec/qual-list spec/qual-listp)
     (subst ident-expr-mapp)
     (bound-vars ident-setp))
    :returns (result spec/qual-listp)
    (if (endp spec/qual-list)
        nil
      (cons (spec/qual-subst-free (car spec/qual-list)
                                  subst bound-vars)
            (spec/qual-list-subst-free (cdr spec/qual-list)
                                       subst bound-vars)))
    :measure (spec/qual-list-count spec/qual-list))

  (define align-spec-subst-free ((align-spec align-specp)
                                 (subst ident-expr-mapp)
                                 (bound-vars ident-setp))
    :returns (result align-specp)
    (align-spec-case
     align-spec
     :alignas-type
     (align-spec-alignas-type
       (tyname-subst-free
         (c$::align-spec-alignas-type->type align-spec)
         subst bound-vars))
     :alignas-expr
     (align-spec-alignas-expr
       (const-expr-subst-free
         (c$::align-spec-alignas-expr->expr align-spec)
         subst bound-vars))
     :alignas-ambig
     (c$::align-spec-alignas-ambig
       (amb-expr/tyname-subst-free
         (c$::align-spec-alignas-ambig->expr/type align-spec)
         subst bound-vars)))
    :measure (align-spec-count align-spec))

  (define decl-spec-subst-free ((decl-spec decl-specp)
                                (subst ident-expr-mapp)
                                (bound-vars ident-setp))
    :returns (result decl-specp)
    (decl-spec-case
     decl-spec
     :stoclass (decl-spec-fix decl-spec)
     :typespec
     (decl-spec-typespec (type-spec-subst-free
                           (c$::decl-spec-typespec->spec decl-spec)
                           subst bound-vars))
     :typequal (decl-spec-fix decl-spec)
     :function (decl-spec-fix decl-spec)
     :align (decl-spec-align (align-spec-subst-free
                               (c$::decl-spec-align->spec decl-spec)
                               subst bound-vars))
     :attrib (decl-spec-attrib (attrib-spec-subst-free
                                 (c$::decl-spec-attrib->spec decl-spec)
                                 subst bound-vars))
     :stdcall (decl-spec-fix decl-spec)
     :declspec (decl-spec-fix decl-spec))
    :measure (decl-spec-count decl-spec))

  (define decl-spec-list-subst-free
    ((decl-spec-list decl-spec-listp)
     (subst ident-expr-mapp)
     (bound-vars ident-setp))
    :returns (result decl-spec-listp)
    (if (endp decl-spec-list)
        nil
      (cons (decl-spec-subst-free (car decl-spec-list)
                                  subst bound-vars)
            (decl-spec-list-subst-free (cdr decl-spec-list)
                                       subst bound-vars)))
    :measure (decl-spec-list-count decl-spec-list))

  (define typequal/attribspec-subst-free
    ((typequal/attribspec c$::typequal/attribspec-p)
     (subst ident-expr-mapp)
     (bound-vars ident-setp))
    :returns (result c$::typequal/attribspec-p)
    (c$::typequal/attribspec-case
     typequal/attribspec
     :type (c$::typequal/attribspec-fix typequal/attribspec)
     :attrib
     (c$::typequal/attribspec-attrib
       (attrib-spec-subst-free
         (c$::typequal/attribspec-attrib->unwrap typequal/attribspec)
         subst bound-vars)))
    :measure (c$::typequal/attribspec-count typequal/attribspec))

  (define typequal/attribspec-list-subst-free
    ((typequal/attribspec-list c$::typequal/attribspec-listp)
     (subst ident-expr-mapp)
     (bound-vars ident-setp))
    :returns (result c$::typequal/attribspec-listp)
    (if (endp typequal/attribspec-list)
        nil
      (cons (typequal/attribspec-subst-free
              (car typequal/attribspec-list)
              subst bound-vars)
            (typequal/attribspec-list-subst-free
              (cdr typequal/attribspec-list)
              subst bound-vars)))
    :measure (c$::typequal/attribspec-list-count typequal/attribspec-list))

  (define typequal/attribspec-list-list-subst-free
    ((typequal/attribspec-list-list typequal/attribspec-list-listp)
     (subst ident-expr-mapp)
     (bound-vars ident-setp))
    :returns (result typequal/attribspec-list-listp)
    (if (endp typequal/attribspec-list-list)
        nil
      (cons (typequal/attribspec-list-subst-free
              (car typequal/attribspec-list-list)
              subst bound-vars)
            (typequal/attribspec-list-list-subst-free
              (cdr typequal/attribspec-list-list)
              subst bound-vars)))
    :measure (c$::typequal/attribspec-list-list-count
              typequal/attribspec-list-list))

  (define initer-subst-free ((initer initerp)
                             (subst ident-expr-mapp)
                             (bound-vars ident-setp))
    :returns (result initerp)
    (initer-case
     initer
     :single
     (initer-single
       (expr-subst-free (c$::initer-single->expr initer)
                        subst bound-vars))
     :list
     (c$::initer-list
       (desiniter-list-subst-free (c$::initer-list->elems initer)
                                  subst bound-vars)
       (c$::initer-list->final-comma initer)))
    :measure (initer-count initer))

  (define initer-option-subst-free
    ((initer-option initer-optionp)
     (subst ident-expr-mapp)
     (bound-vars ident-setp))
    :returns (result initer-optionp)
    (initer-option-case
     initer-option
     :some (initer-fix (initer-subst-free
                         (c$::initer-option-some->val initer-option)
                         subst bound-vars))
     :none nil)
    :measure (initer-option-count initer-option))

  (define desiniter-subst-free ((desiniter desiniterp)
                                (subst ident-expr-mapp)
                                (bound-vars ident-setp))
    :returns (result desiniterp)
    (desiniter
     (designor-list-subst-free (c$::desiniter->designors desiniter)
                               subst bound-vars)
     (initer-subst-free (c$::desiniter->initer desiniter)
                        subst bound-vars))
    :measure (desiniter-count desiniter))

  (define desiniter-list-subst-free
    ((desiniter-list desiniter-listp)
     (subst ident-expr-mapp)
     (bound-vars ident-setp))
    :returns (result desiniter-listp)
    (if (endp desiniter-list)
        nil
      (cons (desiniter-subst-free (car desiniter-list)
                                  subst bound-vars)
            (desiniter-list-subst-free (cdr desiniter-list)
                                       subst bound-vars)))
    :measure (desiniter-list-count desiniter-list))

  (define designor-subst-free ((designor designorp)
                               (subst ident-expr-mapp)
                               (bound-vars ident-setp))
    :returns (result designorp)
    (designor-case
     designor
     :sub
     (designor-sub
       (const-expr-subst-free (c$::designor-sub->index designor)
                              subst bound-vars))
     :dot (designor-fix designor))
    :measure (designor-count designor))

  (define designor-list-subst-free
    ((designor-list designor-listp)
     (subst ident-expr-mapp)
     (bound-vars ident-setp))
    :returns (result designor-listp)
    (if (endp designor-list)
        nil
      (cons (designor-subst-free (car designor-list)
                                 subst bound-vars)
            (designor-list-subst-free (cdr designor-list)
                                      subst bound-vars)))
    :measure (designor-list-count designor-list))

  (define declor-subst-free ((declor declorp)
                             (subst ident-expr-mapp)
                             (bound-vars ident-setp))
    :returns (mv (result declorp)
                 (bound-vars ident-setp)
                 (param-bound-vars ident-setp))
    (b* (((mv direct bound-vars param-bound-vars)
          (dirdeclor-subst-free (declor->direct declor) subst bound-vars)))
      (mv (declor (typequal/attribspec-list-list-subst-free
                    (c$::declor->pointers declor)
                    subst
                    bound-vars)
            direct)
          bound-vars
          param-bound-vars))
    :measure (declor-count declor))

  (define declor-option-subst-free
    ((declor-option declor-optionp)
     (subst ident-expr-mapp)
     (bound-vars ident-setp))
    :returns (mv (result declor-optionp)
                 (bound-vars ident-setp))
    (declor-option-case
     declor-option
     :some (b* (((mv declor bound-vars -)
                 (declor-subst-free (c$::declor-option-some->val declor-option)
                                    subst
                                    bound-vars)))
             (mv (declor-fix declor)
                 (ident-set-fix bound-vars)))
     :none (mv nil nil))
    :measure (declor-option-count declor-option))

  ;; Interesting case
  (define dirdeclor-subst-free ((dirdeclor dirdeclorp)
                                (subst ident-expr-mapp)
                                (bound-vars ident-setp))
    :returns (mv (result dirdeclorp)
                 (bound-vars ident-setp)
                 (param-bound-vars ident-setp))
    (dirdeclor-case
     dirdeclor
     :ident (mv (dirdeclor-fix dirdeclor)
                (insert dirdeclor.ident (ident-set-fix bound-vars))
                nil)
     :paren
     (b* (((mv inner bound-vars -)
           (declor-subst-free (c$::dirdeclor-paren->inner dirdeclor)
                              subst
                              bound-vars)))
       (mv (dirdeclor-paren inner)
           bound-vars
           nil))
     :array
     (b* (((mv declor bound-vars -)
           (dirdeclor-subst-free (c$::dirdeclor-array->declor dirdeclor)
                                 subst bound-vars)))
       (mv (c$::dirdeclor-array
             declor
             (typequal/attribspec-list-subst-free
               (c$::dirdeclor-array->qualspecs dirdeclor)
               subst bound-vars)
             (expr-option-subst-free (c$::dirdeclor-array->size? dirdeclor)
                                     subst bound-vars))
           bound-vars
           nil))
     :array-static1
     (b* (((mv declor bound-vars -)
           (dirdeclor-subst-free
             (c$::dirdeclor-array-static1->declor dirdeclor)
             subst bound-vars)))
       (mv (c$::dirdeclor-array-static1
             declor
             (typequal/attribspec-list-subst-free
               (c$::dirdeclor-array-static1->qualspecs dirdeclor)
               subst bound-vars)
             (expr-subst-free (c$::dirdeclor-array-static1->size dirdeclor)
                              subst bound-vars))
           bound-vars
           nil))
     :array-static2
     (b* (((mv declor bound-vars -)
           (dirdeclor-subst-free
             (c$::dirdeclor-array-static2->declor dirdeclor)
             subst bound-vars)))
       (mv (c$::dirdeclor-array-static2
             declor
             (typequal/attribspec-list-subst-free
               (c$::dirdeclor-array-static2->qualspecs dirdeclor)
               subst bound-vars)
             (expr-subst-free (c$::dirdeclor-array-static2->size dirdeclor)
                              subst bound-vars))
           bound-vars
           nil))
     :array-star
     (b* (((mv declor bound-vars -)
           (dirdeclor-subst-free
             (c$::dirdeclor-array-star->declor dirdeclor)
             subst bound-vars)))
       (mv (c$::dirdeclor-array-star
             declor
             (typequal/attribspec-list-subst-free
               (c$::dirdeclor-array-star->qualspecs dirdeclor)
               subst bound-vars))
           bound-vars
           nil))
     :function-params
     (b* (((mv declor bound-vars -)
           (dirdeclor-subst-free
             (dirdeclor-function-params->declor dirdeclor)
             subst bound-vars))
          ((mv params param-bound-vars)
           (param-declon-list-subst-free
             (dirdeclor-function-params->params dirdeclor)
             subst bound-vars)))
       (mv (c$::dirdeclor-function-params
             declor params
             (c$::dirdeclor-function-params->ellipsis dirdeclor))
           bound-vars
           param-bound-vars))
     :function-names
     (b* (((mv declor bound-vars -)
           (dirdeclor-subst-free
             (c$::dirdeclor-function-names->declor dirdeclor)
             subst bound-vars)))
       (mv (c$::dirdeclor-function-names
             declor
             (dirdeclor-function-names->names dirdeclor))
           bound-vars
           nil)))
    :measure (dirdeclor-count dirdeclor))

  (define absdeclor-subst-free ((absdeclor absdeclorp)
                                (subst ident-expr-mapp)
                                (bound-vars ident-setp))
    :returns (result absdeclorp)
    (absdeclor (typequal/attribspec-list-list-subst-free
                 (c$::absdeclor->pointers absdeclor)
                 subst bound-vars)
               (dirabsdeclor-option-subst-free
                 (c$::absdeclor->direct? absdeclor)
                 subst bound-vars))
    :measure (absdeclor-count absdeclor))

  (define absdeclor-option-subst-free
    ((absdeclor-option absdeclor-optionp)
     (subst ident-expr-mapp)
     (bound-vars ident-setp))
    :returns (result absdeclor-optionp)
    (absdeclor-option-case
     absdeclor-option
     :some
     (absdeclor-fix (absdeclor-subst-free
                      (c$::absdeclor-option-some->val absdeclor-option)
                      subst bound-vars))
     :none nil)
    :measure (absdeclor-option-count absdeclor-option))

  (define dirabsdeclor-subst-free ((dirabsdeclor dirabsdeclorp)
                                   (subst ident-expr-mapp)
                                   (bound-vars ident-setp))
    :returns (result dirabsdeclorp)
    (dirabsdeclor-case
     dirabsdeclor
     :dummy-base (dirabsdeclor-fix dirabsdeclor)
     :paren
     (dirabsdeclor-paren (absdeclor-subst-free
                           (c$::dirabsdeclor-paren->inner dirabsdeclor)
                           subst bound-vars))
     :array (c$::dirabsdeclor-array
              (dirabsdeclor-option-subst-free
                (c$::dirabsdeclor-array->declor? dirabsdeclor)
                subst bound-vars)
              (typequal/attribspec-list-subst-free
                (c$::dirabsdeclor-array->qualspecs dirabsdeclor)
                subst bound-vars)
              (expr-option-subst-free
                (c$::dirabsdeclor-array->size? dirabsdeclor)
                subst bound-vars))
     :array-static1
     (c$::dirabsdeclor-array-static1
       (dirabsdeclor-option-subst-free
         (c$::dirabsdeclor-array-static1->declor? dirabsdeclor)
         subst bound-vars)
       (typequal/attribspec-list-subst-free
         (c$::dirabsdeclor-array-static1->qualspecs dirabsdeclor)
         subst bound-vars)
       (expr-subst-free
         (c$::dirabsdeclor-array-static1->size dirabsdeclor)
         subst bound-vars))
     :array-static2
     (c$::dirabsdeclor-array-static2
       (dirabsdeclor-option-subst-free
         (c$::dirabsdeclor-array-static2->declor? dirabsdeclor)
         subst bound-vars)
       (typequal/attribspec-list-subst-free
         (c$::dirabsdeclor-array-static2->qualspecs dirabsdeclor)
         subst bound-vars)
       (expr-subst-free
         (c$::dirabsdeclor-array-static2->size dirabsdeclor)
         subst bound-vars))
     :array-star
     (dirabsdeclor-array-star
       (dirabsdeclor-option-subst-free
         (c$::dirabsdeclor-array-star->declor? dirabsdeclor)
         subst bound-vars))
     :function
     (b* (((mv params -)
           (param-declon-list-subst-free
             (c$::dirabsdeclor-function->params dirabsdeclor)
             subst bound-vars)))
       (c$::dirabsdeclor-function
         (dirabsdeclor-option-subst-free
           (c$::dirabsdeclor-function->declor? dirabsdeclor)
           subst bound-vars)
         params
         (c$::dirabsdeclor-function->ellipsis dirabsdeclor))))
    :measure (dirabsdeclor-count dirabsdeclor))

  (define dirabsdeclor-option-subst-free
    ((dirabsdeclor-option dirabsdeclor-optionp)
     (subst ident-expr-mapp)
     (bound-vars ident-setp))
    :returns (result dirabsdeclor-optionp)
    (dirabsdeclor-option-case
     dirabsdeclor-option
     :some
     (dirabsdeclor-fix
       (dirabsdeclor-subst-free
         (c$::dirabsdeclor-option-some->val dirabsdeclor-option)
         subst bound-vars))
     :none nil)
    :measure (dirabsdeclor-option-count dirabsdeclor-option))

  (define param-declon-subst-free ((param-declon param-declonp)
                                   (subst ident-expr-mapp)
                                   (bound-vars ident-setp))
    :returns (mv (result param-declonp)
                 (bound-vars ident-setp))
    (b* ((specs (decl-spec-list-subst-free
                  (c$::param-declon->specs param-declon)
                  subst bound-vars))
         ((mv declor bound-vars)
          (param-declor-subst-free
            (c$::param-declon->declor param-declon)
            subst bound-vars)))
      (mv (param-declon specs declor)
          (ident-set-fix bound-vars)))
    :measure (param-declon-count param-declon))

  (define param-declon-list-subst-free
    ((param-declon-list param-declon-listp)
     (subst ident-expr-mapp)
     (bound-vars ident-setp))
    :returns (mv (result param-declon-listp)
                 (bound-vars ident-setp))
    (b* (((when (endp param-declon-list))
          (mv nil (ident-set-fix bound-vars)))
         ((mv first bound-vars)
          (param-declon-subst-free (first param-declon-list) subst bound-vars))
         ((mv rest bound-vars)
          (param-declon-list-subst-free (rest param-declon-list) subst bound-vars)))
      (mv (cons first rest)
          (ident-set-fix bound-vars)))
    :measure (param-declon-list-count param-declon-list))

  (define param-declor-subst-free ((param-declor param-declorp)
                                   (subst ident-expr-mapp)
                                   (bound-vars ident-setp))
    :returns (mv (result param-declorp)
                 (bound-vars ident-setp))
    (param-declor-case
     param-declor
     :nonabstract
     (b* (((mv declor bound-vars -)
           (declor-subst-free
             (param-declor-nonabstract->declor param-declor)
             subst bound-vars)))
<<<<<<< HEAD
       (mv (make-param-declor-nonabstract :declor declor
                                          :info param-declor.info)
=======
       (mv (c$::make-param-declor-nonabstract :declor declor
                                              :info param-declor.info)
>>>>>>> afc7c6bb
           (ident-set-fix bound-vars)))
     :abstract
     (mv (param-declor-abstract
           (absdeclor-subst-free
             (c$::param-declor-abstract->declor param-declor)
             subst bound-vars))
         (ident-set-fix bound-vars))
     :none (mv (param-declor-fix param-declor) (ident-set-fix bound-vars))
     :ambig
     (mv (c$::param-declor-ambig
           (amb-declor/absdeclor-subst-free
             (c$::param-declor-ambig->declor param-declor)
             subst bound-vars))
         (ident-set-fix bound-vars)))
    :measure (param-declor-count param-declor))

  (define tyname-subst-free ((tyname tynamep)
                             (subst ident-expr-mapp)
                             (bound-vars ident-setp))
    :returns (result tynamep)
    (tyname
     (spec/qual-list-subst-free (c$::tyname->specquals tyname)
                                subst bound-vars)
     (absdeclor-option-subst-free (c$::tyname->declor? tyname)
                                  subst bound-vars)
     (c$::tyname->info tyname))
    :measure (tyname-count tyname))

  (define struni-spec-subst-free ((struni-spec struni-specp)
                                 (subst ident-expr-mapp)
                                 (bound-vars ident-setp))
    :returns (result struni-specp)
    (b* (((mv members -)
          (structdecl-list-subst-free
            (c$::struni-spec->members struni-spec)
            subst bound-vars)))
      (struni-spec (c$::struni-spec->name? struni-spec)
                  members))
    :measure (struni-spec-count struni-spec))

  (define structdecl-subst-free ((structdecl structdeclp)
                                 (subst ident-expr-mapp)
                                 (bound-vars ident-setp))
    :returns (mv (result structdeclp)
                 (bound-vars ident-setp))
    (structdecl-case
     structdecl
     :member
     (b* ((specqual (spec/qual-list-subst-free
                      (c$::structdecl-member->specqual structdecl)
                      subst bound-vars))
          ((mv declor bound-vars)
           (structdeclor-list-subst-free
             (c$::structdecl-member->declor structdecl)
             subst bound-vars)))
       (mv (c$::structdecl-member
             (c$::structdecl-member->extension structdecl)
             specqual
             declor
             (attrib-spec-list-subst-free
               (c$::structdecl-member->attrib structdecl)
               subst bound-vars))
           (ident-set-fix bound-vars)))
     :statassert
     (mv (structdecl-statassert
           (statassert-subst-free
             (c$::structdecl-statassert->unwrap structdecl)
             subst bound-vars))
         (ident-set-fix bound-vars))
     :empty (mv (structdecl-fix structdecl) (ident-set-fix bound-vars)))
    :measure (structdecl-count structdecl))

  (define structdecl-list-subst-free
    ((structdecl-list structdecl-listp)
     (subst ident-expr-mapp)
     (bound-vars ident-setp))
    :returns (mv (result structdecl-listp)
                 (bound-vars ident-setp))
    (b* (((when (endp structdecl-list))
          (mv nil (ident-set-fix bound-vars)))
         ((mv first bound-vars)
          (structdecl-subst-free (first structdecl-list) subst bound-vars))
         ((mv rest bound-vars)
          (structdecl-list-subst-free (rest structdecl-list) subst bound-vars)))
      (mv (cons first rest)
          (ident-set-fix bound-vars)))
    :measure (structdecl-list-count structdecl-list))

  (define structdeclor-subst-free ((structdeclor structdeclorp)
                                   (subst ident-expr-mapp)
                                   (bound-vars ident-setp))
    :returns (mv (result structdeclorp)
                 (bound-vars ident-setp))
    (b* ((expr? (const-expr-option-subst-free
                    (c$::structdeclor->expr? structdeclor)
                    subst bound-vars))
         ((mv declor? bound-vars)
          (declor-option-subst-free
                    (c$::structdeclor->declor? structdeclor)
                    subst bound-vars)))
      (mv (structdeclor declor? expr?)
          (ident-set-fix bound-vars)))
    :measure (structdeclor-count structdeclor))

  (define structdeclor-list-subst-free
    ((structdeclor-list structdeclor-listp)
     (subst ident-expr-mapp)
     (bound-vars ident-setp))
    :returns (mv (result structdeclor-listp)
                 (bound-vars ident-setp))
    (b* (((when (endp structdeclor-list))
          (mv nil (ident-set-fix bound-vars)))
         ((mv first bound-vars)
          (structdeclor-subst-free (first structdeclor-list) subst bound-vars))
         ((mv rest bound-vars)
          (structdeclor-list-subst-free (rest structdeclor-list) subst bound-vars)))
      (mv (cons first rest)
          (ident-set-fix bound-vars)))
    :measure (structdeclor-list-count structdeclor-list))

  (define enumspec-subst-free ((enumspec enumspecp)
                               (subst ident-expr-mapp)
                               (bound-vars ident-setp))
    :returns (result enumspecp)
    (enumspec (c$::enumspec->name enumspec)
              (enumer-list-subst-free (c$::enumspec->list enumspec)
                                      subst bound-vars)
              (c$::enumspec->final-comma enumspec))
    :measure (enumspec-count enumspec))

  (define enumer-subst-free ((enumer enumerp)
                             (subst ident-expr-mapp)
                             (bound-vars ident-setp))
    :returns (result enumerp)
    (enumer (c$::enumer->name enumer)
            (const-expr-option-subst-free (c$::enumer->value enumer)
                                          subst bound-vars))
    :measure (enumer-count enumer))

  (define enumer-list-subst-free ((enumer-list enumer-listp)
                                  (subst ident-expr-mapp)
                                  (bound-vars ident-setp))
    :returns (result enumer-listp)
    (if (endp enumer-list)
        nil
      (cons (enumer-subst-free (car enumer-list)
                               subst bound-vars)
            (enumer-list-subst-free (cdr enumer-list)
                                    subst bound-vars)))
    :measure (enumer-list-count enumer-list))

  (define statassert-subst-free ((statassert statassertp)
                                 (subst ident-expr-mapp)
                                 (bound-vars ident-setp))
    :returns (result statassertp)
    (statassert
     (const-expr-subst-free (c$::statassert->test statassert)
                            subst bound-vars)
     (c$::statassert->message statassert))
    :measure (statassert-count statassert))

  (define attrib-subst-free ((attrib c$::attribp)
                             (subst ident-expr-mapp)
                             (bound-vars ident-setp))
    :returns (result c$::attribp)
    (c$::attrib-case
     attrib
     :name-only (c$::attrib-fix attrib)
     :name-param
     (c$::attrib-name-param (c$::attrib-name-param->name attrib)
                            (expr-list-subst-free
                              (c$::attrib-name-param->param attrib)
                              subst bound-vars)))
    :measure (c$::attrib-count attrib))

  (define attrib-list-subst-free
    ((attrib-list c$::attrib-listp)
     (subst ident-expr-mapp)
     (bound-vars ident-setp))
    :returns (result c$::attrib-listp)
    (if (endp attrib-list)
        nil
      (cons (attrib-subst-free (car attrib-list)
                               subst bound-vars)
            (attrib-list-subst-free (cdr attrib-list)
                                    subst bound-vars)))
    :measure (c$::attrib-list-count attrib-list))

  (define attrib-spec-subst-free
    ((attrib-spec c$::attrib-specp)
     (subst ident-expr-mapp)
     (bound-vars ident-setp))
    :returns (result c$::attrib-specp)
    (c$::attrib-spec (c$::attrib-spec->uscores attrib-spec)
                     (attrib-list-subst-free
                       (c$::attrib-spec->attribs attrib-spec)
                       subst bound-vars))
    :measure (c$::attrib-spec-count attrib-spec))

  (define attrib-spec-list-subst-free
    ((attrib-spec-list c$::attrib-spec-listp)
     (subst ident-expr-mapp)
     (bound-vars ident-setp))
    :returns (result c$::attrib-spec-listp)
    (if (endp attrib-spec-list)
        nil
      (cons (attrib-spec-subst-free (car attrib-spec-list)
                                    subst bound-vars)
            (attrib-spec-list-subst-free (cdr attrib-spec-list)
                                         subst bound-vars)))
    :measure (c$::attrib-spec-list-count attrib-spec-list))

  (define initdeclor-subst-free ((initdeclor initdeclorp)
                                 (subst ident-expr-mapp)
                                 (bound-vars ident-setp))
    :returns (mv (result initdeclorp)
                 (bound-vars ident-setp))
    (b* ((init? (initer-option-subst-free (c$::initdeclor->init? initdeclor)
                                          subst bound-vars))
         (attribs (attrib-spec-list-subst-free
                    (c$::initdeclor->attribs initdeclor)
                    subst bound-vars))
         ((mv declor bound-vars -)
          (declor-subst-free (c$::initdeclor->declor initdeclor)
                           subst bound-vars)))
      (mv (initdeclor declor
                      (c$::initdeclor->asm? initdeclor)
                      attribs
                      init?
                      (c$::initdeclor->info initdeclor))
          (ident-set-fix bound-vars)))
    :measure (initdeclor-count initdeclor))

  (define initdeclor-list-subst-free
    ((initdeclor-list initdeclor-listp)
     (subst ident-expr-mapp)
     (bound-vars ident-setp))
    :returns (mv (result initdeclor-listp)
                 (bound-vars ident-setp))
    (b* (((when (endp initdeclor-list))
          (mv nil (ident-set-fix bound-vars)))
         ((mv first bound-vars)
          (initdeclor-subst-free (first initdeclor-list) subst bound-vars))
         ((mv rest bound-vars)
          (initdeclor-list-subst-free (rest initdeclor-list) subst bound-vars)))
      (mv (cons first rest)
          (ident-set-fix bound-vars)))
    :measure (initdeclor-list-count initdeclor-list))

  (define decl-subst-free ((decl declp)
                           (subst ident-expr-mapp)
                           (bound-vars ident-setp))
    :returns (mv (result declp)
                 (bound-vars ident-setp))
    (decl-case
     decl
     :decl (b* ((specs (decl-spec-list-subst-free (c$::decl-decl->specs decl)
                                                  subst bound-vars))
                ((mv init bound-vars)
                 (initdeclor-list-subst-free (c$::decl-decl->init decl)
                                             subst bound-vars)))
             (mv (c$::decl-decl
                   (c$::decl-decl->extension decl)
                   specs
                   init)
                 (ident-set-fix bound-vars)))
     :statassert
     (mv (decl-statassert
           (statassert-subst-free (c$::decl-statassert->unwrap decl)
                                  subst bound-vars))
         nil))
    :measure (decl-count decl))

  (define decl-list-subst-free ((decl-list decl-listp)
                                (subst ident-expr-mapp)
                                (bound-vars ident-setp))
    :returns (mv (result decl-listp)
                 (bound-vars ident-setp))
    (b* (((when (endp decl-list))
          (mv nil (ident-set-fix bound-vars)))
         ((mv first bound-vars)
          (decl-subst-free (first decl-list) subst bound-vars))
         ((mv rest bound-vars)
          (decl-list-subst-free (rest decl-list) subst bound-vars)))
      (mv (cons first rest)
          (ident-set-fix bound-vars)))
    :measure (decl-list-count decl-list))

  (define label-subst-free ((label labelp)
                            (subst ident-expr-mapp)
                            (bound-vars ident-setp))
    :returns (result labelp)
    (label-case
     label
     :name (label-fix label)
     :casexpr
     (c$::label-casexpr
       (const-expr-subst-free (c$::label-casexpr->expr label)
                              subst bound-vars)
       (const-expr-option-subst-free
         (c$::label-casexpr->range? label)
         subst bound-vars))
     :default (label-fix label))
    :measure (label-count label))

  (define asm-output-subst-free ((asm-output c$::asm-outputp)
                                 (subst ident-expr-mapp)
                                 (bound-vars ident-setp))
    :returns (result c$::asm-outputp)
    (c$::asm-output
     (c$::asm-output->name asm-output)
     (c$::asm-output->constraint asm-output)
     (expr-subst-free (c$::asm-output->lvalue asm-output)
                      subst bound-vars))
    :measure (c$::asm-output-count asm-output))

  (define asm-output-list-subst-free
    ((asm-output-list c$::asm-output-listp)
     (subst ident-expr-mapp)
     (bound-vars ident-setp))
    :returns (result c$::asm-output-listp)
    (if (endp asm-output-list)
        nil
      (cons (asm-output-subst-free (car asm-output-list)
                                   subst bound-vars)
            (asm-output-list-subst-free (cdr asm-output-list)
                                        subst bound-vars)))
    :measure (c$::asm-output-list-count asm-output-list))

  (define asm-input-subst-free ((asm-input c$::asm-inputp)
                                (subst ident-expr-mapp)
                                (bound-vars ident-setp))
    :returns (result c$::asm-inputp)
    (c$::asm-input
     (c$::asm-input->name asm-input)
     (c$::asm-input->constraint asm-input)
     (expr-subst-free (c$::asm-input->rvalue asm-input)
                      subst bound-vars))
    :measure (c$::asm-input-count asm-input))

  (define asm-input-list-subst-free
    ((asm-input-list c$::asm-input-listp)
     (subst ident-expr-mapp)
     (bound-vars ident-setp))
    :returns (result c$::asm-input-listp)
    (if (endp asm-input-list)
        nil
      (cons (asm-input-subst-free (car asm-input-list)
                                  subst bound-vars)
            (asm-input-list-subst-free (cdr asm-input-list)
                                       subst bound-vars)))
    :measure (c$::asm-input-list-count asm-input-list))

  (define asm-stmt-subst-free ((asm-stmt c$::asm-stmtp)
                               (subst ident-expr-mapp)
                               (bound-vars ident-setp))
    :returns (result c$::asm-stmtp)
    (c$::asm-stmt
     (c$::asm-stmt->uscores asm-stmt)
     (c$::asm-stmt->quals asm-stmt)
     (c$::asm-stmt->template asm-stmt)
     (c$::asm-stmt->num-colons asm-stmt)
     (asm-output-list-subst-free
       (c$::asm-stmt->outputs asm-stmt)
       subst bound-vars)
     (asm-input-list-subst-free (c$::asm-stmt->inputs asm-stmt)
                                subst bound-vars)
     (c$::asm-stmt->clobbers asm-stmt)
     (c$::asm-stmt->labels asm-stmt))
    :measure (c$::asm-stmt-count asm-stmt))

  (define stmt-subst-free ((stmt stmtp)
                           (subst ident-expr-mapp)
                           (bound-vars ident-setp))
    :returns (result stmtp)
    (stmt-case
     stmt
     :labeled
     (c$::stmt-labeled
       (label-subst-free (c$::stmt-labeled->label stmt)
                         subst bound-vars)
       (stmt-subst-free (c$::stmt-labeled->stmt stmt)
                        subst bound-vars))
     ;; Interesting case
     :compound
     (b* (((mv items -)
           (block-item-list-subst-free (stmt-compound->items stmt)
                                       subst bound-vars)))
       (stmt-compound items))
     :expr
     (make-stmt-expr
      :expr? (expr-option-subst-free (c$::stmt-expr->expr? stmt)
                                     subst bound-vars)
      :info stmt.info)
     :if (c$::stmt-if (expr-subst-free (c$::stmt-if->test stmt)
                                       subst bound-vars)
                      (stmt-subst-free (c$::stmt-if->then stmt)
                                       subst bound-vars))
     :ifelse (c$::stmt-ifelse
               (expr-subst-free (c$::stmt-ifelse->test stmt)
                                subst bound-vars)
               (stmt-subst-free (c$::stmt-ifelse->then stmt)
                                subst bound-vars)
               (stmt-subst-free (c$::stmt-ifelse->else stmt)
                                subst bound-vars))
     :switch
     (c$::stmt-switch
       (expr-subst-free (c$::stmt-switch->target stmt)
                        subst bound-vars)
       (stmt-subst-free (c$::stmt-switch->body stmt)
                        subst bound-vars))
     :while (c$::stmt-while
              (expr-subst-free (c$::stmt-while->test stmt)
                               subst bound-vars)
              (stmt-subst-free (c$::stmt-while->body stmt)
                               subst bound-vars))
     :dowhile
     (c$::stmt-dowhile
       (stmt-subst-free (c$::stmt-dowhile->body stmt)
                        subst bound-vars)
       (expr-subst-free (c$::stmt-dowhile->test stmt)
                        subst bound-vars))
     :for-expr
     (c$::stmt-for-expr
       (expr-option-subst-free (c$::stmt-for-expr->init stmt)
                               subst bound-vars)
       (expr-option-subst-free (c$::stmt-for-expr->test stmt)
                               subst bound-vars)
       (expr-option-subst-free (c$::stmt-for-expr->next stmt)
                               subst bound-vars)
       (stmt-subst-free (c$::stmt-for-expr->body stmt)
                        subst bound-vars))
     :for-decl
     (b* (((mv init bound-vars)
           (decl-subst-free (c$::stmt-for-decl->init stmt)
                            subst bound-vars)))
       (c$::stmt-for-decl
         init
         (expr-option-subst-free (c$::stmt-for-decl->test stmt)
                                 subst bound-vars)
         (expr-option-subst-free (c$::stmt-for-decl->next stmt)
                                 subst bound-vars)
         (stmt-subst-free (c$::stmt-for-decl->body stmt)
                          subst bound-vars)))
     :for-ambig
     (c$::stmt-for-ambig
       (amb-decl/stmt-subst-free (c$::stmt-for-ambig->init stmt)
                                 subst bound-vars)
       (expr-option-subst-free (c$::stmt-for-ambig->test stmt)
                               subst bound-vars)
       (expr-option-subst-free (c$::stmt-for-ambig->next stmt)
                               subst bound-vars)
       (stmt-subst-free (c$::stmt-for-ambig->body stmt)
                        subst bound-vars))
     :goto (stmt-fix stmt)
     :continue (stmt-fix stmt)
     :break (stmt-fix stmt)
     :return
     (make-stmt-return
      :expr?
       (expr-option-subst-free (c$::stmt-return->expr? stmt)
                               subst bound-vars)
       :info stmt.info)
     :asm (c$::stmt-asm
            (asm-stmt-subst-free (c$::stmt-asm->unwrap stmt)
                                 subst bound-vars)))
    :measure (stmt-count stmt))

  (define block-item-subst-free ((block-item block-itemp)
                                 (subst ident-expr-mapp)
                                 (bound-vars ident-setp))
    :returns (mv (result block-itemp)
                 (bound-vars ident-setp))
    (block-item-case
     block-item
     :decl
     (b* (((mv decl bound-vars)
           (decl-subst-free (c$::block-item-decl->decl block-item)
                            subst bound-vars)))
       (mv (make-block-item-decl :decl decl :info block-item.info)
           (ident-set-fix bound-vars)))
     :stmt
     (mv (make-block-item-stmt
          :stmt (stmt-subst-free (c$::block-item-stmt->stmt block-item)
                                 subst bound-vars)
          :info block-item.info)
         (ident-set-fix bound-vars))
     :ambig
     (mv (c$::block-item-ambig (amb-decl/stmt-subst-free
                                 (c$::block-item-ambig->unwrap block-item)
                                 subst bound-vars))
         (ident-set-fix bound-vars)))
    :measure (block-item-count block-item))

  (define block-item-list-subst-free
    ((block-item-list block-item-listp)
     (subst ident-expr-mapp)
     (bound-vars ident-setp))
    :returns (mv (result block-item-listp)
                 (bound-vars ident-setp))
    (b* (((when (endp block-item-list))
          (mv nil (ident-set-fix bound-vars)))
         ((mv first bound-vars)
          (block-item-subst-free (first block-item-list) subst bound-vars))
         ((mv rest bound-vars)
          (block-item-list-subst-free (rest block-item-list) subst bound-vars)))
      (mv (cons first rest)
          (ident-set-fix bound-vars)))
    :measure (block-item-list-count block-item-list))

  (define amb-expr/tyname-subst-free
    ((amb-expr/tyname c$::amb-expr/tyname-p)
     (subst ident-expr-mapp)
     (bound-vars ident-setp))
    :returns (result c$::amb-expr/tyname-p)
    (c$::amb-expr/tyname
     (expr-subst-free
       (c$::amb-expr/tyname->expr amb-expr/tyname)
       subst bound-vars)
     (tyname-subst-free
       (c$::amb-expr/tyname->tyname amb-expr/tyname)
       subst bound-vars))
    :measure (c$::amb-expr/tyname-count amb-expr/tyname))

  (define amb-declor/absdeclor-subst-free
    ((amb-declor/absdeclor c$::amb-declor/absdeclor-p)
     (subst ident-expr-mapp)
     (bound-vars ident-setp))
    :returns (result c$::amb-declor/absdeclor-p)
    (b* (((mv declor bound-vars -)
          (declor-subst-free
            (c$::amb-declor/absdeclor->declor amb-declor/absdeclor)
            subst bound-vars)))
      (c$::amb-declor/absdeclor
        declor
        (absdeclor-subst-free
          (c$::amb-declor/absdeclor->absdeclor amb-declor/absdeclor)
          subst bound-vars)))
    :measure (c$::amb-declor/absdeclor-count amb-declor/absdeclor))

  (define amb-decl/stmt-subst-free
    ((amb-decl/stmt c$::amb-decl/stmt-p)
     (subst ident-expr-mapp)
     (bound-vars ident-setp))
    :returns (result c$::amb-decl/stmt-p)
    (b* (((mv decl bound-vars)
          (decl-subst-free (c$::amb-decl/stmt->decl amb-decl/stmt)
                           subst bound-vars)))
      (c$::amb-decl/stmt
        decl
        (expr-subst-free (c$::amb-decl/stmt->stmt amb-decl/stmt)
                         subst bound-vars)))
    :measure (c$::amb-decl/stmt-count amb-decl/stmt))
  :verify-guards :after-returns
  :flag-local nil)

;;;;;;;;;;;;;;;;;;;;;;;;;;;;;;;;;;;;;;;;;;;;;;;;;;;;;;;;;;;;;;;;;;;;;;;;;;;;;;;;

(define fundef-subst-free
  ((fundef fundefp)
   (subst ident-expr-mapp)
   (bound-vars ident-setp))
  :short "Substitute expressions in for free variables appearing in a function
          definition."
  :returns (mv (result fundefp)
               (bound-vars ident-setp))
  (b* (((fundef fundef) fundef)
       (spec (decl-spec-list-subst-free fundef.spec subst bound-vars))
       ((mv declor bound-vars param-bound-vars)
        (declor-subst-free fundef.declor subst bound-vars))
       (body-bound-vars (union bound-vars param-bound-vars))
       (attribs (attrib-spec-list-subst-free fundef.attribs subst body-bound-vars))
       ((mv decls body-bound-vars)
        (decl-list-subst-free fundef.decls subst body-bound-vars))
       ((mv body &) (block-item-list-subst-free fundef.body subst body-bound-vars)))
    (mv (make-fundef
          :extension fundef.extension
          :spec spec
          :declor declor
          :asm? fundef.asm?
          :attribs attribs
          :decls decls
          :body body
          :info fundef.info)
        bound-vars)))<|MERGE_RESOLUTION|>--- conflicted
+++ resolved
@@ -878,13 +878,8 @@
            (declor-subst-free
              (param-declor-nonabstract->declor param-declor)
              subst bound-vars)))
-<<<<<<< HEAD
        (mv (make-param-declor-nonabstract :declor declor
                                           :info param-declor.info)
-=======
-       (mv (c$::make-param-declor-nonabstract :declor declor
-                                              :info param-declor.info)
->>>>>>> afc7c6bb
            (ident-set-fix bound-vars)))
      :abstract
      (mv (param-declor-abstract
