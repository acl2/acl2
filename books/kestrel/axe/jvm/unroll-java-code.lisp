; A tool to unroll Java code
;
; Copyright (C) 2008-2011 Eric Smith and Stanford University
; Copyright (C) 2013-2020 Kestrel Institute
; Copyright (C) 2016-2020 Kestrel Technology, LLC
;
; License: A 3-clause BSD license. See the file books/3BSD-mod.txt.
;
; Author: Eric Smith (eric.smith@kestrel.edu)

;;;;;;;;;;;;;;;;;;;;;;;;;;;;;;;;;;;;;;;;;;;;;;;;;;;;;;;;;;;;;;;;;;;;;;;;;;;;;;;;

(in-package "ACL2")

;; TODO: The JVM lifters use debugging information (which may or may not be
;; present) in the .class file, to choose names for parameters of generated
;; functions (using default names param0, param1, etc. if no debugging
;; information is present).  To prevent confusion, we could require an explicit
;; user option to allow lifting files without debugging information.  This
;; would serve as a clear reminder to users to compile with the -g flag. (But
;; then is such a check all-or-nothing, or might some methods have the
;; information and others not have it?).

(include-book "unroll-java-code-common")
(include-book "nice-output-indicators")
(include-book "kestrel/utilities/redundancy" :dir :system)
(include-book "kestrel/utilities/doc" :dir :system)
;(include-book "../dag-size-fast")
(include-book "../rewriter") ; for simp-dag (todo: use something better?)
(include-book "../prune") ;brings in the rewriter
(include-book "../dag-info")

(local (in-theory (enable symbolp-of-lookup-equal-when-param-slot-to-name-alistp)))

(local (in-theory (disable acl2-count ;for speed
                           )))

(defttag invariant-risk)
(set-register-invariant-risk nil) ;potentially dangerous but needed for execution speed


;; Returns a boolean
(defun dag-ok-after-symbolic-execution (dag assumptions error-on-incomplete-runsp wrld)
  (declare (xargs :mode :program))
  (let ((dag-fns (dag-fns dag)))
    (if (or (member-eq 'run-until-return-from-stack-height dag-fns) ;todo: pass in a set of functions to look for?
            (member-eq 'jvm::run-n-steps dag-fns)
            (member-eq 'jvm::do-inst dag-fns)
            (member-eq 'jvm::error-state dag-fns))
        (progn$ (if (dag-or-quotep-size-less-thanp dag 10000)
                    (progn$ (cw "(Result Term:~%")
                            (cw "~X01" (untranslate (dag-to-term dag) nil wrld) nil)
                            (cw ")~%"))
                  (cw "(Result DAG: ~x0)~%" dag))
                (cw "(Assumptions were: ~x0)~%" assumptions)
                (and error-on-incomplete-runsp
                     (hard-error 'unroll-java-code-fn "ERROR: Symbolic simulation did not seem to finish (see DAG and assumptions above)." nil)))
      t)))

;; Repeatedly rewrite DAG to perform symbolic execution.  Perform
;; STEP-INCREMENT steps at a time, until the run finishes, STEPS-LEFT is
;; reduced to 0, or a loop or unsupported instruction is detected.  Returns (mv
;; erp result-dag state).
;; TODO: Consider adding an option to prune between chunks.
(defun repeatedly-run (dag
                       steps-left
                       step-increment
                       rule-alists
                       assumptions
                       simplify-xorsp
                       rules-to-monitor
                       ;use-internal-contextsp
                       print
                       print-interval
                       memoizep
                       total-steps
                       state)
  (declare (xargs :stobjs (state)
                  :guard (and (natp steps-left)
                              (step-incrementp step-increment)
                              (true-listp rule-alists)
                              (all-rule-alistp rule-alists)
                              (pseudo-term-listp assumptions)
                              (symbol-listp rules-to-monitor)
;                              (booleanp use-internal-contextsp)
                              ;; print
                              (booleanp memoizep)
                              (natp total-steps)
                              (booleanp simplify-xorsp))
                  :mode :program ;; because we call simp-dag-fn and untranslate
                  ))
  (if (zp steps-left)
      (mv (erp-nil) dag state)
    (b* ((this-step-increment (this-step-increment step-increment total-steps))
         (steps-for-this-iteration (min steps-left this-step-increment))
         (old-dag dag)
         ((mv erp dag state)
          (simp-dag dag
                    :assumptions assumptions
                    :rule-alists rule-alists
                    :use-internal-contextsp t ;new!
                    :print print              ;(if monitored-rules t nil)
                    :print-interval print-interval
                    :monitor rules-to-monitor
                    :simplify-xorsp simplify-xorsp
                    :memoizep memoizep
                    ;;:exhaustivep (if chunkedp t nil)
                    :limits `((step-state-with-pc-and-call-stack-height-becomes-step-axe . ,steps-for-this-iteration))
                    :check-inputs nil))
         ((when erp) (mv erp nil state))
         (dag-fns (dag-fns dag)))
      (if (not (or (member-eq 'run-until-return-from-stack-height dag-fns)
                   (member-eq 'jvm::run-n-steps dag-fns)
                   (member-eq 'jvm::do-inst dag-fns))) ;; stop if the run is done
          (prog2$ (cw "Note: The run has completed.~%")
                  (mv (erp-nil) dag state))
        (if nil ;todo: (member-eq 'x86isa::x86-step-unimplemented dag-fns) ;; stop if we hit an unimplemented instruction
            (prog2$ (cw "WARNING: UNIMPLEMENTED INSTRUCTION.~%")
                    (mv (erp-nil) dag state))
          (if (equivalent-dags dag old-dag)
              (progn$ (cw "Note: Stopping the run because nothing changed.~%")
                      (and print
                           (prog2$ (cw "(DAG:~%")
                                   (cw "~X01)" dag nil)))
                      (mv (erp-nil) dag state))
            (b* ((total-steps (+ steps-for-this-iteration total-steps))
                 (- (and print
                         (if (eq :brief print)
                             (cw "(~x0 steps done.):~%" total-steps)
                           ;; Print as a term unless it would be huge:
                           (if (dag-or-quotep-size-less-thanp dag 1000)
                               (progn$ (cw "(Term after ~x0 steps:~%" total-steps)
                                       (cw "~X01" (untranslate (dag-to-term dag) nil (w state)) nil)
                                       (cw ")~%"))
                             (progn$ (cw "(DAG after ~x0 steps:~%" total-steps)
                                     (cw "~X01)" dag nil)))))))
              (repeatedly-run dag
                              (- steps-left steps-for-this-iteration)
                              step-increment rule-alists assumptions simplify-xorsp rules-to-monitor; use-internal-contextsp
                              print
                              print-interval
                              memoizep
                              total-steps
                              state))))))))

;; Chunked execution can be necessary to make use of overarching if-conditions.
;; For example, we may have a test that ensures that a later loop terminates.

;; Returns (mv erp dag all-assumptions term-to-run-with-output-extractor dag-fns parameter-names state).
;; This uses all classes currently in the global-class-table.
;; Why does this return the dag-fns?
(defun unroll-java-code-fn-aux (method-designator-string
                                maybe-nice-output-indicator
                                array-length-alist
                                extra-rules  ;to add to default set
                                remove-rules ;to remove from default set
                                rule-alists
                                monitored-rules
                                user-assumptions
                                simplify-xorsp
                                classes-to-assume-initialized
                                ignore-exceptions
                                ignore-errors
                                print
                                print-interval
                                memoizep
                                vars-for-array-elements
                                prune-branches
                                call-stp ;t, nil, or a max-conflicts
                                steps
                                branches
                                param-names ; may be :auto
                                chunkedp ;whether to divide the execution into chunks of steps (can help use early tests as assumptions when lifting later code?)
                                error-on-incomplete-runsp ;whether to throw a hard error (may be nil if further pruning can be done in the caller)
                                state)
  (declare (xargs :stobjs (state)
                  :mode :program ;because of FRESH-NAME-IN-WORLD-WITH-$S, SIMP-TERM-FN and TRANSLATE-TERMS
                  :guard (and (or (eq :auto maybe-nice-output-indicator)
                                  (nice-output-indicatorp maybe-nice-output-indicator))
                              (or (eq :all classes-to-assume-initialized)
                                  (jvm::all-class-namesp classes-to-assume-initialized))
                              (symbol-listp extra-rules)
                              (symbol-listp remove-rules)
                              (all-rule-alistp rule-alists)
                              (symbol-listp monitored-rules)
                              (array-length-alistp array-length-alist)
                              (member-eq vars-for-array-elements '(t nil :bits))
                              (booleanp prune-branches)
                              (or (member-eq call-stp '(t nil))
                                  (natp call-stp))
                              (or (eq :auto steps)
                                  (natp steps))
                              (or (eq :smart branches)
                                  (eq :split branches))
                              (or (eq :auto param-names)
                                  (symbol-listp param-names)) ;todo: check for dups and keywords and case clashes
                              (booleanp chunkedp)
                              (booleanp error-on-incomplete-runsp)
                              (booleanp simplify-xorsp))
                  :verify-guards nil))
  (b* ((method-class (extract-method-class method-designator-string))
       (method-name (extract-method-name method-designator-string))
       (method-descriptor (extract-method-descriptor method-designator-string)) ;todo: should this be called a descriptor?
       ;; TODO: If only one method with that name, just put in its descriptor
       ((when (equal method-descriptor ""))
        (mv t
            (er hard? 'unroll-java-code-fn "Method descriptor is missing in ~x0." method-designator-string)
            nil nil nil nil
            state))
       (class-alist (global-class-alist state))
       (all-class-names (strip-cars class-alist))
       ((when (not (assoc-equal method-class class-alist)))
        (mv t
            (hard-error 'unroll-java-code-fn "Class ~x0 not found." (acons #\0 method-class nil))
            nil nil nil nil
            state))
       (class-info (lookup-equal method-class class-alist))
       (method-info-alist (jvm::class-decl-methods class-info))
       (method-id (cons method-name method-descriptor))
       ((when (not (assoc-equal method-id method-info-alist)))
        (mv t
            (hard-error 'unroll-java-code-fn "Method ~x0 not found." (acons #\0 method-id nil))
            nil nil nil nil
            state))
       (method-info (lookup-equal method-id method-info-alist))
       (class-table-term (make-class-table-term-compact class-alist 'initial-class-table))
       (locals-term 'locals)
       (initial-heap-term 'initial-heap)
       (initial-intern-table-term 'initial-intern-table)
       (user-assumptions (translate-terms user-assumptions 'unroll-java-code-fn (w state))) ;throws an error on bad input
       (user-assumptions (desugar-calls-of-contents-in-terms user-assumptions initial-heap-term))
       (param-slot-to-name-alist (make-param-slot-to-name-alist method-info param-names))
       (parameter-names (strip-cdrs param-slot-to-name-alist)) ; the actual names used
       (parameter-assumptions (parameter-assumptions method-info array-length-alist locals-term initial-heap-term
                                                     vars-for-array-elements
                                                     param-slot-to-name-alist
                                                     method-designator-string))
       (all-assumptions (append `((jvm::heapp ,initial-heap-term) ;assume the heap is well-formed
                                  (jvm::intern-tablep ,initial-intern-table-term) ;assume the intern-table is well-formed
                                  )
                                user-assumptions
                                parameter-assumptions))
       (- (and print (cw "(Parameter names are: ~x0.)~%" parameter-names)))
       ((when (not (no-duplicatesp parameter-names)))
        (mv t
            (er hard? 'unroll-java-code-fn "We don't yet support lifting methods with parameter names that differ only in case, but method ~x0 has params ~x1." method-name parameter-names)
            nil nil nil nil
            state))
       ((when (not (subsetp-eq (strip-cars array-length-alist) parameter-names)))
        (mv t
            (er hard? 'unroll-java-code-fn "Bad :array-length-alist: ~x0.  Should only mention params ~x1.  Note that param names may depend on whether debugging info is present in the .class file." array-length-alist parameter-names)
            nil nil nil nil
            state))
       (- (and print (cw "(Parameter assumptions: ~x0.)~%" parameter-assumptions)))
       (classes-to-assume-initialized (if (eq :all classes-to-assume-initialized)
                                          all-class-names
                                        classes-to-assume-initialized))
       (- (and print (cw "(Assuming the following classes are initialized: ~x0.)~%" classes-to-assume-initialized)))

       ;; TODO: The term generated here could be improved by using a let:
       (term-to-run (if (eq :auto steps)
                        (build-run-term-for-method2
                         method-name
                         method-descriptor
                         method-info
                         locals-term
                         method-class
                         initial-heap-term
                         class-table-term
                         'initial-static-field-map
                         ;;fixme currently cheating since java.lang.Object's <clinit> method calls registerNatives, and java.lang.System makes more calls we don't handle:
                         ;;also for now, i guess we are nailing this down so as not to have to split cases depending on which classes have been initialized:
                         (enquote classes-to-assume-initialized)
                         initial-intern-table-term)
                      (build-run-n-steps-term-for-method
                       steps
                       method-name
                       method-descriptor
                       method-info
                       locals-term
                       method-class
                       initial-heap-term
                       class-table-term
                       'initial-static-field-map
                       ;;fixme currently cheating since java.lang.Object's <clinit> method calls registerNatives, and java.lang.System makes more calls we don't handle:
                       ;;also for now, i guess we are nailing this down so as not to have to split cases depending on which classes have been initialized:
                       (enquote classes-to-assume-initialized)
                       'initial-intern-table)))
       (return-type (lookup-eq :return-type method-info))
       (parameter-types (lookup-eq :parameter-types method-info))
       ;; Handle an output-indicator of :auto:
       (output-indicator (if (eq :auto maybe-nice-output-indicator)
                             (resolve-auto-output-indicator return-type)
                           (desugar-nice-output-indicatorp maybe-nice-output-indicator param-slot-to-name-alist parameter-types return-type)))
       (term-to-run-with-output-extractor (wrap-term-with-output-extractor output-indicator ;return-type
                                                                           locals-term term-to-run class-alist))
       (symbolic-execution-rules (if (eq :auto steps)
                                     (if (eq branches :smart)
                                         (run-until-return-from-stack-height-rules-smart)
                                       (if (eq branches :split)
                                           (run-until-return-from-stack-height-rules-split)
                                         (er hard 'unroll-java-code-fn "Illegal value for :branches: ~x0.  Must be :smart or :split." branches)))
                                   (symbolic-execution-rules-for-run-n-steps) ;todo: add a :smart analogue of this rule set
                                   ))
       ((mv erp default-rule-alist)
        (make-rule-alist (append (unroll-java-code-rules)
                                                       symbolic-execution-rules)
                         (w state)))
       ((when erp) (mv erp nil nil nil nil nil state))
       (rule-alists (or rule-alists ;use user-supplied rule-alists, if any
                        ;; by default, we use 1 rule-alist:
                        (list default-rule-alist)))
       ;; maybe add some rules (can't call add-to-rule-alists because these are not theorems in the world):
       (rule-alists (extend-rule-alists2 ;; Maybe include the ignore-XXX rules:
                     (append (and ignore-exceptions *ignore-exception-axe-rule-set*)
                             (and ignore-errors *ignore-error-state-axe-rule-set*))
                     rule-alists
                     (w state)))
       ;; Include any :extra-rules given:
       ((mv erp rule-alists) (add-to-rule-alists extra-rules rule-alists (w state)))
       ((when erp) (mv erp nil nil nil nil nil state))
       ;; Exclude any :remove-rules given:
       (rule-alists (remove-from-rule-alists remove-rules rule-alists))

       ;; Convert the term into a dag for passing to repeatedly-run:
       ((mv erp dag-to-simulate) (dagify-term term-to-run-with-output-extractor))
       ((when erp) (mv erp nil nil nil nil nil state))
       (step-limit 1000000)
       (step-increment (if chunkedp 100 1000000))
       ((mv erp dag state)
        (repeatedly-run dag-to-simulate
                        step-limit
                        step-increment
                        rule-alists
                        all-assumptions
                        simplify-xorsp
                        monitored-rules
                        print
                        print-interval
                        memoizep
                        0
                        state))
       ;;todo: check for a quotep returned
       ((when erp)
        (er hard? 'unroll-java-code-fn "Error in unrolling.")
        (mv erp nil nil nil nil nil state))
       ((mv erp dag state)
        (if prune-branches
            (prune-dag-with-rule-alist-new dag
                                           all-assumptions ;are they all needed?
                                           (first rule-alists) ;what should we use here?
                                           nil ; interpreted-function-alist
                                           monitored-rules
                                           call-stp
                                           state)
          (mv nil dag state)))
       ((when erp) (mv erp nil nil nil nil nil state))
       ;; Check whether symbolic execution failed:
       (dag-okp (dag-ok-after-symbolic-execution dag all-assumptions error-on-incomplete-runsp (w state))))
    (mv (if (and (not dag-okp)
                 error-on-incomplete-runsp)
            (erp-t)
          (erp-nil))
        dag all-assumptions term-to-run-with-output-extractor (dag-fns dag) parameter-names state)))

;; Returns (mv erp event state).
(defun unroll-java-code-fn (defconst-name
                             method-indicator
                             maybe-nice-output-indicator
                             array-length-alist
                             extra-rules ;to add to default set
                             remove-rules ;to remove from default set
                             rule-alists
                             monitored-rules
                             user-assumptions
                             simplify-xorsp
                             classes-to-assume-initialized
                             ignore-exceptions
                             ignore-errors
                             print
                             print-interval
                             memoizep
                             vars-for-array-elements
                             prune-branches
                             call-stp ;t, nil, or a max-conflicts
                             produce-theorem
                             steps
                             branches
                             param-names
                             produce-function
                             chunkedp ;whether to divide the execution into chunks of steps (can help use early tests as assumptions when lifting later code?)
                             whole-form
                             state)
  (declare (xargs :stobjs (state)
                  :mode :program ;because of FRESH-NAME-IN-WORLD-WITH-$S, SIMP-TERM-FN and TRANSLATE-TERMS
                  :guard (and (or (eq :auto maybe-nice-output-indicator)
                                  (nice-output-indicatorp maybe-nice-output-indicator))
                              (jvm::method-indicatorp method-indicator)
                              (or (eq :all classes-to-assume-initialized)
                                  (jvm::all-class-namesp classes-to-assume-initialized))
                              (symbol-listp extra-rules)
                              (symbol-listp remove-rules)
                              (all-rule-alistp rule-alists)
                              (symbol-listp monitored-rules)
                              (array-length-alistp array-length-alist)
                              (booleanp memoizep)
                              (member-eq vars-for-array-elements '(t nil :bits))
                              (booleanp prune-branches)
                              (or (member-eq call-stp '(t nil))
                                  (natp call-stp))
                              (booleanp produce-theorem)
                              (booleanp produce-function)
                              (or (eq :auto steps)
                                  (natp steps))
                              (or (eq :smart branches)
                                  (eq :split branches))
                              (or (eq :auto param-names)
                                  (symbol-listp param-names)) ;todo: check for dups and keywords and case clashes
                              (booleanp chunkedp)
                              (booleanp simplify-xorsp))
                  :verify-guards nil))
  (b* (((when (command-is-redundantp whole-form state))
        (mv nil '(value-triple :invisible) state))
       ;; check the name that will be defined:
       ((mv erp & state) (chk-fresh-namep defconst-name 'const 'unroll-java-code (w state) state))
       ((when erp) (mv erp nil state))
       ;; Check inputs:
       ((when (and produce-theorem (not produce-function)))
        (er hard? 'unroll-java-code-fn "When :produce-theorem is t, :produce-function must also be t.")
        (mv (erp-t) nil state))
       ;; Adds the descriptor if omitted and unambiguous:
       (method-designator-string (jvm::elaborate-method-indicator method-indicator (global-class-alist state)))
       ;; Printed even if print is nil (seems ok):
       (- (cw "(Unrolling ~x0.~%"  method-designator-string))
       ((mv erp dag all-assumptions term-to-run-with-output-extractor dag-fns parameter-names state)
        (unroll-java-code-fn-aux method-designator-string maybe-nice-output-indicator array-length-alist
                                 extra-rules ;to add to default set
                                 remove-rules ;to remove from default set
                                 rule-alists
                                 monitored-rules
                                 user-assumptions
                                 simplify-xorsp
                                 classes-to-assume-initialized
                                 ignore-exceptions
                                 ignore-errors
                                 print
                                 print-interval
                                 memoizep
                                 vars-for-array-elements
                                 prune-branches
                                 call-stp ;t, nil, or a max-conflicts
                                 steps
                                 branches
                                 param-names
                                 chunkedp ;whether to divide the execution into chunks of steps (can help use early tests as assumptions when lifting later code?)
                                 t ;error on incomplete runs
                                 state))
       ((when erp) (mv erp nil state))
       ;; build the function:
       (function-name (intern-in-package-of-symbol
                       ;;todo: why is the re-interning needed here?
                       (symbol-name (FRESH-NAME-IN-WORLD-WITH-$S (strip-stars-from-name defconst-name) nil (w state)))
                       defconst-name))
       (dag-vars (dag-vars dag)) ;todo: check these (what should be allowed)?
       (dag-vars (sort-vars-with-guidance dag-vars parameter-names))
       (function-body (if (dag-or-quotep-size-less-thanp dag 1000)
                          (dag-to-term dag)
                        `(dag-val-with-axe-evaluator ,defconst-name
                                                     ,(make-acons-nest dag-vars)
                                                     ',(make-interpreted-function-alist (get-non-built-in-supporting-fns-list dag-fns (w state)) (w state))
                                                     '0 ;array depth (not very important)
                                                     )))
       (theorem-name (pack$ function-name '-correct)) ;not always used
       (event `(progn (defconst ,defconst-name ',dag)
                      ,@(and produce-function `((defun ,function-name ,dag-vars ,function-body)))
                      ,@(and produce-theorem
                             `((skip-proofs
                                (defthm ,theorem-name
                                  (implies (and ,@all-assumptions)
                                           (equal ,term-to-run-with-output-extractor
                                                  (,function-name ,@dag-vars)))))))))
       (items-created (append (list defconst-name)
                              (if produce-function (list function-name) nil)
                              (if produce-theorem (list theorem-name) nil)))
       (- (cw "Unrolling finished.~%"))
       ;; (- (cw "Info on unrolled DAG:~%"))
       ((mv & & state) (dag-info-fn-aux dag (symbol-name defconst-name) state)) ; maybe suppress with print arg?
       (- (cw ")~%")))
    (mv (erp-nil)
        (extend-progn (extend-progn event `(table unroll-java-code-table ',whole-form ',event))
                      `(value-triple ',items-created) ;todo: use cw-event and then return :invisible here?
                      )
        state)))

;; This introduces a defconst that represents the unrolled computation
;; performed by the indicated method.
;;TODO: Could make unroll-java-code just be a call to lift-java-code with :unroll t.
;;We need to supply:
;; - the name of the method to unroll
;; - the lengths of the array inputs
;; - the output to extract (e.g., final contents of the array reference returned by the method)
;; - extra rules to use
;; TODO: Have this also return a theorem.
(defmacrodoc unroll-java-code (&whole whole-form
                                      defconst-name
                                      method-indicator
                                      &key
                                      (output ':auto)
                                      (array-length-alist 'nil)
                                      (extra-rules 'nil) ; to add to the usual set of rules
                                      (remove-rules 'nil)
                                      (monitor 'nil) ;rules to monitor
                                      (rule-alists 'nil) ;to completely replace the usual sets of rules
                                      (assumptions 'nil) ;TODO: What variables are these over? 'locals'?  well, at least the params of the function
                                      (simplify-xors 't)
                                      (classes-to-assume-initialized ''("java.lang.Object" "java.lang.System")) ;TODO; Try making :all the default
                                      (ignore-exceptions 'nil)
                                      (ignore-errors 'nil)
                                      (vars-for-array-elements 't) ;whether to introduce vars for individual array elements
                                      (print 'nil)
                                      (print-interval 'nil)
                                      (memoizep 't)
                                      (prune-branches 'nil) ;todo: make t the default
                                      (call-stp 'nil)
                                      (steps ':auto)
                                      (branches ':smart) ;; either :smart (try to merge at join points) or :split (split the execution and don't re-merge)
                                      (param-names ':auto)
                                      (chunkedp 'nil)
                                      (produce-theorem 'nil)
                                      (produce-function 'nil))
  (let ((form `(unroll-java-code-fn ',defconst-name
                                    ',method-indicator
                                    ',output
                                    ,array-length-alist
                                    ,extra-rules
                                    ,remove-rules
                                    ,rule-alists
                                    ,monitor
                                    ,assumptions
                                    ',simplify-xors
                                    ,classes-to-assume-initialized
                                    ,ignore-exceptions
                                    ,ignore-errors
                                    ,print
                                    ,print-interval
                                    ,memoizep
                                    ,vars-for-array-elements
                                    ',prune-branches
                                    ',call-stp
                                    ',produce-theorem
                                    ',steps
                                    ',branches
                                    ',param-names
                                    ',produce-function
                                    ',chunkedp
                                    ;; end of normal args
                                    ',whole-form
                                    state)))
    (if print
        `(make-event ,form)
      `(with-output ; todo: suppress the output from processing the events even if :print is t?
         :off :all
         :on (comment error)
         :gag-mode nil
         (make-event ,form))))
<<<<<<< HEAD
  :parents (lifter)
  :short "Lift a Java method to create a DAG, unrolling loops as needed."
=======
  :parents (lifters)
  :short "Given a Java method, extract an equivalent term in DAG form, by symbolic execution including unrolling all loops."
>>>>>>> cbb4fcae
  :args ((defconst-name
           "The name of the constant to create.  This constant will represent the computation in DAG form.  A function may also created (its name is obtained by stripping the stars from the defconst name).")
         (method-indicator
          "The Java method to unroll (a string like \"java.lang.Object.foo(IB)V\").  The descriptor (input and output type) can be omitted if only one method in the given class has the given name.")
         (output                  "An indication of which state component to extract")
         (array-length-alist      "An alist pairing array parameter names (symbols) with their lengths.")
         (assumptions             "Terms to assume true when unrolling")
         (simplify-xors           "Whether to normalize xor nests (t or nil)")
         (classes-to-assume-initialized "Classes to assume the JVM has already initialized (or :all)")
         (ignore-exceptions       "Whether to assume exceptions do not happen (e.g., out-of-bounds array accesses)")
         (ignore-errors           "Whether to assume JVM errors do not happen")
         (extra-rules             "Rules to add to the usual set of rules")
         (remove-rules            "Rules to remove from the usual set of rules")
         (monitor                 "Rules to monitor (to help debug failures)")
         (rule-alists             "If non-nil, rule-alists to use (these completely replace the usual rule sets)")
         (print                   "How much to print (t or nil or :brief, etc.)")
         (vars-for-array-elements "whether to introduce vars for individual array elements (nil, t, or :bits)")
         (prune-branches          "whether to aggressively prune unreachable branches in the result")
         (call-stp                "whether to call STP when pruning (t, nil, or a number of conflicts before giving up)")
         (print-interval "How often to print (number of nodes)")
         (memoizep "Whether to memoize rewrites during unrolling (a boolean).")
         (steps "A number of steps to run, or :auto, meaning run until the method returns. (Consider using :output :all when using :steps, especially if the computation may not complete after that many steps.)")
         (branches "How to handle branches in the execution. Either :smart (try to merge at join points) or :split (split the execution and don't re-merge).")
         (param-names "Names to use for the parameters (e.g., if no debugging information is available), or :auto.")
         (produce-theorem "Whether to produce a theorem about the result of the lifting (currently has to be trusted).")
         (produce-function "Whether to produce a defun in addition to a DAG, a boolean.")
         (chunkedp "whether to divide the execution into chunks of steps (can help use early tests as assumptions when lifting later code)")
         )
  :description ("Given a Java method, extract an equivalent term in DAG form, by symbolic execution including unrolling all loops."
                "This event creates a @(see defconst) whose name is @('defconst-name')."
                "To inspect the resulting DAG, you can simply enter its name at the prompt to print it."))

;; Ensure all the rules needed by the unroller are included:
(assert-event (ensure-all-theoremsp (unroll-java-code-rules) (w state)))<|MERGE_RESOLUTION|>--- conflicted
+++ resolved
@@ -563,13 +563,8 @@
          :on (comment error)
          :gag-mode nil
          (make-event ,form))))
-<<<<<<< HEAD
-  :parents (lifter)
+  :parents (lifters)
   :short "Lift a Java method to create a DAG, unrolling loops as needed."
-=======
-  :parents (lifters)
-  :short "Given a Java method, extract an equivalent term in DAG form, by symbolic execution including unrolling all loops."
->>>>>>> cbb4fcae
   :args ((defconst-name
            "The name of the constant to create.  This constant will represent the computation in DAG form.  A function may also created (its name is obtained by stripping the stars from the defconst name).")
          (method-indicator
