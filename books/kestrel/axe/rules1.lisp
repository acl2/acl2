; Mixed rules 1
;
; Copyright (C) 2008-2011 Eric Smith and Stanford University
; Copyright (C) 2013-2025 Kestrel Institute
; Copyright (C) 2016-2020 Kestrel Technology, LLC
;
; License: A 3-clause BSD license. See the file books/3BSD-mod.txt.
;
; Author: Eric Smith (eric.smith@kestrel.edu)

;;;;;;;;;;;;;;;;;;;;;;;;;;;;;;;;;;;;;;;;;;;;;;;;;;;;;;;;;;;;;;;;;;;;;;;;;;;;;;;;

(in-package "ACL2")

;; These are mostly about lists and arrays of BVs

;;  This file was called axerulescore.lisp.

;;(include-book "list-rules")
(include-book "kestrel/bv-lists/negated-elems-listp" :dir :system)
(include-book "kestrel/bv/unsigned-byte-p" :dir :system)
(include-book "kestrel/bv/bvcat" :dir :system)
(include-book "kestrel/bv/repeatbit" :dir :system)
(include-book "kestrel/bv/bvplus" :dir :system)
(include-book "kestrel/bv/rules" :dir :system) ; why?
;(include-book "kestrel/bv-lists/bvnth" :dir :system) ; todo: split out
(include-book "kestrel/bv-lists/bv-array-read-rules" :dir :system) ;drop?
(include-book "kestrel/bv-lists/bv-arrays" :dir :system) ; for bv-array-read-of-bvchop-list?
(include-book "kestrel/bv-lists/bv-array-clear" :dir :system)
;(include-book "kestrel/typed-lists-light/integer-lists" :dir :system) ;for ALL-INTEGERP-WHEN-ALL-NATP
(include-book "kestrel/bv-lists/all-signed-byte-p" :dir :system) ;todo
(include-book "kestrel/bv-lists/getbit-list" :dir :system)
(include-book "axe-syntax") ;for work-hard -- TODO make non-work-hard versions of these..  could make a macro to copy a theorem and wrap work-hard around a hyp..
(include-book "kestrel/lists-light/update-subrange" :dir :system)
(include-book "kestrel/lists-light/update-subrange2" :dir :system)
(local (include-book "kestrel/arithmetic-light/times" :dir :system))
(local (include-book "kestrel/library-wrappers/arithmetic-inequalities" :dir :system)) ;todo, not trivial
(local (include-book "kestrel/bv-lists/all-unsigned-byte-p2" :dir :system))
(local (include-book "kestrel/arithmetic-light/expt" :dir :system))
(local (include-book "kestrel/arithmetic-light/expt2" :dir :system))
(local (include-book "kestrel/arithmetic-light/plus" :dir :system))
(local (include-book "kestrel/arithmetic-light/less-than" :dir :system))
(local (include-book "kestrel/arithmetic-light/integer-length" :dir :system))
(local (include-book "kestrel/utilities/equal-of-booleans" :dir :system))
(local (include-book "kestrel/lists-light/cons" :dir :system))
(local (include-book "kestrel/lists-light/nth" :dir :system))
(local (include-book "kestrel/lists-light/update-nth" :dir :system))
(local (include-book "kestrel/lists-light/append" :dir :system))
(local (include-book "kestrel/lists-light/take" :dir :system))
(local (include-book "kestrel/lists-light/nthcdr" :dir :system))
(local (include-book "kestrel/lists-light/true-list-fix" :dir :system))
(local (include-book "kestrel/lists-light/len" :dir :system))
(local (include-book "kestrel/lists-light/firstn" :dir :system))
(local (include-book "kestrel/lists-light/cdr" :dir :system))

(local
 (defthmd even-when-power-of-2-and-at-least-2
   (implies (and (<= 2 n)
                 (power-of-2p n))
            (integerp (* 1/2 n)))
   :hints (("Goal" :in-theory (e/d (power-of-2p natp) (;exponents-add
                                                       ))))))

(local
 ;;gen
 (defthm +-of-half
   (equal (+ x (- (* 1/2 x)))
          (* 1/2 x))))

;; ;make local?
;; (defthmd true-listp-of-cdr-when-consp
;;   (implies (consp x)
;;            (equal (true-listp (cdr x))
;;                   (true-listp x))))

;move
(defthm equal-of-true-listp-when-equal-of-cdr
  (implies (and (equal (cdr lst) (cdr rhs))
                (< 0 (len lst))
                (< 0 (len rhs)))
           (equal (equal (true-listp rhs) (true-listp lst))
                  t))
  :hints (("Goal" :induct t
           :in-theory (enable true-listp))))

(in-theory (disable TRUE-LISTP)) ; todo

;move
(defthm equal-of-len-and-len-when-equal-of-nthcdr-and-nthcdr
  (implies (and (equal (nthcdr n x) (nthcdr n y))
                (or (< n (len x))
                    (< n (len y))))
           (equal (equal (len x) (len y))
                  t))
  :hints (("Goal" :in-theory (enable nthcdr))))

;TTODO: Move these rules to the appropriate libraries!
;TODO: Handle the things with -dag in the name

;(local (in-theory (enable BVCHOP-WHEN-I-IS-NOT-AN-INTEGER)))

;(local (in-theory (disable NATP-WHEN-UNSIGNED-BYTE-P-SIZE-ARG)))

;(local (in-theory (disable LIST::FIX-OF-NTHCDR))) ;loops with NTHCDR-OF-TRUE-LIST-FIX !

;think about how to say this...
;; (defthm if-rule4
;;   (iff (if x x t) ;helps with ors?
;;          x)
;;   :rule-classes nil)

;; ;gets rid of extra bits in the bvcat indices - without this, we may have had big problems...
;; ;bozo gen?
;; (defthm bvnth-of-bvcat-8-case
;;   (implies (and (< 8 (+ n lowsize))
;;                 (natp lowsize)
;;                 (natp n)
;; ;                (natp esize)
;; ;                (equal 8 esize) ;bozo
;;                 )
;;            (equal (bvnth esize 8 (bvcat n highval lowsize lowval) data)
;;                   (if (<= 8 lowsize)
;;                       (bvnth esize 8 lowval data)
;;                     (bvnth esize 8 (bvcat (- 8 lowsize) highval lowsize lowval) data))))
;;   :hints (("Goal" :in-theory (enable bvnth))))

;; ;bozo gen this series
;; (defthm slice-7-0-bvnth
;;   (equal (slice 7 0 (bvnth 8 8 n data))
;;          (bvnth 8 8 n data)))

;; (defthm slice-15-8-bvnth
;;   (equal (slice 15 8 (bvnth 8 8 n data))
;;          0)
;;   :hints (("Goal" :in-theory (enable SLICE-TOO-HIGH-IS-0))))

;; (defthm slice-23-16-bvnth
;;   (equal (slice 23 16 (bvnth 8 8 n data))
;;          0)
;;   :hints (("Goal" :in-theory (enable SLICE-TOO-HIGH-IS-0))))

;; (defthm slice-31-24-bvnth
;;   (equal (slice 31 24 (bvnth 8 8 n data))
;;          0)
;;   :hints (("Goal" :in-theory (enable SLICE-TOO-HIGH-IS-0))))

;(in-theory (disable BVCAT-BVXOR-NEIGHBORS-HACK4)) ;loops!

;; (defthm slice-of-bvcat-hack-gen-better-case-1-eric
;;   (implies (and (> lowsize highbit)
;;                 (integerp lowsize)
;;                 (natp highsize)
;;                 (natp lowbit)
;;                 (natp highbit)
;;                 )
;;            (equal (slice highbit lowbit (bvcat highsize x lowsize y))
;;                   (slice highbit lowbit y))))

;; (skip -proofs
;;  (DEFTHM SLICE-OF-BVCAT-HACK-GEN-BETTER-case-2-eric
;;   (IMPLIES (AND (<= LOWSIZE HIGHBIT)
;;                 (< LOWBIT LOWSIZE)
;;                 ;(NATP LOWSIZE)
;;                 ;(NATP HIGHSIZE)
;;                 ;(NATP LOWBIT)
;;                 ;(NATP HIGHBIT)
;;                 )
;;            (EQUAL
;;             (SLICE HIGHBIT
;;                    LOWBIT (bvcat HIGHSIZE X LOWSIZE Y))
;;             (ULOGAPP (- LOWSIZE LOWBIT)
;;                      (SLICE (+ -1 LOWSIZE) LOWBIT Y)
;;                      (MIN HIGHSIZE (+ HIGHBIT (- LOWSIZE) 1))
;;                      (SLICE (MIN (- HIGHBIT LOWSIZE)
;;                                  (+ -1 HIGHSIZE))
;;                             0 X))))))

;; (skip -proofs
;;  (DEFTHM SLICE-OF-BVCAT-HACK-GEN-BETTER-case-3-eric
;;    (IMPLIES (AND (<= LOWSIZE HIGHBIT)
;;                  (<= LOWSIZE LOWBIT)
;; ;(NATP LOWSIZE)
;; ;(NATP HIGHSIZE)
;; ;(NATP LOWBIT)
;; ;(NATP HIGHBIT)
;;                  )
;;             (EQUAL
;;              (SLICE HIGHBIT
;;                     LOWBIT (bvcat HIGHSIZE X LOWSIZE Y))
;;              (SLICE (- HIGHBIT LOWSIZE)
;;                     (- LOWBIT LOWSIZE)
;;                     (BVCHOP HIGHSIZE X))))))


;; ;bozo simplify rhs? ;looped b/c rhs isn't simplified
;; (defthm bvcat-of-bvcat-trim-low-arg
;;   (implies (and (< size1 (+ highsize lowsize))
;;                 (natp size1)
;;                 (natp size2)
;; ;                (integerp x)
;;                 )
;;            (equal (bvcat size2 x size1 (bvcat highsize highval lowsize lowval))
;;                   (bvcat size2 x size1 (bvchop size1 (bvcat highsize highval lowsize lowval)))
;;                   ))
;;   :hints (("Goal"
;;            :use (:instance BVMULT-OF-BVCHOP-arg3
;;                            (size size)
;;                            (x (bvcat highsize highval lowsize lowval))
;;                            (y x))
;;            :in-theory (e/d ( ;bvmult
;;                             ) (  BVMULT-OF-BVCHOP-arg3)))))

;; (defthm bvmult-8-27-blast
;;   (equal (bvmult 8 27 (getbit n x))
;;          (BVCAT 1 (GETBIT N X)
;;                 4
;;                 (BVCAT 1 (GETBIT N X)
;;                        3 (BVCAT 1 (GETBIT N X) 1 (GETBIT N X)))))
;;   :hints (("Goal" :in-theory (e/d (BLAST-BVMULT-INTO-BVPLUS BLAST-BVPLUS) (BVCAT-EQUAL-REWRITE)))))

;; (defthm bvmult-8-27-blast-hack
;;   (equal (bvmult 8 27 (bitxor x y))
;;          (BVCAT 1 (bitxor x y)
;;                 4
;;                 (BVCAT 1 (bitxor x y)
;;                        3 (BVCAT 1 (bitxor x y) 1 (bitxor x y)))))
;;   :hints (("Goal" :in-theory (e/d (BLAST-BVMULT-INTO-BVPLUS BLAST-BVPLUS) (BVCAT-EQUAL-REWRITE)))))


;; ;drop?
;; (defthmd bvplus-trim-constant-arg1
;;   (implies (and (syntaxp (quotep x))
;;                 (syntaxp (quotep size))
;;                 (not (unsigned-byte-p size x)) ;intended to only apply to constants
;; ;                (integerp x)
;;  ;               (integerp y)
;;                 (natp size))
;;            (equal (bvplus size x y)
;;                   (bvplus size (bvchop size x) y)))
;;   :hints (("Goal" :in-theory (e/d (bvplus) ()))))

;; (defthmd bvminus-solve-for-dag2
;;   (implies (and (syntaxp (quotep k))
;;                 (syntaxp (quotep k2))
;;                 (syntaxp (quotep n))
;;                 (natp n)
;;                 (integerp x)
;;                 (integerp k)
;;                 (integerp k2))
;;            (equal (equal (bvminus n k2 x) k)
;;                   (and (unsigned-byte-p n k) ;is this isn't the case, the equality is nil
;;                        (equal (bvminus n k2 k) (bvchop n x)))))
;;   :hints (("Goal" :use (:instance bvminus-solve)
;;            :in-theory (disable bvminus-solve))))

;; ;bozo gen
;; ;bozo - needed because we equate an 8-bit signal with a 9-bit signal (this sort of thing wouldn't be needed if we bit blasted...)
;; ;would be better to rewrite the equality? hmmm. i dunno.
;; (defthm bvxor-8-9-tighten
;;   (implies (and (unsigned-byte-p 8 x)
;;                 (unsigned-byte-p 8 y))
;;            (equal (bvxor 9 x y)
;;                   (bvxor 8 x y)))
;;   :hints (("Goal" :in-theory (e/d (bvxor) (logxor-bvchop-bvchop ;hide-bvxor
;;                                              )))))

;dups among rules??: :pl  (unsigned-byte-p 8 (bvcat 8 x 1 y))

;; (defthmd nth-of-slice-becomes-nth2
;;   (implies (and (natp high)
;;                 (natp low)
;;                 (<= low high))
;;            (equal (nth (slice high low index)  lst)
;;                   (nth2 (+ 1 high (- low)) (slice high low index) lst)))
;;   :hints (("Goal" :in-theory (enable nth2))))

;; (defthmd nth-of-bvchop-becomes-nth2
;;   (equal (nth (bvchop size index)  lst)
;;          (nth2 size (bvchop size index) lst))
;;   :hints (("Goal" :in-theory (enable nth2))))

;; (defthmd nth-of-bvxor-becomes-nth2
;;   (implies (and (natp size))
;;            (equal (nth (bvxor size x y)  lst)
;;                   (nth2 size (bvxor size x y) lst)))
;;   :hints (("Goal" :in-theory (enable nth2))))

;; (defthmd nth-of-bvcat-becomes-nth2
;;   (implies (and (natp highsize)
;;                 (natp lowsize)
;;                 (<= lowsize highsize))
;;            (equal (nth (bvcat highsize highval lowsize lowval)  lst)
;;                   (nth2 (+ highsize lowsize) (bvcat highsize highval lowsize lowval) lst)))
;;   :hints (("Goal" :in-theory (enable nth2))))

;; (defthmd nth2-becomes-bvnth-for-natps
;;   (implies (and (all-natp vals)
;;                 (natp indexsize)
;;                 (natp index)
;;                 (< index (len vals))
;;                 )
;;            (equal (nth2 indexsize index vals)
;;                   (bvnth (width-of-widest-int vals)
;;                          indexsize
;;                          index
;;                          vals)))
;;   :hints (("Goal"
;;            :cases ((<= (bvchop indexsize index) index))
;;            :in-theory (enable nth2 bvnth ;all-integerp-when-all-natp
;;                               ))))

;; (defthm nth2-becomes-bvnth-for-signed-byte-data
;;   (implies (and (all-signed-byte-p (+ 1 (width-of-widest-int vals)) vals)
;;                 (natp indexsize)
;;                 (natp index)
;;                 (< index (len vals))
;;                 )
;;            (equal (nth2 indexsize index vals)
;;                   (logext (+ 1 (width-of-widest-int vals))
;;                           (bvnth (+ 1 (width-of-widest-int vals))
;;                                  indexsize
;;                                  index
;;                                  vals))))
;;   :hints (("Goal" ;:cases ((natp index) (not (integerp index)))
;;            :in-theory (enable bvnth all-integerp-when-all-natp nth2
;;                               BVCHOP-WHEN-I-IS-NOT-AN-INTEGER
;;                                      ADD-BVCHOPS-TO-EQUALITY-OF-SBPS-4-ALT))))

;; (defthm getbit-of-bvnth-too-high
;;   (implies (and (<= size n)
;;                 (natp n)
;;                 (natp size))
;;            (equal (getbit n (bvnth size isize index vals))
;;                   0))
;;   :hints (("Goal" :in-theory (enable getbit-too-high))))

;; (DEFTHMd NTH2-BECOMES-BVNTH-8
;;   (IMPLIES (AND (all-unsigned-byte-p 8 vals)
;;                 ;;(ALL-NATP VALS)
;;                 (NATP INDEXSIZE)
;;                 (NATP INDEX)
;;                 (< INDEX (LEN VALS)))
;;            (EQUAL (NTH2 INDEXSIZE INDEX VALS)
;;                   (BVNTH 8 INDEXSIZE INDEX VALS)))
;;   :HINTS
;;   (("Goal"
;;     :CASES ((<= (BVCHOP INDEXSIZE INDEX) INDEX))
;;     :IN-THEORY (E/d (NTH2 BVNTH
;;                           ALL-INTEGERP-WHEN-ALL-NATP) ()))))

;Thu Mar  4 15:56:21 2010
;; (skip -proofs
;; (defthm logext-list-of-update-nth2
;;    (implies (and (< key len)
;;                  (natp len)
;;                  (natp key))
;;             (equal (logext-list size (update-nth2 len key val lst))
;;                    (update-nth2 len key (logext size val)
;;                                 (logext-list size lst))))
;;    :hints
;;    (("Goal" :do-not '(generalize eliminate-destructors)
;;      :in-theory (e/d (update-nth2 logext-list) (TAKE-OF-CDR-BECOMES-SUBRANGE
;;                                                 take-of-logext-list))))))

;; (defthmd update-nth2-becomes-bv-array-write32-signed-case
;;   (implies (and (all-signed-byte-p 32 lst)
;;                 (signed-byte-p 32 val)
;;                 (true-listp lst)
;;                 (NATP LEN)
;;                 (NATP KEY)
;;                 (< KEY LEN))
;;            (equal (update-nth2 len key val lst)
;;                   (logext-list 32 (bv-array-write 32 len key val lst))))
;;   :hints (("Goal" :in-theory (disable ;BVCHOP-LIST-WHEN-CONSP
;;                                       ))))

;(in-theory (disable BVCHOP-LIST-WHEN-CONSP))

;;(ALL-UNSIGNED-BYTE-P M (REPEAT N NIL))

;; (DEFTHMd NTH2-BECOMES-BVNTH-32
;;   (IMPLIES (AND (all-unsigned-byte-p 32 vals)
;;                 ;(ALL-NATP VALS)
;;                 (NATP INDEXSIZE)
;;                 (NATP INDEX)
;;                 (< INDEX (LEN VALS)))
;;            (EQUAL (NTH2 INDEXSIZE INDEX VALS)
;;                   (BVNTH 32 INDEXSIZE INDEX VALS)))
;;   :HINTS
;;   (("Goal"
;;     :CASES ((<= (BVCHOP INDEXSIZE INDEX) INDEX))
;;     :IN-THEORY (E/d (NTH2 BVNTH
;;                        ALL-INTEGERP-WHEN-ALL-NATP) ()))))

;; ;bbozo gross
;; (defthmd bvnth-tighten-32-8
;;   (implies (all-unsigned-byte-p 8 data)
;;            (equal (bvnth 32 index-size index data)
;;                   (bvnth 8 index-size index data)))
;;   :hints (("Goal" :cases ((< (BVCHOP INDEX-SIZE INDEX) (LEN DATA)))
;;            :in-theory (enable bvnth slice-too-high-is-0
;;                               ;;LIST::NTH-WITH-LARGE-INDEX
;;                               ))))

;BOZO classify these rules somehow (separate the ones for the symbolic simulation?)

;; (defthmd not-<-self2
;;   (implies (equal x y)
;;            (not (< x y))))

;; ;just a special case of a cancellation rule
;; (defthm <-of-+-of-1-same
;;   (< x (+ 1 x)))

;; ;just a special case of a cancellation rule
;; (defthm <-of-+-of-1-same-alt
;;   (not (< (+ 1 x) x)))

;; (defthm hack-arith-cancel
;;   (equal (< (+ a x) (+ b x))
;;          (< a b)))



;; ;drop? expensive?
;; (defthmd usbp8-implies-sbp32-2
;;   (implies (unsigned-byte-p 8 x)
;;            (signed-byte-p 32 x)))

;; ;fixme the same as append-of-cons?
;; (DEFTHM LIST::xAPPEND-OF-CONS-BETTER2
;; ;  (IMPLIES (SYNTAXP (NOT (AND (QUOTEP X) (QUOTEP A))))
;;            (EQUAL (APPEND (CONS A X) Y)
;;                   (CONS A (APPEND X Y)))
;;            ;)
;;   :HINTS
;;   (("Goal" :IN-THEORY (DISABLE LIST::EQUAL-APPEND-REDUCTION!))))

;; (DEFTHM UPDATE-NTH2-OF-CONS
;;   (EQUAL (UPDATE-NTH2 len N VAL (CONS A LST))
;;          (IF (ZP N)
;;              (CONS VAL LST)
;;              (CONS A (UPDATE-NTH (+ -1 N) VAL LST)))))

;bozo some dups above this?

;; ;TODO: do we still use bvnth?
;; ;move?
;; (defthm bvnth-becomes-bv-array-read
;;   (implies (and (natp index-size)
;;                 ;; (< index (expt 2 index-size))
;;                 ;; (natp index)
;;                 )
;;            (equal (bvnth element-size index-size index data)
;;                   (bv-array-read element-size (expt 2 index-size) (bvchop index-size index) data)))
;;   :hints (("Goal" :in-theory (enable bv-array-read bvnth ceiling-of-lg))))

;=== stuff to support array-reduction-when-top-bit-is-xored-in

;bozo may be slow?
;; (defthm bit-listp-implies-all-integerp
;;   (implies (all-unsigned-byte-p 1 vals)
;;            (all-integerp vals))
;;   :hints (("Goal" :in-theory (enable all-integerp))))

(defthmd nth-sum-when-nthcdr-known ; can loop?
  (implies (and (EQUAL vals2 (NTHCDR m VALS))
                (natp n)
                (natp m))
           (equal (NTH (+ m n) VALS)
                  (NTH n VALS2)
                  )))

;; (defthm nth-of-bitnot-list
;;   (implies (and (natp n)
;;                 (< n (len lst)))
;;            (equal (nth n (bitnot-list lst))
;;                   (bitnot (nth n lst))))
;;   :hints
;;   (("Goal" :in-theory (e/d (nth bitnot-list) (nth-of-cdr)))))



;; (thm
;;  (implies (and (posp n) (natp x))
;;           (equal (lognot (bvchop n (lognot x)))
;;                  (bvchop n x)))
;;  :hints (("Goal" :in-theory (enable lognot))))

;; (thm
;;  (IMPLIES (AND (POSP N) (NATP X))
;;           (EQUAL (LOGIOR (- (EXPT 2 N)) (BVCHOP N X))
;;                  (BVCHOP N X)))
;;  :hints (("Goal" :in-theory (enable logior))))

;; (thm
;;  (implies (and (posp n)
;;                (natp x))
;;           (equal (logeqv (+ -1 (expt 2 n))
;;                          (bvchop n x))
;;                  (bvchop n x)))
;;  :hints (("Goal" :in-theory (e/d (logeqv logorc1 ;lognot-of-logior-back
;;                                           lognot-of-logand
;;                                          ) (
;;                                             lognot-of-logior)))))

;does trim apply to repeatbit?

;; (defthmd car-of-both-sides
;;   (implies (and (equal x y)
;;                 (equal (car x) w)
;;                 (equal (car y) z))
;;            (equal (equal w z)
;;                   t)))

;; (defthmd car-of-both-sides-alt
;;   (implies (and (equal y x)
;;                 (equal (car x) w)
;;                 (equal (car y) z))
;;            (equal (equal w z)
;;                   t)))

;newly disabled
(defthmd gross-hack
  (IMPLIES (AND ;(UNSIGNED-BYTE-P ELEM-SIZE (NTH (EXPT 2 N) VALS))
            (EQUAL (BVNOT-LIST ELEM-SIZE (TAKE (EXPT 2 N) VALS))
                   (NTHCDR (EXPT 2 N) VALS))
            (NATP N)
            (EQUAL (LEN VALS) (* 2 (EXPT 2 N)))
            (TRUE-LISTP VALS)
            (NATP ELEM-SIZE))
           (EQUAL (BVCHOP ELEM-SIZE (NTH (EXPT 2 N) VALS))
                  (BVNOT ELEM-SIZE (NTH 0 VALS))))
  :hints (("Goal" :expand ((BVNOT-LIST ELEM-SIZE (TAKE (EXPT 2 N) VALS))
                           (NTHCDR (EXPT 2 N) VALS))
           :in-theory (disable NTHCDR-OF-CDR-COMBINE-STRONG NTHCDR-OF-CDR-COMBINE)
           )))

(defthmd array-reduction-when-top-bit-is-xored-in-helper-helper
  (implies (and (equal (bvnot-list elem-size (firstn (expt 2 n) vals)) ;why subrange?
                       (subrange (expt 2 n) (+ -1 (expt 2 n) (expt 2 n)) vals))
                (natp n)
                (equal (len vals) (expt 2 (+ 1 n)))
                (true-listp vals)
                (natp elem-size)
                )
           (equal (bv-array-read elem-size (expt 2 (+ 1 n)) (bvcat 1 x n y) vals)
                  (bvxor elem-size
                         (repeatbit elem-size (getbit 0 x))
                         (bv-array-read elem-size (expt 2 n) (bvchop n y) (firstn (expt 2 n) vals)))))
  :hints (("Goal"
           :cases ((equal 0 (getbit 0 x)))
           :use (:instance gross-hack)
           :in-theory (e/d (expt-of-+
                            bvplus ;-opener
                            nth-sum-when-nthcdr-known
                            bvcat-special-opener
                            bv-array-read ceiling-of-lg
;                                        car-of-both-sides-alt
;                                       car-of-both-sides
                            ;bvchop-of-+-becomes-bvplus
                            ;EXPONENTS-ADD-FOR-NONNEG-EXPONENTS
                            subrange
                            )
                           (gross-hack
                            nth-of-cdr
                            NTH-OF-NTHCDR ;looped
                            REPEATBIT-OF-1-ARG2
                            NTHCDR-OF-CDR-COMBINE-STRONG NTHCDR-OF-CDR-COMBINE
                            ;LIST::NTH-NTHCDR
                            NTH-OF-TAKE-GEN
;NTH-OF-BVNOT-LIST
;BV-ARRAY-READ-OF-TAKE
;BV-ARRAY-READ-OF-BVCHOP
;BV-ARRAY-READ-OF-BVCHOP-HELPER
                            )))))

(defthm array-reduction-when-top-bit-is-xored-in-helper
  (implies (and (equal (bvnot-list elem-size (firstn (expt 2 n) vals))
                       (subrange (expt 2 n) (+ -1 (expt 2 (+ 1 n))) vals))
                (natp n)
                (equal (len vals) (expt 2 (+ 1 n)))
                (natp elem-size)
                )
           (equal (bv-array-read elem-size (expt 2 (+ 1 n)) index vals)
                  (bvxor elem-size (repeatbit elem-size (getbit n index))
                         (bv-array-read elem-size (expt 2 n) (bvchop n index) (firstn (expt 2 n) vals)))))
  :hints (("Goal" :in-theory (enable expt-of-+ subrange)
           :use (:instance array-reduction-when-top-bit-is-xored-in-helper-helper
                           (x (getbit n index))
                           (y (bvchop n index))
                           (vals (true-list-fix vals))))))

(defthm equal-of-nthcdr-and-subrange-of-minus1
  (implies (and (natp n)
                (natp len)
                (<= len (len array))
                (true-listp array)
                (<= n len)
                )
           (equal (equal (nthcdr n array) (subrange n (+ -1 len) array))
                  (equal len (len array))))
  :hints (("Goal" :in-theory (e/d (subrange) (;take-of-nthcdr-becomes-subrange
                                              ;nthcdr-of-take-becomes-subrange
                                              )))))

(defthm firstn-of-bvchop-list
  (equal (firstn n (bvchop-list size array))
         (bvchop-list size (firstn n array)))
  :hints (("Goal" :in-theory (enable bvchop-list firstn))))

;move
(defthm <-of-expt-2-of-ceiling-of-lg-same
  (implies (posp x)
           (equal (< x (expt 2 (ceiling-of-lg x)))
                  (not (power-of-2p x))))
  :hints (("Goal" :in-theory (enable ceiling-of-lg power-of-2p))))

(defthmd expt-2-of-integer-length-when-power-2p
  (implies (power-of-2p x)
           (equal (expt 2 (integer-length x))
                  (* 2 x)))
  :hints (("Goal" :in-theory (enable power-of-2p))))

;we could do the (equal (bvnot-list ..) ..) check without consing:
;in general, if we have the equality of 2 lists built up by consing, we can build them up in parallel and stop as soon as one difference is found
(defthm array-reduction-when-top-bit-is-xored-in
  (implies (and (syntaxp (quotep array)) ;require len and elem-size to be quoteps too?
                (power-of-2p len)
                (<= 2 len)
                (negated-elems-listp elem-size (nthcdr (/ len 2) array) array) ;this should fail fast..
                (equal len (len array)) ;new
                (true-listp array) ;new
                ;this is still slow:
;;                 (equal (bvnot-list elem-size (take (/ len 2) array))
;;                        (nthcdr (/ len 2) array) ;;slow: (subrange (/ len 2) (+ -1 len) array) ;ffixme this could just be an nthcdr?
;;                        )
                (natp elem-size))
           (equal (bv-array-read elem-size len index array)
                  (bvxor elem-size
                         (repeatbit elem-size (getbit (+ -1 (lg len)) index))
                         (bv-array-read elem-size
                                        (/ len 2)
                                        (bvchop (+ -1 (lg len)) index)
                                        (firstn (/ len 2) array)))))
  :otf-flg t
  :hints (("Goal"
           :in-theory (e/d (expt-2-of-integer-length-when-power-2p ;power-of-2p
                            expt-of-+
                            ceiling-of-lg
                            natp even-when-power-of-2-and-at-least-2 lg
                            SUBRANGE ;prove an nthcdr=subrange rule
                            )
                           (array-reduction-when-top-bit-is-xored-in-helper ;TAKE-WHEN-<-OF-LEN
                                                                            ;TAKE-OF-NTHCDR-BECOMES-SUBRANGE
                                                                            ;NTHCDR-OF-TAKE-BECOMES-SUBRANGE
                                                                            ))
           :use (:instance array-reduction-when-top-bit-is-xored-in-helper
                           (vals (bvchop-list elem-size (take len (true-list-fix array))))
                           (n (+ -2 (integer-length len)))))))

(local
 (defthm bvchop-of-one-more-of-+-of-expt2
   (implies (natp n)
            (equal (BVCHOP (+ 1 N) (+ (EXPT 2 N) (BVCHOP N Y)))
                   (+ (expt 2 n) (bvchop n y))))
   :hints (("Goal" :in-theory (enable UNSIGNED-BYTE-P expt-of-+)))))

(defthm array-reduction-when-top-bit-is-irrelevant-helper
  (implies (and ;(integerp y)
            ;;(<= 0 y)
            (natp n)
            (equal (len vals) (expt 2 (+ 1 n)))
            (true-listp vals)
            (all-unsigned-byte-p 1 vals)
            (equal (firstn (expt 2 n) vals)
                   (subrange (expt 2 n) (+ -1 (expt 2 n) (expt 2 n)) vals))
            )
           (equal (bv-array-read 1 (expt 2 (+ 1 n)) (bvcat 1 x n y) vals)
                  (bv-array-read 1 (expt 2 n) (bvchop n y) (firstn (expt 2 n) vals))))
  :hints (("Goal"
           :cases ((equal 0 (getbit 0 x)))
           :in-theory (e/d (nth-sum-when-nthcdr-known bvcat-special-opener bv-array-read ceiling-of-lg subrange)
                           (NTH-OF-NTHCDR
                            BV-ARRAY-READ-OF-BVCHOP-HELPER
                            BV-ARRAY-READ-OF-BVCHOP
                            BV-ARRAY-READ-OF-TAKE)))))

(defthm array-reduction-when-top-bit-is-irrelevant
  (implies (and (syntaxp (quotep vals)) ;Sat Mar 20 08:56:01 2010
                 (equal (firstn (/ len 2) vals) ;fixme slow?
                        (nthcdr (/ len 2) vals) ;slower: (subrange (/ len 2) (+ -1 len) vals)
                        )
                (equal mm (+ -2 (integer-length len)))
                (<= 2 (integer-length (len vals)))               ;drop?
                (equal len (expt 2 (+ -1 (integer-length len)))) ;len is a power of 2
                (equal (len vals) len)
                (true-listp vals)
                (all-unsigned-byte-p 1 vals)
                )
           (equal (bv-array-read 1 len (bvcat 1 x mm y) vals) ;gen the bvcat?
                  (bv-array-read 1 (/ len 2) (bvchop (+ -2 (integer-length len)) y) (firstn (/ len 2) vals))))
  :hints (("Goal"
           :in-theory (e/d (expt-of-+ ;expt-move-hack
                            ;bvplus-opener
                            subrange
                            )
                           ( ;EQUAL-*-/-1
                            array-reduction-when-top-bit-is-irrelevant-helper
                            firstn bv-array-read))
           :use (:instance array-reduction-when-top-bit-is-irrelevant-helper
                           (n (+ -2 (integer-length len)))))))

;; (thm
;;  (IMPLIES (< INDEX 0)
;;           (EQUAL (GETBIT 0 INDEX)
;;                  0))
;;  :hints (("Goal" :in-theory (e/d (getbit) ( )))))

;; ;yuck?
;; (defthmd myif-of-constant-lists
;;   (implies (and (syntaxp (quotep l1))
;;                 (syntaxp (quotep l2))
;;                 (consp l1)
;;                 (consp l2)
;;                 )
;;            (equal (myif test l1 l2)
;;                   (cons (myif test (car l1) (car l2))
;;                         (myif test (cdr l1) (cdr l2)))))
;;   :hints (("Goal" :in-theory (enable myif))))

;; (defthm myif-of-logext-list-arg1
;;   (implies (and (all-signed-byte-p n y)
;;                 (true-listp y)
;;                 (integerp n)
;;                 (< 0 n))
;;            (equal (myif test (logext-list n x) y)
;;                   (logext-list n (myif test x y))))
;;   :hints (("Goal" :in-theory (enable myif))))

;; (defthm myif-of-logext-list-arg2
;;   (implies (and (all-signed-byte-p n y)
;;                 (true-listp y)
;;                 (integerp n)
;;                 (< 0 n))
;;            (equal (myif test y (logext-list n x))
;;                   (logext-list n (myif test y x))))
;;   :hints (("Goal" :in-theory (enable myif))))


;keep but move
;; (defthm all-signed-byte-p-of-logext-list
;;   (implies (and (integerp size)
;;                 (< 0 size))
;;            (equal (all-signed-byte-p size (logext-list size lst))
;;                   t))
;;   :hints (("Goal" :in-theory (enable logext-list all-signed-byte-p))))

(defthm all-signed-byte-p-of-myif
  (implies (and (all-signed-byte-p n a)
                (all-signed-byte-p n b))
           (all-signed-byte-p n (myif test a b)))
  :hints (("Goal" :in-theory (enable myif))))

(defthm all-signed-byte-p-of-myif-strong
  (equal (all-signed-byte-p n (myif test a b))
         (myif test (all-signed-byte-p n a)
               (all-signed-byte-p n b)))
  :hints (("Goal" :in-theory (enable myif))))

(defthm all-unsigned-byte-p-of-myif-strong
  (equal (all-unsigned-byte-p n (myif test a b))
         (myif test (all-unsigned-byte-p n a)
               (all-unsigned-byte-p n b)))
  :hints (("Goal" :in-theory (enable myif))))

(defthm all-signed-byte-p-when-all-unsigned-byte-p
  (implies (and (all-unsigned-byte-p n x)
                (natp n)
                (< 0 n))
           (equal (all-signed-byte-p n x)
                  (all-unsigned-byte-p (+ -1 n) x)))
  :hints (("Goal" :in-theory (enable all-signed-byte-p all-unsigned-byte-p))))

;yuck?
;; (defthm all-signed-byte-p-of-bv-array-write
;;   (implies (and (unsigned-byte-p (+ -1 n) (bvchop n val))
;;                 (all-unsigned-byte-p (+ -1 n) (bvchop-list n lst))
;;                 (natp index)
;;                 (true-listp lst)
;;                 (< index (len lst))
;;                 (equal len (len lst))
;;                 (natp n)
;;                 (< 0 n)
;;                 )
;;            (equal (all-signed-byte-p n (BV-ARRAY-WRITE n len index val lst))
;;                   t))
;;   :hints (("Goal" :in-theory (e/d (UPDATE-NTH2 BV-ARRAY-WRITE)
;;                                   (REWRITE-UNSIGNED-BYTE-P-WHEN-TERM-SIZE-IS-LARGER)))))

(defthm all-unsigned-byte-p-of-bvchop-list-gen2
  (implies (and ;(<= element-size size)
            (all-unsigned-byte-p size lst)
            (natp size)
            (natp element-size))
           (all-unsigned-byte-p size (bvchop-list element-size lst)))
  :hints (("Goal" :in-theory (enable all-unsigned-byte-p bvchop-list))))

;; (thm
;;  (IMPLIES (AND (< X K)
;;                (< Y K)
;;                (NATP K)
;;                (NATP X)
;;                (NATP Y))
;;           (<= (- K) (LOGEQV X Y)))
;;  :hints (("Goal" :in-theory (enable logeqv LOGORC1 logior))))

;; (thm
;;  (IMPLIES (AND (< x K)
;;                (< y K)
;;                (NATP K)
;;                (NATP x)
;;                (NATP y))
;;           (< (LOGXOR x y) K))
;;  :hints (("Goal" :in-theory (enable logxor))))


;; (defun triple-floor-by-2-induct (i j n)
;;   (if (zip i)
;;       (list i j n)
;;       (if (= i -1)
;;           0
;;           (if (zip j)
;;               0
;;               (if (= j -1)
;;                   0
;;                   (+ 1 (triple-floor-by-2-induct (floor i 2) (floor j 2) (floor n 2))))))))


;bozo gen
;fixme problems due to nfix around bv-array-read index
(defthmd bv-array-read-of-logext-64-32
  (implies (and ; (unsigned-byte-p 32 x)
;               (<= 0 (logext 32 x))
            (integerp x)
            (integerp m)
            (<= 6 m)
            )
           (equal (bv-array-read n 64 (logext m x) vals)
                  (bv-array-read n 64 (bvchop 6 x) vals)))
  :hints (("Goal" :in-theory (enable bv-array-read BVCHOP-WHEN-I-IS-NOT-AN-INTEGER))))


;move
;; (defthm getbit-list-of-logext-list
;;   (implies (and (< n size)
;;                 (natp size)
;;                 (natp n))
;;            (equal (getbit-list n (logext-list size lst))
;;                   (getbit-list n lst)))
;;   :hints (("Goal" :in-theory (enable getbit-list logext-list))))

;use a trim rule!
(defthmd bv-array-write-of-bvcat-reduce
  (implies (and (<= element-size lowsize)
                (natp element-size)
                (natp highsize)
                (natp lowsize)
                (equal len (len lst))
                (< index len)
                (natp index))
           (equal (bv-array-write element-size len index (bvcat highsize highval lowsize lowval) lst)
                  (bv-array-write element-size len index lowval lst)))
  :hints (("Goal" :in-theory (enable update-nth2 bv-array-write))))

(defthm bv-array-read-of-getbit-list
  (implies (and (< n esize) ;bozo
                (equal len (len data))
                ;(< 1 esize)
                (< i len)
                (natp i)
                (natp n)
                (natp esize)
                )
           (equal (bv-array-read esize len i (getbit-list n data))
                  (getbit n (bv-array-read esize len i data))))
  :hints
  (("Goal" :do-not '(generalize eliminate-destructors)
    :cases ((<= ESIZE N))
    :in-theory (e/d (bv-array-read ;bvnth
                     GETBIT-WHEN-VAL-IS-NOT-AN-INTEGER ;NTH-WHEN-N-IS-ZP
                                   )
                    (nth-of-cdr CAR-BECOMES-NTH-OF-0)))))

;bozo now delete some rules with constants as arg2 - same thing for bvmult and other binary functions?

;(local (in-theory (enable myif)))

;; ;drop?   breaks the bv-array abstraction
;; (defthmd bytes-to-bits-of-bv-array-write
;;   (implies (and (equal len (len lst))
;;                 (< n len)
;;                 (true-listp lst)
;;                 (natp n)
;;                 )
;;            (equal (bytes-to-bits (bv-array-write 8 len n val lst))
;;                   (append (bytes-to-bits (take n lst))
;;                           (list (getbit 7 val)
;;                                 (getbit 6 val)
;;                                 (getbit 5 val)
;;                                 (getbit 4 val)
;;                                 (getbit 3 val)
;;                                 (getbit 2 val)
;;                                 (getbit 1 val)
;;                                 (getbit 0 val))
;;                           (bytes-to-bits (nthcdr (+ 1 n) lst))
;;                           )))
;;   :hints (("Goal"
;;            :expand (BYTES-TO-BITS (UPDATE-NTH 0 VAL (NTHCDR N LST)))
;;            :in-theory (enable bytes-to-bits byte-to-bits update-nth2 bv-array-write ceiling-of-lg equal-of-append CDR-OF-NTHCDR))))

;; (defun dag-nodes-with-fn (fn dag)
;; ;  (declare (xargs :guard (alistp dag)))
;;   (if (endp dag)
;;       nil
;;     (let* ((entry (car dag))
;;            (expr (cdr entry)))
;;       (if (and (consp expr)
;;                (equal fn (car expr)))
;;           (prog2$ (cw "~x0~%" entry)
;;                   (dag-nodes-with-fn fn (cdr dag)))
;;         (dag-nodes-with-fn fn (cdr dag))))))

;bozo clean this up - drop the bvchops or the usb hyp
;bozo gen
(defthm bv-array-read-of-upddate-subrange-128
  (implies (and (<= start (bvchop 7 n))
                (<= (bvchop 7 n) end)
                (unsigned-byte-p 7 n) ;drop
;                (<= start end)
                (natp end)
                (natp start)
                (natp n))
           (equal (BV-ARRAY-READ esize '128 n (UPDATE-SUBRANGE start end vals lst))
                  (BV-ARRAY-READ esize (+ 1 end (- start)) (+ N (- START)) vals)))
  :hints (("Goal" :in-theory (e/d (bv-array-read unsigned-byte-p-of-integer-length-gen ceiling-of-lg)
                                  (unsigned-byte-p-of-+-of-minus-alt
                                   unsigned-byte-p-of-+-of-minus)))))

;; (thm
;;  (equal (repeatbit 1 bit)
;;         (getbit 0 bit))
;;  :hints (("Goal" :in-theory (enable repeatbit))))

(defthm getbit-list-of-bv-array-write
  (implies (and (< n esize) ;other case (all zeros)?
                (equal len (len lst)) ;drop?
                (< key len) ;drop?
                (natp n)
                (natp esize)
                (natp key)
                (natp len))
           (equal (getbit-list n (bv-array-write esize len key val lst))
                  ;drop the fix?
                  (bv-array-write 1 len key (getbit n val) (getbit-list n (true-list-fix lst)))))
  :hints (("Goal" :in-theory (enable UPDATE-NTH2 bv-array-write))))


;; ;not true for negative vals!
;; (defthm nth-of-bvcat-becomes-bvnth-for-natps
;;   (implies (and (all-natp vals)
;;                 (natp HIGHSIZE)
;;                 (natp lowsize)
;;                 (< (bvcat highsize highval lowsize lowval) (len vals))
;;                 )
;;            (equal (nth (bvcat highsize highval lowsize lowval) vals)
;;                   (bvnth (width-of-widest-int vals)
;;                          (+ highsize lowsize)
;;                          (bvcat highsize highval lowsize lowval)
;;                          vals)))
;;   :hints (("Goal" :in-theory (enable bvnth all-integerp-when-all-natp))))

;; (defthm nth-of-bvcat-becomes-bvnth-for-signed-byte-data
;;   (implies (and (all-signed-byte-p (+ 1 (width-of-widest-int vals)) vals)
;;                 (natp highsize)
;;                 (natp lowsize)
;;                 (< (bvcat highsize highval lowsize lowval) (len vals))
;;                 )
;;            (equal (nth (bvcat highsize highval lowsize lowval) vals)
;;                   (logext (+ 1 (width-of-widest-int vals))
;;                           (bvnth (+ 1 (width-of-widest-int vals))
;;                                  (+ highsize lowsize)
;;                                  (bvcat highsize highval lowsize lowval)
;;                                  vals))))
;;   :hints (("Goal" :in-theory (enable bvnth all-integerp-when-all-natp
;;                                      ADD-BVCHOPS-TO-EQUALITY-OF-SBPS-4-ALT))))

;needed for 2d arrays - BOZO gen!
(defthm split-nth-access-hack
  (equal (nth (bvcat 1 a 1 b) vals)
         (if (equal 0 (getbit 0 a))
             (if (equal 0 (getbit 0 b))
                 (nth 0 vals)
               (nth 1 vals))
           (if (equal 0 (getbit 0 b))
               (nth 2 vals)
             (nth 3 vals))))
  :hints (("Goal"
           :cases ((and (equal 1 (getbit 0 a)) (equal 1 (getbit 0 b)))
                   (and (not (equal 1 (getbit 0 a))) (equal 1 (getbit 0 b)))
                   (and (equal 1 (getbit 0 a)) (not (equal 1 (getbit 0 b)))))
           :in-theory (disable ;GETBIT-WHEN-NOT-0
                       ;;GETBIT-WHEN-NOT-1
                               ))))

(defthmd nth-of-if-arg2
  (equal (nth n (if test a b))
         (if test (nth n a) (nth n b))))


;; (defthm myif-of-logext-list-and-logext-list
;;   (equal (myif test (logext-list n x) (logext-list n y))
;;          (logext-list n (myif test x y)))
;;   :hints (("Goal" :in-theory (enable myif))))

;; (defund MAX-INTEGER-LENGTH (lst)
;;   (if (endp lst)
;;       0 ;hope this is okay
;;     (max (integer-length (car lst))
;;          (MAX-INTEGER-LENGTH (cdr lst)))))

;; (defthm max-integer-length-bound
;;   (implies (and (< n (len lst))
;;                 (natp n))
;;            (<= (INTEGER-LENGTH (NTH n Lst))
;;                (MAX-INTEGER-LENGTH Lst)))
;;   :hints (("Goal" :do-not '(generalize eliminate-destructors)
;;            :in-theory (e/d (MAX-INTEGER-LENGTH nth) (nth-of-cdr)))))

;; ;fixme
;; (skip -proofs
;; (defthmd myif-of-constant-lists-array-version
;;    (implies (and (syntaxp (quotep l1))
;;                  (syntaxp (quotep l2))
;;                  (equal (len l1) (len l2))
;;                  (consp l1) ;drop?
;;                  (consp l2) ;drop?
;;                  (all-natp l1)
;;                  (all-natp l2)
;;                  )
;;             (equal (myif test l1 l2)
;;                    (bv-array-write (max (MAX-INTEGER-LENGTH l1) (MAX-INTEGER-LENGTH l2))
;;                                    (len l1)
;;                                    0
;;                                    (myif test (car l1) (car l2))
;;                                    (myif test (cdr l1) (cdr l2)))))
;;    :hints (("Goal" :do-not '(generalize eliminate-destructors)
;;             :in-theory (enable myif UPDATE-NTH2 LIST::UPDATE-NTH-EQUAL-REWRITE)))))

;; ;bozo prove me
;; (skip -proofs
;;  (defthm s-shlalt-rewrite
;;    (implies (and (integerp x)
;;                  (integerp n)
;;                  (<= 0 n))
;;             (equal (jvm::s-shlalt x n)
;;                    (logext 32 (bvcat (+ 32 (- n)) x n 0))))
;;    :hints (("Goal"
;;             :cases ((<= n 32))
;;             :in-theory (e/d (bvcat ;logapp
;;                              slice
;;                              BVCHOP-OF-LOGAPP-BIGGER
;;                              LOGTAIL-BVCHOP
;;                              logtail
;;                              ) (bvcat-recombine
;;                              BVCHOP-OF-LOGTAIL
;;                              LOGTAIL-BECOMES-SLICE-BIND-FREE
;;                              LOGTAIL-OF-BVCHOP-BECOMES-SLICE
;;                              SLICE-BECOMES-BVCHOP))))))





;these two from des:

;; (DEFTHMd MYIF-OF-LOGEXT-LIST-ARG2-constant-version
;;   (IMPLIES (AND (syntaxp (quotep y))
;;                 (syntaxp (quotep n))
;;                 (ALL-SIGNED-BYTE-P N Y)
;;                 (TRUE-LISTP Y)
;;                 (INTEGERP N)
;;                 (< 0 N))
;;            (EQUAL (MYIF TEST Y (LOGEXT-LIST N X))
;;                   (LOGEXT-LIST N (MYIF TEST Y X))))
;;   :HINTS (("Goal" :IN-THEORY (ENABLE MYIF))))

;; (DEFTHMd MYIF-OF-LOGEXT-LIST-ARG1-constant-version
;;   (IMPLIES (AND (syntaxp (quotep y))
;;                 (syntaxp (quotep n))
;;                 (ALL-SIGNED-BYTE-P N Y)
;;                 (TRUE-LISTP Y)
;;                 (INTEGERP N)
;;                 (< 0 N))
;;            (EQUAL (MYIF TEST (LOGEXT-LIST N X) Y)
;;                   (LOGEXT-LIST N (MYIF TEST X Y))))
;;   :HINTS (("Goal" :IN-THEORY (ENABLE MYIF))))


;; (DEFTHMd NTH-OF-BVCAT-BECOMES-BVNTH-FOR-NATPS-hack
;;   (IMPLIES (AND (all-unsigned-byte-p 4 vals)
;;                 ;(ALL-NATP VALS)
;;                 (NATP HIGHSIZE)
;;                 (NATP LOWSIZE)
;;                 (< (BVCAT HIGHSIZE HIGHVAL LOWSIZE LOWVAL) (LEN VALS))
;;                 )
;;            (EQUAL (NTH (BVCAT HIGHSIZE HIGHVAL LOWSIZE LOWVAL) VALS)
;;                   (BVNTH 4
;;                          (+ HIGHSIZE LOWSIZE)
;;                          (BVCAT HIGHSIZE HIGHVAL LOWSIZE LOWVAL)
;;                          VALS)))
;;   :HINTS
;;   (("Goal"
;;     :IN-THEORY (E/d (BVNTH BV-ARRAY-READ
;;                        ALL-INTEGERP-WHEN-ALL-NATP) (NTH-OF-BVCAT-BECOMES-BVNTH-FOR-NATPS)))))


;how can we easily turn a nest of conses into a nest of bv-array-write calls?

;main rule for handling a nest of conses - gen the 4...
;will this loop?
;yeah, probably
;; (defthmd cons-becomes-bv-array-write-size-4-gen
;;   (implies (and (unsigned-byte-p 4 a)
;;                 (all-unsigned-byte-p 4 lst)
;;                 (true-listp lst)
;;                 )
;;            (equal (cons a lst)
;;                   (bv-array-write 4 (+ 1 (len lst)) 0 a (cons 0 lst))))
;;   :hints (("Goal" :in-theory (enable update-nth2))))

(defthmd cons-a-into-singleton-0-size-4
  (implies (unsigned-byte-p 4 a)
           (equal (cons a '(0))
                  (bv-array-write 4 2 0 a '(0 0))))
  :hints (("Goal" :in-theory (enable bv-array-write update-nth2))))

;bboz here we guess that the size is 1 - gross?
(defthmd cons-a-onto-constant-size-1-becomes-bv-array-write
  (implies (and (syntaxp (quotep data))
                (all-unsigned-byte-p 1 data)
                (true-listp data)
                (unsigned-byte-p 1 a))
           (equal (cons a data)
                  (bv-array-write 1 (+ 1 (len data)) 0 a (cons 0 data))))
  :hints (("Goal" :in-theory (enable bv-array-write update-nth2))))

(defthmd cons-a-onto-constant-size-4-becomes-bv-array-write
  (implies (and (syntaxp (quotep data))
                (true-listp data)
                (all-unsigned-byte-p 4 data)
                (unsigned-byte-p 4 a))
           (equal (cons a data)
                  (bv-array-write 4 (+ 1 (len data)) 0 a (cons 0 data))))
  :hints (("Goal" :in-theory (enable bv-array-write update-nth2))))

(defthmd cons-a-onto-constant-size-8-becomes-bv-array-write
  (implies (and (syntaxp (quotep data))
                (true-listp data)
                (all-unsigned-byte-p 8 data)
                (unsigned-byte-p 8 a))
           (equal (cons a data)
                  (bv-array-write 8 (+ 1 (len data)) 0 a (cons 0 data))))
  :hints (("Goal" :in-theory (enable bv-array-write update-nth2))))

(defthm bv-array-read-of-myif
  (equal (bv-array-read esize len index (myif test x y))
         (myif test (bv-array-read esize len index x) (bv-array-read esize len index y)))
  :hints (("Goal" :in-theory (enable myif))))

(defthm bvif-of-bv-array-read-tighten-arg1
  (implies (and (< size1 size2)
                (natp size1)
                (natp size2))
           (equal (bvif size1 test (bv-array-read size2 len index data) z)
                  (bvif size1 test (bv-array-read size1 len index data) z)))
  :hints (("Goal" :in-theory (e/d (bvif myif bv-array-read)
                                  (
                                   ;;MYIF-OF-GETBIT-BECOMES-BVIF-ARG2 MYIF-OF-GETBIT-BECOMES-BVIF-ARG1
                                   )))))

(defthm bvif-of-bv-array-read-tighten-arg2
  (implies (and (< size1 size2)
                (natp size1)
                (natp size2))
           (equal (bvif size1 test z (bv-array-read size2 len index data))
                  (bvif size1 test z (bv-array-read size1 len index data))))
  :hints (("Goal" :in-theory (e/d (bvif myif bv-array-read)
                                  (
                                   ;;MYIF-OF-GETBIT-BECOMES-BVIF-ARG2 MYIF-OF-GETBIT-BECOMES-BVIF-ARG1
                                   )))))

;; (defthm nth-becomes-bvnth-when-unsigned-byte-p
;;   (implies (and (unsigned-byte-p size index) ;size is a free variable
;;                 (all-natp vals)
;;                 (<= (expt 2 size) (len vals)))
;;            (equal (nth index vals)
;;                   (bvnth (width-of-widest-int vals)
;;                          size
;;                          index
;;                          vals)))
;;   :hints (("Goal" :in-theory (enable bvnth all-integerp-when-all-natp))))

;drop?
(defthm UNSIGNED-BYTE-P-of-WIDTH-OF-WIDEST-INT-nth
  (implies (and (natp index)
                (all-natp vals)
                (< index (len vals)))
           (UNSIGNED-BYTE-P (WIDTH-OF-WIDEST-INT VALS)
                            (NTH index VALS)))
  :hints (("Goal" :in-theory (e/d (WIDTH-OF-WIDEST-INT nth) (nth-of-cdr)))))

;go get the length of the lists (using a binding hyp??)
(defthmd nth-becomes-bv-array-read
  (implies (and (syntaxp (quotep vals))
                (all-natp vals)
                (< index (len vals))
                (natp index))
           (equal (nth index vals)
                  (bv-array-read (width-of-widest-int vals) (len vals) index vals)))
  :hints (("Goal" :in-theory (e/d (BV-ARRAY-READ ;bvnth
                                   ceiling-of-lg)
                                  ()))))

;compare to nth-becomes-bv-array-read-strong
(defthmd nth-becomes-bv-array-read-strong2
  (implies (and (syntaxp (quotep vals))
                (all-natp vals))
           (equal (nth index vals)
                  (if (not (natp index))
                      (car vals)
                    (if (< index (len vals))
                        (bv-array-read (width-of-widest-int vals) (len vals) index vals)
                      nil))))
  :hints (("Goal" :use (:instance nth-becomes-bv-array-read)
           :in-theory (disable nth-becomes-bv-array-read))))

(defthm bvchop-of-bv-array-read-old
  (implies (and (<= n element-size)
                (natp n)
                (natp index)
                (< 0 len)
                (equal len (len data))
                (all-integerp data)
                (integerp element-size))
           (equal (bvchop n (bv-array-read element-size len index data))
                  (bv-array-read n len (bvchop (integer-length (+ -1 len))
                                                index)
                                 (bvchop-list n data))))
  :hints
  (("Goal" :in-theory (e/d (bv-array-read ceiling-of-lg)
                           (;list::nth-of-cons
                            )))))

;;from des encrypt sun:

;bozo be more systematic about stuff like this
(defthm bv-array-write-of-bvif-tighten
  (implies (and (< size size2) ;would loop if =
                (natp size)
                (natp size2)
                (natp index)
                (integerp x) ;drop
                (integerp y) ;drop
                (equal length (len array))
                (< index length) ;drop?
                )
           (equal (bv-array-write size length index (bvif size2 test x y) array)
                  (bv-array-write size length index (bvif size test x y) array)))
  :hints (("Goal" :in-theory (enable bv-array-write update-nth2))))

;(local (in-theory (enable unsigned-byte-p-forced))) ;yuck?

(defthmd bv-array-read-trim-element-size
  (implies (and (syntaxp (quotep data))
                (< (width-of-widest-int data) element-size)
                (natp index)
                (< index (len data))
                (natp element-size)
                (equal len (len data))
                (all-natp data)
                )
           (equal (bv-array-read element-size len index data)
                  (bv-array-read (width-of-widest-int data) len index data)))
  :hints (("Goal"
           :use (:instance unsigned-byte-p-of-width-of-widest-int-nth (vals data))
           :in-theory (e/d (bv-array-read-opener) (unsigned-byte-p-of-width-of-widest-int-nth
                                                   all-unsigned-byte-p-of-width-of-widest-int)))))

;bozo use this more
;can be expensive (e.g., if val is a bvcat and the value already there is a constant - then we split the bvcat, etc.)
(defthmd bv-array-write-does-nothing
  (implies (and (syntaxp (quotep val))
                (equal val (bv-array-read element-size len key lst))
                (equal len (len lst))
                (natp key)
                (< key (len lst)))
           (equal (bv-array-write element-size len key val lst)
                  (bvchop-list element-size lst)))
  :hints (("Goal" :in-theory (e/d (bv-array-write bv-array-read update-nth2
                                                  ;list::update-nth-equal-rewrite
                                                  BVCHOP-WHEN-I-IS-NOT-AN-INTEGER
                                                  update-nth-when-equal-of-nth
                                                  )
                                  ( ;take-of-bvchop-list
                                   )))))

;; ;just use a trim rule?
;; (defthm bvxor-of-bad-constant
;;   (implies (and (syntaxp (quotep x))
;;                 (syntaxp (quotep size))
;;                 (not (unsigned-byte-p size x))
;;                 (integerp size)
;;                 (< 0 size)
;;                 ;(integerp x)
;;                 ;(integerp y)
;;                 )
;;            (equal (bvxor size x y)
;;                   (bvxor size (bvchop size x) y)))
;;   :hints (("Goal" :in-theory (enable))))

;(local (in-theory (disable jvm::int-lemma0))) ;could make a cheap version with a free var

;; (defthm bvchop-of-bvnth
;;   (implies (and (<= n element-size)
;;                 (natp n)
;;                 (natp element-size))
;;            (equal (bvchop n (bvnth element-size index-size index data))
;;                   (bvnth n index-size index data)))
;;   :hints (("Goal" :in-theory (enable bvnth))))

(defthm bv-array-read-of-subrange
  (implies (and (natp index)
                (natp start)
                (<= start end)
                (integerp end)
                (< index len)
                (equal len (+ end 1 (- start)))
                (< end (len lst))
                (natp element-size)
                )
           (equal (bv-array-read element-size len index (subrange start end lst))
                  (bv-array-read element-size (+ 1 end) (+ start index) lst)))
  :hints (("Goal" :in-theory (e/d (bv-array-read-opener bvchop-when-i-is-not-an-integer subrange)
                                  ()))))

;; (defthm logext-list-of-myif-of-logext-list-arg2
;;   (equal (logext-list 8 (myif test x (logext-list 8 y)))
;;          (logext-list 8 (myif test x y)))
;;   :hints (("Goal" :in-theory (enable myif))))

;; (defthm logext-list-of-myif-of-logext-list-arg1
;;   (equal (logext-list 8 (myif test (logext-list 8 y) x))
;;          (logext-list 8 (myif test y x)))
;;   :hints (("Goal" :in-theory (enable myif))))

;; ;bozo hack.  replace with a general thing that pushed a bvchop-list down a myif nest
;; (defthm bv-array-write-of-myif-of-logext-list
;;   (implies (and (< index len)
;;                 (natp len)
;;                 (natp width)
;;                 (natp index))
;;            (equal (bv-array-write width len index val (myif y z (logext-list width w)))
;;                   (bv-array-write width len index val (myif y z w))))
;;   :hints (("Goal" :do-not '(generalize eliminate-destructors)
;;            :in-theory (e/d (myif bv-array-write update-nth2
;;                                  take
;;                                  SUBRANGE nthcdr LOGEXT-LIST
;;                                  )
;;                            (TRUE-LISTP-WHEN-NOT-CONSP
;;                             NTHCDR-OF-CDR-COMBINE-STRONG
;;                             TAKE-OF-CDR-BECOMES-SUBRANGE
;;                             NTHCDR-OF-TAKE-BECOMES-SUBRANGE
;;                             TAKE-OF-NTHCDR-BECOMES-SUBRANGE
;;                             SUBRANGE-TO-END-BECOMES-NTHCDR)))))



;; ;should we keep pushing it, or stop? might as well keep pushing it?
;; (defthm push-bvchop-list-of-logext-list
;;   (implies (and (<= size2 size1)
;;                 (natp size2)
;;                 (integerp size1))
;;            (equal (push-bvchop-list size2 (logext-list size1 lst))
;;                   (push-bvchop-list size2 lst))))

;; ;i hope this isn't a disaster (perhaps store the whole path of nodes we want this to walk down)?
;; ;or perhaps have two phases (copy the push-bvchop-list to every node of the if nest, then remove it?)
;; (defthm push-bvchop-list-of-myif
;;   (equal (push-bvchop-list size (myif test x y))
;;          (myif test (push-bvchop-list size x) (push-bvchop-list size y)))
;;   :hints (("Goal" :in-theory (enable myif))))

;; (defthm push-bvchop-list-of-bv-array-write
;;   (implies (and (<= size size2)
;;                 (natp size)
;;                 (integerp size2))
;;            (equal (push-bvchop-list size2 (bv-array-write size len index val lst))
;;                   (bv-array-write size len index val lst)))
;;   :hints (("Goal" :in-theory (enable bv-array-write))))

;; (defthm push-bvchop-list-of-push-bvchop-list
;;   (implies (and (<= size size2)
;;                 (natp size)
;;                 (integerp size2))
;;            (equal (push-bvchop-list size2 (push-bvchop-list size lst))
;;                   (push-bvchop-list size lst)))
;;   :hints (("Goal" :in-theory (enable bv-array-write))))

(defthm bv-array-read-of-bv-array-write-tighten2
  (implies (and (< width2 width1) ;if we allow =, it will loop
                (natp width2)
                (natp len)
                (< 0 len) ;bozo
                (natp index)
                (natp index2)
                (integerp width1))
           (equal (bv-array-read width1 len index (bv-array-write width2 len index2 val lst))
                  (bv-array-read width2 len index (bv-array-write width2 len index2 val lst))))
  :hints (("Goal" :in-theory (e/d (bv-array-read bv-array-write
                                                 BVCHOP-WHEN-I-IS-NOT-AN-INTEGER)
                                  (
                                   ;BVCHOP-LIST-OF-TAKE
                                   )))))

;(local (in-theory (disable LIST::UPDATE-NTH-EQUAL-REWRITE)))

;bozo where does the firstn arise?  arraycopy?
(defthm firstn-of-bv-array-write
  (implies (and (<= len1 len2)
                (< index len1) ;Mon Jul 19 20:31:52 2010
                (natp len1)
                (natp index)
                (integerp len2))
           (equal (firstn len1 (bv-array-write width len2 index val lst))
                  (bv-array-write width len1 index val lst)))
  :hints (("Goal" :in-theory (e/d (bv-array-write-opener update-nth2 natp
                                                         ;;take
                                                         <-of-if-arg1)
                                  (;bvchop-list-of-take
                                   ;;TAKE-OF-NTHCDR-BECOMES-SUBRANGE
                                   )))))

(defthm bv-array-read-of-bvchop-list-tighten
  (implies (and (< 0 len)
                (integerp len)
                (natp index)
                (< index len)
                (<= width2 width1) ;handle the other case?
                (natp width2)
                (integerp width1)
                )
           (equal (bv-array-read width1 len index (bvchop-list width2 lst))
                  (bv-array-read width2 len index lst)))
  :hints (("Goal" :in-theory (e/d (bv-array-read bvchop-when-i-is-not-an-integer)
                                  ()))))

(in-theory (disable size-non-negative-when-unsigned-byte-p-free)) ;this caused problems..

;; (defthmd nth2-becomes-bvnth-for-natps-dag
;;   (implies (and (syntaxp (quotep vals))
;;                 (all-natp vals)
;;                 (natp indexsize)
;;                 (natp index)
;;                 (< index (len vals))
;;                 )
;;            (equal (nth2 indexsize index vals)
;;                   (bvnth (width-of-widest-int vals)
;;                          indexsize
;;                          index
;;                          vals)))
;;   :hints (("Goal"
;;            :cases ((<= (bvchop indexsize index) index))
;;            :in-theory (enable nth2 bvnth all-integerp-when-all-natp))))

;bvchop analogue?
(defthm bv-array-read-of-getbit-when-len-is-2
  (equal (bv-array-read element-size 2 (getbit 0 x) lst)
         (bv-array-read element-size 2 x lst))
  :hints (("Goal" :in-theory (e/d (bv-array-read bvchop-when-i-is-not-an-integer getbit-when-val-is-not-an-integer getbit)
                                  ()))))

;; (defthm take-of-logext-list
;;   (implies (and (<= n (len lst)) (natp n))
;;            (equal (take n (logext-list size lst))
;;                   (logext-list size (take n lst))))
;;   :hints (("Goal" :in-theory (e/d (take logext-list) (take-of-cdr-becomes-subrange)))))


(DEFTHM GETBIT-LIST-OF-BV-ARRAY-WRITE-too-high
  (IMPLIES (AND (>= N ESIZE)
                (EQUAL LEN (LEN LST))
                (< KEY LEN)
                (NATP N)
                (NATP ESIZE)
                (NATP KEY)
                (NATP LEN))
           (EQUAL (GETBIT-LIST N (BV-ARRAY-WRITE ESIZE LEN KEY VAL LST))
                  (repeat len 0))))

;; (thm
;;  (implies (and (equal (len x) (max (+ 1 (nfix key)) (len l)))
;;                (natp key))
;;           (equal (myif test x (jvm::update-nth-local key val l))
;;                  (jvm::update-nth-local key (myif test (nth key x) val) (myif test x l))))
;;  :hints (("Goal" :in-theory (e/d (len-update-nth myif list::update-nth-equal-rewrite nth-when-n-is-zp) (car-becomes-nth-of-0)))))

(defthmd bv-array-read-blast-one-step
  (implies (and (equal len (expt 2 index-width))
;               (equal index-width 4)
                (all-unsigned-byte-p index-width vals)
                (posp index-width)
                (equal (expt 2 index-width) (len vals))
                (natp index)
                )
           (equal (bv-array-read 1 len index vals)
                  (bif (getbit (+ -1 index-width) index)
                       (bv-array-read 1 (expt 2 (+ -1 index-width))
                                      (bvchop (+ -1 index-width) index)
                                      (subrange (expt 2 (+ -1 index-width))
                                                (+ -1 (expt 2 index-width))
                                                vals))
                       (bv-array-read 1 (expt 2 (+ -1 index-width))
                                      (bvchop (+ -1 index-width) index)
                                      (subrange 0 (+ -1 (expt 2 (+ -1 index-width)))
                                                vals)))))
  :hints (("Goal"
           :use ( ;; (:instance BVCAT-SPECIAL-OPENER
                 ;;                           (x (getbit (+ -1 index-width) index))
                 ;;                           (y (bvchop (+ -1 index-width) index))
                 ;;                           (n (+ -1 index-width)))
                 (:instance BVCAT-OF-GETBIT-AND-X-ADJACENT
                            (n (+ -1 index-width))
                            (x index)))
;          :expand ((BVCAT 1 0 7 INDEX))
           :in-theory (e/d (subrange
                            bif
                            bv-ARRAY-READ
                            ;LOGAPP-0
                            ceiling-of-lg
                            bvcat logapp
;bvcat
                            )
                           (;bif-rewrite

                            BVCAT-OF-GETBIT-AND-X-ADJACENT
                            TIMES-4-BECOMES-LOGAPP
                            BVCAT-OF-GETBIT-AND-X-ADJACENT
                            BVCAT-EQUAL-REWRITE BVCAT-EQUAL-REWRITE-alt
                            LOGAPP-EQUAL-REWRITE
                            BVCAT-OF-0-arg2
                            )))))

;actually matches
(defthmd bv-array-read-blast-one-step-better
  (implies (and (equal len (expt 2 (+ -1 (integer-length len))))
             ;               (equal (+ -1 (integer-length len)) 4)
                (all-unsigned-byte-p (+ -1 (integer-length len)) vals)
                (posp (+ -1 (integer-length len)))
                (equal (expt 2 (+ -1 (integer-length len))) (len vals))
                (natp index)
                )
           (equal (bv-array-read 1 len index vals)
                  (bif (getbit (+ -1 (+ -1 (integer-length len))) index)
                       (bv-array-read 1
                                      (expt 2 (+ -1 (+ -1 (integer-length len))))
                                      (bvchop (+ -1 (+ -1 (integer-length len))) index)
                                      (subrange (expt 2 (+ -1 (+ -1 (integer-length len)))) (+ -1 (expt 2 (+ -1 (integer-length len)))) vals))
                       (bv-array-read 1
                                      (expt 2 (+ -1 (+ -1 (integer-length len))))
                                      (bvchop (+ -1 (+ -1 (integer-length len))) index)
                                      (subrange 0 (+ -1 (expt 2 (+ -1 (+ -1 (integer-length len))))) vals)))))
  :hints (("Goal" :use (:instance bv-array-read-blast-one-step (index-width (+ -1 (integer-length len)))))))
;bozo use the macros below more?

;; (thm
;;  (implies (and (EQUAL (CDR LST) (CDR RHS))
;;                (consp lst)
;;                (consp rhs))
;;           (EQUAL (LEN LST) (LEN RHS)))
;;  :hints (("Goal" :in-theory (e/d (len) (LEN-OF-CDR-BETTER LIST::LEN-OF-CDR)))))

(defthm bv-array-write-equal-rewrite
  (implies (and (natp esize)
                (natp key)
                (< key len)
                (natp len)
                (all-unsigned-byte-p esize lst)
                (all-unsigned-byte-p esize rhs) ;new
                (equal len (len lst))
                (true-listp lst)
                (TRUE-LISTP RHS) ;new
                )
           (equal (equal (bv-array-write esize len key val lst)
                         rhs)
                  (and (equal len (len rhs))
                       (true-listp rhs)
                       (all-unsigned-byte-p esize rhs)
                       (equal (bvchop esize val)
                              (bv-array-read esize len key rhs))
                       (equal (bv-array-clear esize len key lst)
                              (bv-array-clear esize len key rhs)))))
  :hints (("Goal" :cases ((equal (+ 1 KEY) (len rhs)))
           :in-theory (e/d (BV-ARRAY-CLEAR bv-array-write BV-ARRAY-READ update-nth2
                                           UPDATE-NTH-WHEN-EQUAL-OF-NTH
                                           equal-of-update-nth-new)
                           (
                            UPDATE-NTH-BECOMES-UPDATE-NTH2-EXTEND-GEN)))))

;; (defthm bv-array-write-equal-rewrite
;;   (implies (and (natp esize)
;;                 (natp key)
;;                 (< key len)
;;                 (natp len)
;;                 (all-unsigned-byte-p esize lst)
;;                 (equal len (len lst))
;;                 (true-listp lst))
;;            (equal (equal (bv-array-write esize len key val lst)
;;                          rhs)
;;                   (and (equal len (len rhs))
;;                        (true-listp rhs)
;;                        (all-unsigned-byte-p esize rhs)
;;                        (equal (bvchop esize val)
;;                               (bv-array-read esize len key rhs))
;;                        (equal (bv-array-clear esize len key lst)
;;                               (bv-array-clear esize len key rhs)))))
;;   :hints ((and stable-under-simplificationp
;;                '(:use ((:instance update-nths-equal-when-clear-nths-equal (key (+ -1 key))
;;                                   (l1 (cdr rhs))
;;                                   (l2 (cdr lst))
;;                                   (val (BVCHOP ESIZE VAL))
;;                                   )
;;                        (:instance equal-of-lens-when-equal-of-clear-nths
;;                                   (x (cdr lst)) (y (cdr rhs))
;;                                   (n (+ -1 key))))
;;                       :expand ( ;(LEN LST)
;;     ;(LEN cdr)
;;                                (ALL-UNSIGNED-BYTE-P ESIZE LST)
;;                                (ALL-UNSIGNED-BYTE-P ESIZE RHS))
;;                       :in-theory (e/d (EQUAL-CONS-CASES2-ALT-BETTER)
;;                                       (equal-of-lens-when-equal-of-clear-nths
;;                                        list::len-of-cdr
;;                                        list::len-of-cdr-better
;;                                        ))))
;;           ("Goal" :do-not '(generalize eliminate-destructors)

;;            :in-theory (e/d (bv-array-write UPDATE-NTH2 BV-ARRAY-READ-opener
;;                                            LIST::UPDATE-NTH-EQUAL-REWRITE
;;                                            LIST::NTH-OF-CONS
;;                                            bv-array-clear)
;;                            (
;;                             EQUAL-CONS-CASES2-ALT-BETTER ;new
;;                             UPDATE-NTH-BECOMES-UPDATE-NTH2-EXTEND-GEN
;;                             BVCHOP-LIST-OF-TAKE
;;                             )))))

(defthm bv-array-write-equal-rewrite-alt
  (implies (and (natp esize)
                (natp key)
                (< key len)
                (natp len)
                (all-unsigned-byte-p esize lst)
                (all-unsigned-byte-p esize rhs)
                (equal len (len lst))
                (true-listp lst)
                (true-listp rhs)
                )
           (equal (equal rhs
                         (bv-array-write esize len key val lst))
                  (and (equal len (len rhs))
                       (true-listp rhs)
                       (all-unsigned-byte-p esize rhs)
                       (equal (bvchop esize val)
                              (bv-array-read esize len key rhs))
                       (equal (bv-array-clear esize len key lst)
                              (bv-array-clear esize len key rhs)))))
  :hints (("Goal" :use (:instance bv-array-write-equal-rewrite)
           :in-theory (disable bv-array-write-equal-rewrite))))

(defthm trim-of-bv-array-read
  (equal (trim n (bv-array-read element-size len index data))
         (bv-array-read (min (nfix n) (ifix element-size)) len index data))
  :hints (("Goal" :in-theory (e/d (trim natp bvchop-of-bv-array-read)
                                  (;list::nth-of-cons
                                   )))))

;; (thm
;;  (IMPLIES (and (EQUAL free (BVCHOP 5 X))
;;                (syntaxp (and (quotep free)
;;                              (not (quotep x)))))
;;           (EQUAL (BVSHL 32 X SHIFT-AMOUNT)
;;                  (BVSHL 32 free SHIFT-AMOUNT)))
;;  :hints (("Goal" :in-theory (enable bvshl))))

;what do we want to happen in this case?
;; (defthm bv-array-read-when-arg3-negative
;;   (implies (< arg3 0)
;;            (equal (bv-array-read arg1 arg2 arg3 arg4)
;;                   (bv-array-read arg1 arg2 0 arg4)))
;;   :hints (("Goal" :in-theory (enable bv-array-read))))

;; (defthmd nth-unroll
;;   (implies (not (zp n))
;;            (equal (nth n l)
;;                   (nth (- n 1) (cdr l)))))

;; (defthm bv-array-read-of-logext-list-gen
;;   (implies (and (<= size size2)
;;                 (equal len (len lst))
;;                 (natp size)
;;                 (integerp size2))
;;            (equal (bv-array-read size len index (logext-list size2 lst))
;;                   (bv-array-read size len index lst)))
;;   :hints
;;   (("Goal" :cases ((equal 0 (len lst))) ;yuck
;;     :in-theory (e/d (bvchop-when-i-is-not-an-integer
;;                        bv-array-read) ()))))


;move
;change for ACL2 4.3
;; (defthm member-becomes-member-equal
;;   (equal (member x lst)
;;          (member-equal x lst))
;;   :hints (("Goal" :in-theory (enable member-equal member))))


;; (thm
;;  (implies (integerp n)
;;           (equal (< n (logext 32 (+ 1 n)))
;;                  (not (equal (bvchop 32 n) 2147483647))))
;;  :hints (("Goal" :in-theory (e/d (logext logapp getbit slice)
;;                                  (LOGTAIL-OF-BVCHOP-BECOMES-SLICE
;;                                                          SLICE-BECOMES-BVCHOP
;;                                                          )))))

(defthm bv-array-read-of-logext-arg3
  (implies (and (integerp index)
                (integerp width2)
                (<= (integer-length (+ -1 len)) width2))
           (equal (bv-array-read width len (logext width2 index) data)
                  (bv-array-read width len index data)))
  :hints (("Goal" :in-theory (e/d (bv-array-read ceiling-of-lg) ()))))


;; (thm
;;  (implies (integerp x)
;;           (equal (< (JVM::IDIV x '4) '0)
;;                  (< x -4)))
;;  :hints (("Goal" :in-theory (enable JVM::IDIV))))



;; (implies (and (<= 0 (jvm::idiv i 4))
;;               (<= 0 i))
;;          (<= 0 (jvm::idiv (logext 32 (+ -1 i)) 4)))


;fixme prove a lemma about BV-ARRAY-WRITE with an out of bound index
(DEFTHM BV-ARRAY-WRITE-OF-LOGEXT-AROUND-VALUE-gen
  (IMPLIES (AND (<= ELEMENT-SIZE SIZE)
                (NATP SIZE)
                (NATP ELEMENT-SIZE)
                (< key len) ;Mon Jul 19 20:36:57 2010
                (NATP LEN)
                (NATP KEY))
           (EQUAL (BV-ARRAY-WRITE ELEMENT-SIZE LEN KEY (LOGEXT SIZE VAL) LST)
                  (BV-ARRAY-WRITE ELEMENT-SIZE LEN KEY VAL LST)))
  :hints (("Goal" :cases ((< KEY LEN))
           :use (:instance BV-ARRAY-WRITE-OF-LOGEXT-AROUND-VALUE)
           :in-theory (e/d (BV-ARRAY-WRITE) (BV-ARRAY-WRITE-OF-LOGEXT-AROUND-VALUE)))))

(defthm equal-nil-of-myif
  (implies (and (not (equal nil a))
                (not (equal nil b)))
           (equal (equal nil (myif test a b))
                  nil)))

;;(ALL-UNSIGNED-BYTE-P 0 X2)

;consider (subrange 10 100 (bv-array-write 8 16 4 5 '(0 0 0 0 0 0 0 0)))
(defthm subrange-of-bv-array-write-irrel-1
  (implies (and (< index low) ;this case
                (< high len) ;handle?
                (natp len)
                (natp high)
                (natp index)
                (integerp low))
           (equal (subrange low high (bv-array-write width len index val data))
                  (subrange low high (bvchop-list width (take len data)))
                  ))
  :hints (("Goal" :cases ((<= low high))
           :in-theory (e/d (bv-array-write update-nth2
                                           subrange ;bozo?
                                           ceiling-of-lg
                                           bvchop-list-of-nthcdr
                                           TAKE-OF-NTHCDR
                                           )
                           (;anti-subrange
                            NTHCDR-OF-TAKE
                            NTHCDR-OF-BVCHOP-LIST
                            NTHCDR-OF-BVCHOP-LIST-better
                            ;TAKE-OF-NTHCDR-BECOMES-SUBRANGE
                            ;CDR-OF-TAKE-BECOMES-SUBRANGE-BETtER ;bozo ;also bozo on the non better
                            UPDATE-NTH-BECOMES-UPDATE-NTH2-EXTEND-GEN)))))

(defthm subrange-of-bv-array-write-irrel-2
  (implies (and (< high index) ;this case
                (< high len) ;handle?
                (< index len)
                (natp len)
                (natp high)
                (natp index)
                (integerp low)
                )
           (equal (subrange low high (bv-array-write width len index val data))
                  (subrange low high (bvchop-list width (take len data)))))
  :hints (("Goal" :cases ((<= low high))
           :in-theory (e/d (bv-array-write-opener
                            update-nth2
                            subrange ;bozo?
                            )
                           (;anti-subrange
                            ;TAKE-OF-NTHCDR-BECOMES-SUBRANGE
                            UPDATE-NTH-BECOMES-UPDATE-NTH2-EXTEND-GEN)))))

;includes both irrel cases
(defthm subrange-of-bv-array-write-irrel
  (implies (and (or (< high index)
                    (< index low))
                (< high len) ;handle?
                (work-hard (< index len))
                (natp len)
                (natp high)
                (natp index)
                (integerp low))
           (equal (subrange low high (bv-array-write width len index val data))
                  (subrange low high (bvchop-list width (take len data)))))
  :hints (("Goal" :in-theory (disable subrange))))

(defthm subrange-of-bv-array-write-in-range
  (implies (and (<= low index)  ;this case
                (<= index high) ;this case
                (work-hard (< high len)) ;work-hard is new
                (natp len)
                (natp high)
                (natp index)
                (natp low)
                )
           (equal (subrange low high (bv-array-write width len index val data))
                  (bv-array-write width (+ 1 high (- low)) (- index low) val (subrange low high data))))
  :hints (("Goal" :in-theory (e/d (bv-array-write-opener
                                   update-nth2
                                   subrange ;bozo?
                                   )
                                  (;anti-subrange
                                   ;TAKE-OF-NTHCDR-BECOMES-SUBRANGE
                                   ;CDR-OF-TAKE-BECOMES-SUBRANGE ;bozo
                                   UPDATE-NTH-BECOMES-UPDATE-NTH2-EXTEND-GEN)))))

;all cases - drop some hyps?
;this rule seemed to split into a lot of cases before the two "irrelevant write" cases were combined
(defthm subrange-of-bv-array-write
  (implies (and (work-hard (< index len))
                (work-hard (< high len)) ;drop?
                (natp len)
                (natp high)
                (natp index)
                (natp low)
                )
           (equal (subrange low high (bv-array-write width len index val data))
                  ;;recently combined the branches and made the or into a boolor
                  (if (boolor (< index low)
                              (< high index))
                      (subrange low high (bvchop-list width (take len data)))
                    (bv-array-write width (+ 1 high (- low)) (- index low) val (subrange low high data)))))
  :hints (("Goal" :in-theory (enable boolor))))

;move
(defthm cdr-of-bv-array-write-better
  (implies (and (integerp len)
                (< key len)
                (natp key))
           (equal (cdr (bv-array-write element-size len key val lst))
                  (if (zp len)
                      nil
                    (if (< key 1)
                        (bvchop-list element-size (cdr (take len (true-list-fix lst))))
                      (bv-array-write element-size (- len 1) (- key 1) val (nthcdr 1 lst))))))
  :hints (("Goal"
           :cases ((and (< len 0)
                        (< key n))
                   (and (not (< len 0))
                        (< key n))
                   (and (< len 0)
                        (not (< key n)))
                   (and (not (< len 0))
                        (not (< key n))))
           :in-theory (e/d (update-nth2 bv-array-write-opener
                            ;bv-array-write
                            ) (ceiling-of-lg
                               update-nth-becomes-update-nth2-extend-gen
                            ;LIST::UPDATE-NTH-EQUAL-REWRITE-ALT
                            ;LIST::UPDATE-NTH-EQUAL-REWRITE
                            )))))

(defthmd cdr-of-bv-array-write-better-work-hard
  (implies (and (integerp len)
                (work-hard (< key len))
                (natp key))
           (equal (cdr (bv-array-write element-size len key val lst))
                  (if (zp len)
                      nil
                    (if (< key 1)
                        (bvchop-list element-size (cdr (take len (true-list-fix lst))))
                      (bv-array-write element-size (- len 1) (- key 1) val (nthcdr 1 lst))))))
  :hints (("Goal" :use (:instance cdr-of-bv-array-write-better)
           :in-theory (disable cdr-of-bv-array-write-better))))

(defthm equal-of-nth-and-bv-array-read
  (implies (and (<= len (len x))
                (all-unsigned-byte-p size x)
                (natp n)
                (natp len)
                (< n len) ;move
                )
           (equal (equal (nth n x) (bv-array-read size len n x))
                  t))
  :hints (("Goal" :in-theory (e/d (bv-array-read-opener)
                                  ()))))

(defthm equal-of-nth-and-bv-array-read-alt
  (implies (and (<= len (len x))
                (all-unsigned-byte-p size x)
                (natp n)
                (natp len)
                (< n len) ;move
                )
           (equal (equal (bv-array-read size len n x) (nth n x))
                  t))
  :hints (("Goal" :use (:instance equal-of-nth-and-bv-array-read)
           :in-theory (disable equal-of-nth-and-bv-array-read))))

(defthmd equal-of-bvchop-of-nth-and-bv-array-read-helper
  (implies (and (<= len (len x))
                (natp len)
                (< n len)
                (natp n))
           (equal (equal (bvchop size (nth n x)) (bv-array-read size len n x))
                  t))
  :hints (("Goal" :in-theory (e/d (bv-array-read-opener ;LIST::NTH-WITH-LARGE-INDEX
                                   ) ()))))

(defthm equal-of-bvchop-of-nth-and-bv-array-read
  (implies (and (equal len (len x)) ;relax?
                (natp len)
                (natp n))
           (equal (equal (bvchop size (nth n x)) (bv-array-read size len n x))
                  (if (< n len)
                      t
                    (equal 0 (bv-array-read size len n x)))))
  :hints (("Goal" :use (:instance equal-of-bvchop-of-nth-and-bv-array-read-helper)
           :in-theory (e/d (;LIST::NTH-WITH-LARGE-INDEX
                            )( equal-of-bvchop-of-nth-and-bv-array-read-helper)))))

(defthm equal-of-bvchop-of-nth-and-bv-array-read-alt
  (implies (and (equal len (len x))
                (natp n))
           (equal (equal (bv-array-read size len n x) (bvchop size (nth n x)))
                  (if (< n len)
                      t
                    (equal 0 (bv-array-read size len n x)))))
  :hints (("Goal" :use (:instance equal-of-bvchop-of-nth-and-bv-array-read)
           :in-theory (disable equal-of-bvchop-of-nth-and-bv-array-read))))

;note the (equal m n) hyp
(defthm equal-of-bvchop-of-nth-and-bv-array-read-alt-strong
  (implies (and (equal m n)
                (equal len (len x)) ;work-hard or relax?
                (natp n))
           (equal (equal (bv-array-read size len n x) (bvchop size (nth m x)))
                  (if (< n len)
                      t
                    (equal 0 (bv-array-read size len n x))))))

;note the (equal m n) hyp
(defthm equal-of-bvchop-of-nth-and-bv-array-read-strong
  (implies (and (equal m n)
                (equal len (len x)) ;work-hard or relax?
                (natp n))
           (equal (equal (bvchop size (nth m x)) (bv-array-read size len n x))
                  (if (< n len)
                      t
                    (equal 0 (bv-array-read size len n x))))))

;; (defstub error-state-no-params () t)

;; ;fixme - handle this stuff better?
;; (skip -proofs
;;  (defthm error-state-drop-params
;;    (equal (jvm::error-state msg state)
;;           (error-state-no-params))))

;(in-theory (disable CDR-OF-TAKE-BECOMES-SUBRANGE)) ;drop?

;gen!
;; (defthm nth2-of-bv-array-write
;;   (implies (and (natp index)
;;                 (< index 64)
;;                 )
;;            (equal (nth2 '6 index (bv-array-write '16 '64 index2 val array))
;;                   (bv-array-read '16 '64 index (bv-array-write '16 '64 index2 val array))))
;;   :hints (("Goal" :in-theory (enable ;BV-ARRAY-READ
;;                               nth2))))

(DEFTHM BV-ARRAY-READ-OF-BV-ARRAY-WRITE-TIGHTEN-better
  (IMPLIES (AND (< ESIZE1 ESIZE2)
                (EQUAL LEN (LEN DATA))
                (NATP INDEX2)
                (NATP ESIZE1)
                (NATP ESIZE2)
                (NATP INDEX))
           (EQUAL (BV-ARRAY-READ ESIZE1 LEN INDEX (BV-ARRAY-WRITE ESIZE2 LEN INDEX2 VAL DATA))
                  (BV-ARRAY-READ ESIZE1 LEN INDEX (BV-ARRAY-WRITE ESIZE1 LEN INDEX2 VAL DATA))))
  :HINTS
  (("Goal"
    :IN-THEORY (E/d (BV-ARRAY-READ BV-ARRAY-WRITE update-nth2
                     BVCHOP-WHEN-I-IS-NOT-AN-INTEGER)
                    (;BVCHOP-OF-NTH-BECOMES-BV-ARRAY-READ

                     UPDATE-NTH-BECOMES-UPDATE-NTH2-EXTEND-GEN
                     )))))

;move a bunch of this stuff

(defthm nthcdr-of-bv-array-clear
  (implies (and (<= n len)
                (< key len)
                (integerp len)
                (natp n)
                (natp key))
           (equal (nthcdr n (bv-array-clear element-size len key lst))
                  (if (< key n)
                      (bvchop-list element-size
                                    (nthcdr n (take len (true-list-fix lst))))
                    (bv-array-clear element-size (- len n)
                                    (- key n) (nthcdr n lst)))))
  :hints (("Goal" :in-theory (enable bv-array-clear))))

(defthm nthcdr-of-bv-array-clear-range
  (implies (and (<= n lowindex)
                (<= n len)
                (< lowindex len) ;Mon Jul 19 20:46:59 2010
                (< highindex len) ;Mon Jul 19 20:46:59 2010
                (integerp len)
                (equal len (+ 1 highindex)) ; Mon Jul 19 20:49:41 2010 could drop?
                (natp n)
                (natp lowindex)
                (natp highindex))
           (equal (nthcdr n (bv-array-clear-range element-size len lowindex highindex lst))
                  (bv-array-clear-range element-size (- len n) (- lowindex n) (- highindex n) (nthcdr n lst))))
  :hints (("Goal" :do-not '(generalize eliminate-destructors)
           :in-theory (e/d (bv-array-clear-range nthcdr) (NTHCDR-OF-CDR-COMBINE NTHCDR-OF-CDR-COMBINE-strong)))))

;(in-theory (disable LIST::EQUAL-APPEND-REDUCTION!-ALT)) ;move up?

(defthm nthcdr-of-bv-array-clear-range2
  (implies (and (< highindex n)
                (<= n len)
                (<= lowindex highindex)
                (integerp len)
                (natp n)
                (natp lowindex)
                (natp highindex))
           (equal (nthcdr n (bv-array-clear-range element-size len lowindex highindex lst))
                  (nthcdr n (bvchop-list element-size (take len lst)))))
  :hints (("Goal" :do-not '(generalize eliminate-destructors)
           :in-theory (e/d (bv-array-clear-range nthcdr) (NTHCDR-OF-CDR-COMBINE
                                                          NTHCDR-OF-CDR-COMBINE-strong
                                                          ;TAKE-OF-NTHCDR-BECOMES-SUBRANGE
                                                          ;NTHCDR-OF-TAKE-BECOMES-SUBRANGE
                                                          )))))


(defthmd subrange-when-take-known-hack
  (implies (and (equal (take n x) free)
                (integerp n)
                )
           (equal (subrange 1 n x)
                  (if (posp n)
                      (append (cdr free) (list (nth n x)))
                    nil)))
  :hints (("Goal" :in-theory (enable equal-of-append
                                     subrange ;todo
                                     ))))

(defthm car-of-BV-ARRAY-CLEAR-of-0
  (implies (posp len)
           (equal (CAR (BV-ARRAY-CLEAR ELEM-SIZE LEN 0 lst))
                  0))
  :hints (("Goal" :in-theory (enable BV-ARRAY-CLEAR))))

(defthm cdr-of-bv-array-clear-of-0
  (implies (posp len)
           (equal (cdr (bv-array-clear elem-size len 0 lst))
                  (bvchop-list elem-size (take (+ -1 len) (cdr lst)))))
  :hints (("Goal" :in-theory (enable bv-array-clear))))

(defthm car-of-BV-ARRAY-CLEAR-RANGE-of-0
  (implies (and (posp len)
                (natp highindex))
           (equal (CAR (BV-ARRAY-CLEAR-RANGE ELEM-SIZE LEN 0 HIGHINDEX LST))
                  0))
  :hints (("Goal" :expand (BV-ARRAY-CLEAR-RANGE ELEM-SIZE LEN 0 HIGHINDEX LST))))

(defthm cdr-of-bv-array-clear-2
  (implies (and (<= n len)
                (< key len)
                (integerp len)
                (natp key))
           (equal (cdr (bv-array-clear element-size len key lst))
                  (if (< key 1)
                      (bvchop-list element-size
                                   (cdr (take len (true-list-fix lst))))
                    (bv-array-clear element-size (- len 1)
                                    (- key 1) (cdr lst)))))
  :hints (("Goal" :in-theory (enable bv-array-clear))))

(defthm cdr-of-bv-array-clear-range-2
  (implies (and (<= 1 lowindex)
                (<= 1 len)
                (< lowindex len)
                (< highindex len)
                (integerp len)
                (natp lowindex)
                (natp highindex))
           (equal (cdr (bv-array-clear-range element-size len lowindex highindex lst))
                  (bv-array-clear-range element-size (- len 1) (- lowindex 1) (- highindex 1) (cdr lst))))
  :hints (("Goal" :induct t
           :in-theory (enable bv-array-clear-range))))

(defun sub1-sub1-induct (n1 n2)
  (if (zp n1)
      (list n1 n2)
    (sub1-sub1-induct (+ -1 n1) (+ -1 n2))))

(defthm take-of-bv-array-clear-range
  (implies (and ; (natp elem-size)
            (natp n)
            (natp len)
            (natp highindex)
            (< highindex len)
            (<= n (+ 1 highindex)))
           (equal (take n (bv-array-clear-range elem-size len 0 highindex lst))
                  (repeat n 0)))
  :hints (("Goal" :induct t
           :do-not '(generalize eliminate-destructors)
           :in-theory (enable take bv-array-clear-range take-when-most-known equal-of-append))))

;move or drop
(defthm take-of-firstn-same
  (equal (take n (firstn n x))
         (take n x))
  :hints (("Goal" :in-theory (enable take firstn))))

;move or drop
(defthm take-when-not-consp-cheap
  (implies (not (consp x))
           (equal (take n x)
                  (repeat n nil)))
  :rule-classes ((:rewrite :backchain-limit-lst (0)))
  :hints (("Goal" :in-theory (enable take))))

(defthm bv-array-clear-bottom-range
  (implies (and (posp len)
                (< i len)
                (natp i))
           (equal (bv-array-clear-range elem-size len 0 i lst)
                  (append (repeat (+ 1 i) 0)
                          (bvchop-list elem-size (subrange (+ 1 i) (+ -1 len) lst)))))
  :hints (("Goal" :cases ((equal 0 i))
           :in-theory (e/d (subrange TAKE-OF-CDR CAR-BECOMES-NTH-OF-0 equal-of-append nthcdr-of-cdr-combine
                                            BV-ARRAY-CLEAR-RANGE)
                                  (cdr-of-take
                                   ;NTHCDR-OF-TAKE-BECOMES-SUBRANGE
                                   ;TAKE-OF-NTHCDR-BECOMES-SUBRANGE
                                   ;;TAKE-OF-CDR-BECOMES-SUBRANGE
                                   )))))

(defthm bv-array-clear-whole-range
  (implies (and (equal i (+ -1 len))
                (posp len))
           (equal (bv-array-clear-range elem-size len 0 i lst)
                  (repeat len 0)))
  :hints (("Goal" :in-theory (e/d (equal-of-append subrange)
                                  (bv-array-clear-bottom-range))
           :use (:instance bv-array-clear-bottom-range
                           (lst (true-list-fix lst))
                           (i (+ -1 len))))))

(defthm bv-array-write-of-firstn
  (equal (bv-array-write element-size len index val (firstn len data))
         (bv-array-write element-size len index val data))
  :hints (("Goal" :in-theory (e/d (bv-array-write update-nth2) (update-nth-becomes-update-nth2-extend-gen)))))

(defthm bv-array-clear-of-firstn
  (equal (bv-array-clear element-size len index (firstn len data))
         (bv-array-clear element-size len index data))
  :hints (("Goal" :in-theory (enable bv-array-clear))))

(defthm bv-array-read-of-bv-array-clear
  (implies (and (< index1 len)
                (< index2 len) ;Mon Jul 19 20:51:20 2010
                (natp width2)
                (<= width width2)
                (posp len)
                (natp index1)
                (natp index2)
                (integerp len))
           (equal (bv-array-read width len index1 (bv-array-clear width2 len index2 lst))
                  (if (not (equal index1 index2))
                      (bv-array-read width len index1 lst)
                    0)))
  :hints (("Goal" :in-theory (enable bv-array-clear))))

(defthm bv-array-read-of-bv-array-clear-range-low
  (implies (and (< index lowindex)
                (< highindex len)
                (<= lowindex highindex)
                (natp elem-size)
                (natp len)
                (natp index)
                (natp lowindex)
                (natp highindex))
           (equal (bv-array-read elem-size len index (bv-array-clear-range elem-size len lowindex highindex lst))
                  (bv-array-read elem-size len index lst)))
  :hints (("Goal" :expand ((BV-ARRAY-CLEAR-RANGE ELEM-SIZE LEN INDEX1 HIGHINDEX LST))
           :in-theory (enable bv-array-clear-range))))

(defthm bv-array-read-of-bv-array-clear-range-high
  (implies (and (< highindex index)
                (< highindex len)
                (<= lowindex highindex)
                (< index len)
                (natp elem-size)
                (natp len)
                (natp index)
                (natp lowindex)
                (natp highindex))
           (equal (bv-array-read elem-size len index (bv-array-clear-range elem-size len lowindex highindex lst))
                  (bv-array-read elem-size len index lst)))
  :hints (("Goal" :expand ((BV-ARRAY-CLEAR-RANGE ELEM-SIZE LEN INDEX1 HIGHINDEX LST))
           :in-theory (enable bv-array-clear-range))))

(defthm bv-array-read-of-bv-array-clear-range-contained
  (implies (and (<= lowindex index)
                (<= index highindex)
                (< highindex len)
                (<= lowindex highindex)
                (natp elem-size)
                (natp len)
                (natp index)
                (natp lowindex)
                (natp highindex))
           (equal (bv-array-read elem-size len index (bv-array-clear-range elem-size len lowindex highindex lst))
                  0))
  :hints (("Goal" :expand ((BV-ARRAY-CLEAR-RANGE ELEM-SIZE LEN INDEX HIGHINDEX LST))
           :in-theory (enable bv-array-clear-range))))

(DEFTHM ALL-UNSIGNED-BYTE-P-OF-BV-ARRAY-CLEAR-range
  (IMPLIES (AND (<= ELEMENT-SIZE SIZE)
                (NATP SIZE)
                (NATP ELEMENT-SIZE))
           (ALL-UNSIGNED-BYTE-P SIZE (BV-ARRAY-CLEAR-range ELEMENT-SIZE LEN lowindex highindex LST)))
  :HINTS (("Goal" :IN-THEORY (ENABLE BV-ARRAY-CLEAR-range))))


;move these
;a hack for rc2, since we are no longer trimming array reads
(defthm bvplus-of-bv-array-read-arg1
  (implies (and (< n element-size)
                (natp n)
                (integerp element-size))
           (equal (bvplus n (bv-array-read element-size len index data) y)
<<<<<<< HEAD
                  (bvplus n (bv-array-read n
                                           len index data) y)))
  :hints (("Goal" :in-theory (e/d (bv-array-read natp)
                                  (;list::nth-of-cons

                                   )))))
=======
                  (bvplus n (bv-array-read n len index data) y)))
  :hints (("Goal" :in-theory (enable bv-array-read natp))))
>>>>>>> f2377413

(defthm bvplus-of-bv-array-read-arg2
  (implies (and (< n element-size)
                (natp n)
                (integerp element-size))
           (equal (bvplus n x (bv-array-read element-size len index data))
                  (bvplus n x (bv-array-read n len index data))))
  :hints (("Goal" :in-theory (enable bv-array-read natp))))

;hack for rc2..
(defthmd bvuminus-of-bv-array-read
  (implies (and (< n element-size)
                (natp n)
                (integerp element-size))
           (equal (bvuminus n (bv-array-read element-size len index data))
                  (bvuminus n (bv-array-read n len index data))))
  :hints (("Goal" :in-theory (enable bv-array-read natp))))

;is this strictly better?
(defthm take-of-bv-array-write-better
  (implies (and (<= n len)
                (< key len) ;Mon Jul 19 20:51:44 2010
                (natp n)
                (natp len)
                (natp key))
           (equal (take n (bv-array-write element-size len key val lst))
                  (if (< key n)
                      (bv-array-write element-size n key val (take n lst))
                    (bvchop-list element-size (take n lst)))))
  :hints (("Goal" :in-theory (e/d (update-nth2 bv-array-write-opener)
                                  (update-nth-becomes-update-nth2-extend-gen)))))

;todo -add hyps
;Thu Mar  4 15:41:42 2010
;; (skip -proofs
;; (defthmd update-nth2-becomes-bv-array-write-8
;;    (implies (and (all-unsigned-byte-p 8 lst)
;;                  (unsigned-byte-p 8 val))
;;             (equal (update-nth2 len key val lst)
;;                    (bv-array-write 8
;;                                   len
;;                                   key
;;                                   val
;;                                   lst)))))


(defthmd update-nth2-becomes-bv-array-write32
  (implies (and (all-unsigned-byte-p 32 lst)
                (unsigned-byte-p 32 val)
                ;;new:
                (< key len)
                (natp key)
                (true-listp lst)
                (equal len (len lst))
                )
           (equal (update-nth2 len key val lst)
                  (bv-array-write 32
                                  len
                                  key
                                  val
                                  lst)))
  :hints (("Goal" :in-theory (e/d (bv-array-write-opener UPDATE-NTH2) (UPDATE-NTH-BECOMES-UPDATE-NTH2-EXTEND-GEN)))))

;special case for bv-array-write:
;move
(defthm bv-array-read-of-bv-array-write-shorten
  (implies (and (syntaxp (and (quotep len2)
                              (quotep len1)))
                (< len1 len2)
                (< index1 len1) ;Mon Jul 19 20:52:24 2010
                (< index2 len2) ;Mon Jul 19 20:52:24 2010
                (< index2 len1) ;Mon Jul 19 20:52:24 2010
                (NOT (< (LEN DATA) LEN1)) ;Mon Jul 19 20:54:37 2010
                (EQUAL (LEN DATA) LEN2) ;Mon Jul 19 20:54:37 2010
                (natp len2) ;(integerp len2)
                (natp index2)  ;Mon Jul 19 20:54:37 2010
                (posp len1))
           (equal (bv-array-read element-size len1 index1 (bv-array-write element-size len2 index2 val data))
                  (bv-array-read element-size len1 index1 (bv-array-write element-size len1 index2 val data))))
  :hints (("Goal" :use (:instance bv-array-read-shorten-data (len len1) (index index1) (data (bv-array-write element-size len2 index2 val data)))
           :in-theory (disable bv-array-read-shorten-data
                               bv-array-write ;fixme
                               ;BV-ARRAY-READ-OF-TAKE
                               ;FIRSTN-BECOMES-TAKE-GEN
                               ))))

(DEFTHM bv-array-read-OF-UPDATE-SUBRANGE2
  (IMPLIES (AND (NATP START)
                (NATP END)
                (<= (+ -1 START) END)
                (< END LEN)
                (NATP N)
                (< N LEN)
                (NATP LEN))
           (EQUAL (bv-array-read width len N (UPDATE-SUBRANGE2 LEN START END VALS LST))
                  (IF (< N START)
                      (bv-array-read width len N LST)
                      (IF (< END N)
                          (bv-array-read width len N LST)
                          (bv-array-read width (+ 1 end (- start)) (- N START) VALS)))))
  :HINTS (("Goal" :IN-THEORY (E/d (bv-array-read-OPENER natp)
                                  (;NTH-BECOMES-BV-ARRAY-READ-NON-DAG
                                   )))))


;dup
(defthmd getbit-of-bv-array-read-helper
  (implies (and (natp n)
                (< n element-size)
                (posp len)
                (natp element-size))
           (equal (getbit n (bv-array-read element-size len index data))
                  (bv-array-read 1 len index (getbit-list n data))))
  :hints (("Goal" :in-theory (enable getbit-list
                                     natp posp bv-array-read GETBIT-WHEN-VAL-IS-NOT-AN-INTEGER BVCHOP-WHEN-I-IS-NOT-AN-INTEGER))))

(defthmd bv-array-read-blast-helper
  (implies (and (< 1 element-width)
                (posp len)
                (integerp element-width))
           (equal (bv-array-read element-width len index data)
                  (bvcat 1
                         (bv-array-read 1 len index (getbit-list (+ -1 element-width) data))
                         (+ -1 element-width)
                         ;wrap a bvchop-list around the data?
                         (bv-array-read (+ -1 element-width) len index data))))
  :hints (("Goal" :in-theory (enable GETBIT-OF-BV-ARRAY-READ-HELPER bvchop-of-bv-array-read
                                     slice-becomes-getbit))))

;what should we do when the data is not a quotep?
(defthmd bv-array-read-blast
  (implies (and (syntaxp (quotep data))
                (< 1 element-width)
                (posp len)
                (integerp element-width))
           (equal (bv-array-read element-width len index data)
                  (bvcat 1
                         (bv-array-read 1 len index (getbit-list (+ -1 element-width) data))
                         (+ -1 element-width)
                         ;wrap a bvchop-list around the data?
                         (bv-array-read (+ -1 element-width) len index data))))
  :hints (("Goal" :use (:instance bv-array-read-blast-helper))))

;or just use NTH-OF-UPDATE-SUBRANGE2?
;fixme improve? only one of lst and vals (the one from which the value selected) needs to be a usb-list?
(defthm unsigned-byte-p-of-nth-of-update-subrange2
  (implies (and (natp n)
                (< n len) ;move to conclusion?
                (<= len (len lst))
                (<= (+ 1 (- end start)) (len vals))
                (natp start)
                (natp end)
                (natp len)
                (all-unsigned-byte-p width lst)
                (all-unsigned-byte-p width vals))
           (unsigned-byte-p width (nth n (update-subrange2 len start end vals lst))))
  :hints (("Goal" :in-theory (enable ;LIST::NTH-APPEND
                              ))))

(defthm bv-array-read-of-bv-array-write-same-work-hard
  (implies (and (natp index)
                (work-hard (< index len))
                (integerp len))
           (equal (bv-array-read width len index (bv-array-write width len index val lst))
                  (bvchop width val)))
  :hints (("Goal" :in-theory (enable bv-array-read-opener bv-array-write-opener))))

;move these?
(defthmd bv-array-read-of-bv-array-write-both-better-work-hard
  (implies (and (work-hard (< index1 len))
                (work-hard (< index2 len))
                (natp width2)
                (<= width width2)
                (integerp len)
                (natp index1)
                (natp index2))
           (equal (bv-array-read width len index1 (bv-array-write width2 len index2 val lst))
                  (if (not (equal index1 index2))
                      (bv-array-read width len index1 lst)
                    (bvchop width val))))
  :hints (("Goal" :use (:instance bv-array-read-of-bv-array-write-both-better)
           :in-theory (disable bv-array-read-of-bv-array-write-both-better))))

;this one has only one index, and so only one work-hard, so we will try this one first
(defthmd bv-array-read-of-bv-array-write-same-better-work-hard
  (implies (and (work-hard (< index len))
                (natp width2)
                (<= width width2)
                (integerp len)
                (natp index))
           (equal (bv-array-read width len index (bv-array-write width2 len index val lst))
                  (bvchop width val)))
  :hints (("Goal" :use (:instance bv-array-read-of-bv-array-write-both-better (index1 index) (index2 index))
           :in-theory (disable bv-array-read-of-bv-array-write-both-better))))

;this version sets the length param of the bv-array-read to be the right
;fixme allow the lens in the lhs to differ?
;move
(defthm bv-array-read-of-take-better
  (implies (and (posp len)
                (natp index)
                (work-hard (< index len))
                (<= len (len array)))
           (equal (bv-array-read elem-size len index (take len array))
                  (bv-array-read elem-size (len array) index array)))
  :hints (("Goal" :in-theory (e/d (bv-array-read-opener) ()))))

;has the right len for the read in the rhs
;move
(DEFTHM BV-ARRAY-READ-OF-SUBRANGE-better
  (IMPLIES
   (AND (NATP INDEX)
        (NATP START)
        (<= START END)
        (INTEGERP END)
        (< INDEX LEN)
        (EQUAL LEN (+ END 1 (- START)))
        (< END (LEN LST))
        (NATP ELEMENT-SIZE))
   (EQUAL (BV-ARRAY-READ ELEMENT-SIZE
                         LEN INDEX (SUBRANGE START END LST))
          (BV-ARRAY-READ ELEMENT-SIZE (len lst) ;(+ 1 END)
                         (+ START INDEX)
                         LST)))
  :hints (("Goal" :in-theory (enable bv-array-read-opener bvchop-when-i-is-not-an-integer))))

(defthm bv-array-write-of-bv-array-write-diff-constant-indices-work-hard
  (implies (and (syntaxp (quotep index1))
                (syntaxp (quotep index2))
                (< index2 index1)
                (work-hard (< index1 len))
                (work-hard (< index2 len))
                (natp index1)
                (natp index2)
;                (work-hard (natp len)) ;drop?
                )
           (equal (bv-array-write element-size len index1 val1 (bv-array-write element-size len index2 val2 lst))
                  (bv-array-write element-size len index2 val2 (bv-array-write element-size len index1 val1 lst))))
  :hints (("Goal" :use (:instance bv-array-write-of-bv-array-write-diff-constant-indices)
           :in-theory (disable bv-array-write-of-bv-array-write-diff-constant-indices))))<|MERGE_RESOLUTION|>--- conflicted
+++ resolved
@@ -2292,17 +2292,8 @@
                 (natp n)
                 (integerp element-size))
            (equal (bvplus n (bv-array-read element-size len index data) y)
-<<<<<<< HEAD
-                  (bvplus n (bv-array-read n
-                                           len index data) y)))
-  :hints (("Goal" :in-theory (e/d (bv-array-read natp)
-                                  (;list::nth-of-cons
-
-                                   )))))
-=======
                   (bvplus n (bv-array-read n len index data) y)))
   :hints (("Goal" :in-theory (enable bv-array-read natp))))
->>>>>>> f2377413
 
 (defthm bvplus-of-bv-array-read-arg2
   (implies (and (< n element-size)
