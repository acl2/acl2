--- conflicted
+++ resolved
@@ -255,26 +255,6 @@
     :flag merge-terms-into-dag-array-basic)
   :hints (("Goal" :in-theory (e/d (merge-term-into-dag-array-basic merge-terms-into-dag-array-basic) (natp)))))
 
-<<<<<<< HEAD
-;drop?
-(defthm-flag-merge-term-into-dag-array-basic
-  (defthm integerp-of-mv-nth-3-of-merge-term-into-dag-array-basic
-    (implies (integerp dag-len)
-             (integerp (mv-nth 3 (merge-term-into-dag-array-basic
-                              term var-replacement-alist dag-array dag-len dag-parent-array
-                              dag-constant-alist dag-variable-alist
-                              dag-array-name dag-parent-array-name
-                              interpreted-function-alist))))
-    :flag merge-term-into-dag-array-basic)
-  (defthm integerp-of-mv-nth-3-of-merge-terms-into-dag-array-basic
-    (implies (integerp dag-len)
-             (integerp (mv-nth 3 (merge-terms-into-dag-array-basic
-                              terms var-replacement-alist
-                              dag-array dag-len dag-parent-array dag-constant-alist dag-variable-alist dag-array-name dag-parent-array-name
-                              interpreted-function-alist))))
-    :flag merge-terms-into-dag-array-basic)
-  :hints (("Goal" :in-theory (e/d (merge-term-into-dag-array-basic merge-terms-into-dag-array-basic) (natp)))))
-=======
 ;; (defthm-flag-merge-term-into-dag-array-basic
 ;;   (defthm integerp-of-mv-nth-3-of-merge-term-into-dag-array-basic
 ;;     (implies (integerp dag-len)
@@ -292,7 +272,6 @@
 ;;                               interpreted-function-alist))))
 ;;     :flag merge-terms-into-dag-array-basic)
 ;;   :hints (("Goal" :in-theory (e/d (merge-term-into-dag-array-basic merge-terms-into-dag-array-basic) (natp)))))
->>>>>>> c327e277
 
 (defthm-flag-merge-term-into-dag-array-basic
   (defthm dag-variable-alistp-of-mv-nth-6-of-merge-term-into-dag-array-basic
