--- conflicted
+++ resolved
@@ -552,15 +552,10 @@
      bitand-of-getbit-arg2
      bitor-of-getbit-arg1
      bitor-of-getbit-arg2
-<<<<<<< HEAD
      bitxor-of-getbit-arg1
      bitxor-of-getbit-arg2
-     bvif-of-getbit-arg1
-     bvif-of-getbit-arg2
-=======
      bvif-of-getbit-arg3
      bvif-of-getbit-arg4
->>>>>>> 1288b5ef
 
      bvlt-self
      bvlt-of-bvmod-false
@@ -774,11 +769,7 @@
     bvminus-becomes-bvplus-of-bvuminus ;trying...
 
     bvminus-bound-2
-<<<<<<< HEAD
-    ; slice-of-logtail ; trying without
-=======
     ;; slice-of-logtail
->>>>>>> 1288b5ef
 
     bound-when-usb2 ;uses the dag assumptions - huh? (expensive?)
 
@@ -877,11 +868,7 @@
     len-of-getbit-list
     all-unsigned-byte-p-of-getbit-list
 
-<<<<<<< HEAD
-    ; logtail-of-bvchop-becomes-slice ;drop?
-=======
     ;; logtail-of-bvchop-becomes-slice ;drop?
->>>>>>> 1288b5ef
 
     equal-bvcat-0-left
     equal-bvcat-0-right
@@ -1639,11 +1626,7 @@
 ;    bvxor-smaller-term-becomes-cat-arg1 ;yuck? Sat Jan 22 01:06:43 2011
 ;   bvxor-smaller-term-becomes-cat-arg2 ;yuck? Sat Jan 22 01:06:45 2011
 
-<<<<<<< HEAD
-            ; logtail-becomes-slice-dag       ;drop?
-=======
             ;; logtail-becomes-slice-dag       ;drop?
->>>>>>> 1288b5ef
 
             bvmult-of-2-gen
 ;trying these:
@@ -1756,11 +1739,8 @@
 
 ;;normalize boolif nests that are really ands?
 
-<<<<<<< HEAD
+
 ;; TODO: add many more rules to this?
-=======
-;; TODO: add lots more rules to this
->>>>>>> 1288b5ef
 (defun arithmetic-rules ()
   (declare (xargs :guard t))
   '(fold-consts-in-+
