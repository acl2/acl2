; An unrolling lifter xfor x86 code (based on Axe)
;
; Copyright (C) 2016-2019 Kestrel Technology, LLC
; Copyright (C) 2020-2022 Kestrel Institute
;
; License: A 3-clause BSD license. See the file books/3BSD-mod.txt.
;
; Author: Eric Smith (eric.smith@kestrel.edu)

;;;;;;;;;;;;;;;;;;;;;;;;;;;;;;;;;;;;;;;;;;;;;;;;;;;;;;;;;;;;;;;;;;;;;;;;;;;;;;;;

(in-package "X")

;; Two approaches: 1. Use X86 as the only variable and get back a term
;; over the single variable X86 that captures the effect of the code.
;; 2. Introduce variables such as X and Y for the inputs and get back
;; a term over x86 and those variables.  This may make it easier to
;; state assumptions (since they can mention X and Y).  We use the
;; second approach here for now.

(include-book "kestrel/x86/tools/support-axe" :dir :system)
(include-book "kestrel/x86/tools/lifter-support" :dir :system)
(include-book "kestrel/x86/tools/conditions" :dir :system)
(include-book "kestrel/x86/tools/assumptions32" :dir :system)
(include-book "kestrel/x86/tools/assumptions64" :dir :system)
(include-book "kestrel/x86/tools/read-over-write-rules" :dir :system)
(include-book "kestrel/x86/tools/write-over-write-rules" :dir :system)
(include-book "kestrel/lists-light/firstn" :dir :system)
(include-book "../rules-in-rule-lists")
;(include-book "../rules2") ;for BACKCHAIN-SIGNED-BYTE-P-TO-UNSIGNED-BYTE-P-NON-CONST
;(include-book "../rules1") ;for ACL2::FORCE-OF-NON-NIL, etc.
(include-book "../rewriter") ;brings in skip-proofs, TODO: Consider using rewriter-basic (but it needs versions of simp-dag and simplify-terms-using-each-other)
;(include-book "../basic-rules")
(include-book "../step-increments")
(include-book "../dag-size")
(include-book "../dag-info")
(include-book "../prune")
(include-book "../print-levels")
(include-book "kestrel/lists-light/take" :dir :system)
(include-book "kestrel/lists-light/nthcdr" :dir :system)
(include-book "kestrel/lists-light/append" :dir :system)
(include-book "kestrel/arithmetic-light/less-than" :dir :system)
(include-book "kestrel/bv/arith" :dir :system) ;reduce?
(include-book "ihs/logops-lemmas" :dir :system) ;reduce? for logext-identity
(include-book "kestrel/arithmetic-light/mod" :dir :system)
(include-book "kestrel/bv/bvif2" :dir :system)
(include-book "kestrel/utilities/make-event-quiet" :dir :system)
(include-book "kestrel/utilities/progn" :dir :system)
(include-book "kestrel/x86/tools/rule-lists" :dir :system)
(include-book "kestrel/arithmetic-light/truncate" :dir :system)

(acl2::ensure-rules-known (lifter-rules32))
(acl2::ensure-rules-known (lifter-rules32-new))
(acl2::ensure-rules-known (lifter-rules64))
(acl2::ensure-rules-known (assumption-simplification-rules))

;; The type of an x86 executable
;; TODO: Add support for ELF
(defun executable-typep (type)
  (declare (xargs :guard t))
  (member-eq type '(:pe-32
                    :pe-64
                    :mach-o-32
                    :mach-o-64)))

;; We often want these for ACL2 proofs, but not for 64-bit examples
(deftheory 32-bit-reg-rules
  '(xw-becomes-set-eip
    xw-becomes-set-eax
    xw-becomes-set-ebx
    xw-becomes-set-ecx
    xw-becomes-set-edx
    xw-becomes-set-esp
    xw-becomes-set-ebp
    xr-becomes-eax
    xr-becomes-ebx
    xr-becomes-ecx
    xr-becomes-edx
    xr-becomes-ebp
    xr-becomes-esp)
  :redundant-okp t)

;; For safety:
(in-theory (disable (:executable-counterpart sys-call)))
(theory-invariant (not (active-runep '(:executable-counterpart sys-call))))

(defttag invariant-risk)
(set-register-invariant-risk nil) ;potentially dangerous but needed for execution speed

;; Repeatedly rewrite DAG to perform symbolic execution.  Perform
;; STEP-INCREMENT steps at a time, until the run finishes, STEPS-LEFT is
;; reduced to 0, or a loop or unsupported instruction is detected.  Returns (mv
;; erp result-dag-or-quotep state).
;; TODO: Handle returning a quotep?
(defun repeatedly-run (steps-left step-increment dag rules assumptions rules-to-monitor use-internal-contextsp prune print print-base memoizep total-steps state)
  (declare (xargs :guard (and (natp steps-left)
                              (acl2::step-incrementp step-increment)
                              (acl2::pseudo-dagp dag)
                              (symbol-listp rules)
                              (pseudo-term-listp assumptions)
                              (symbol-listp rules-to-monitor)
                              (booleanp use-internal-contextsp)
                              (or (eq nil prune)
                                  (eq t prune)
                                  (natp prune))
                              (acl2::axe-print-levelp print)
                              (member print-base '(10 16))
                              (booleanp memoizep)
                              (natp total-steps))
                  :mode :program
                  :stobjs (state)))
  (if (zp steps-left)
      (mv (erp-nil) dag state)
    (b* ((this-step-increment (acl2::this-step-increment step-increment total-steps))
         (steps-for-this-iteration (min steps-left this-step-increment))
         (old-dag dag)
         ((mv erp dag-or-quote state)
          (acl2::simp-dag dag ; todo: call the basic rewriter, but it needs to support :use-internal-contextsp
                          :rules rules ; todo: don't make the rule-alist each time
                          :assumptions assumptions
                          :monitor rules-to-monitor
                          :use-internal-contextsp use-internal-contextsp
                          ;; pass print, so we can cause rule hits to be printed:
                          :print print ; :brief ;nil
                          ;; :print-interval 10000 ;todo: pass in
                          :limits (acons 'x86isa::x86-fetch-decode-execute-base steps-for-this-iteration nil)
                          :memoizep memoizep
                          :check-inputs nil))
         ((when erp) (mv erp nil state))
         ((when (quotep dag-or-quote))
          (mv (erp-nil) dag-or-quote state))
         (dag dag-or-quote)
         ;; Prune the DAG:
         ((mv erp dag state)
          (acl2::maybe-prune-dag-precisely prune ; if a natp, can help prevent explosion. todo: add some sort of DAG-based pruning)
<<<<<<< HEAD
                                           dag
                                           ;; the assumptions used during lifting seem unlikely to be helpful when pruning, and user assumptions
                                           ;; seem like they should be used during lifting (TODO: What about assumptions only usable by STP?)
                                           nil ; assumptions
                                           rules
                                           nil ; interpreted-fns
                                           rules-to-monitor
                                           t ;call-stp
                                           state))
=======
                                     dag assumptions rules
                                     nil ; interpreted-fns
                                     rules-to-monitor
                                     t ;call-stp
                                     print
                                     state))
>>>>>>> 060d0ac2
         ((when erp) (mv erp nil state))
         (dag-fns (acl2::dag-fns dag)))
      (if (not (member-eq 'run-until-rsp-greater-than dag-fns)) ;; stop if the run is done
          (prog2$ (cw "Note: The run has completed.~%")
                  (mv (erp-nil) dag state))
        (if (member-eq 'x86isa::x86-step-unimplemented dag-fns) ;; stop if we hit an unimplemented instruction
            ;; TODO: If pruning did something, consider doing another rewrite here (pruning may have introduced bvchop or bool-fix$inline).
            (prog2$ (cw "WARNING: UNIMPLEMENTED INSTRUCTION.~%")
                    (mv (erp-nil) dag state))
          (if (acl2::equivalent-dags dag old-dag)
              (prog2$ (cw "Note: Stopping the run because nothing changed.~%")
                      (mv (erp-nil) dag state))
            (let* ((total-steps (+ steps-for-this-iteration total-steps))
                   (state ;; Print as a term unless it would be huge:
                    (if (< (acl2::dag-or-quotep-size dag) 1000)
                        (b* ((- (cw "(Term after ~x0 steps:~%" total-steps))
                             (state (if (not (eql 10 print-base)) ; make-event always sets the print-base to 10
                                        (set-print-base-radix print-base state)
                                      state))
                             (- (cw "~X01" (untranslate (dag-to-term dag) nil (w state)) nil))
                             (state (set-print-base-radix 10 state)) ;make event sets it to 10
                             (- (cw ")~%")))
                          state)
                      (b* ((- (cw "(DAG after ~x0 steps:~%" total-steps))
                           (state (if (not (eql 10 print-base)) ; make-event always sets the print-base to 10
                                      (set-print-base-radix print-base state)
                                    state))
                           (- (cw "~X01" dag nil))
                           (state (set-print-base-radix 10 state))
                           (- (cw ")~%")))
                        state))))
              (repeatedly-run (- steps-left steps-for-this-iteration)
                              step-increment
                              dag rules assumptions rules-to-monitor use-internal-contextsp prune print print-base memoizep
                              total-steps
                              state))))))))

;; Returns (mv erp result-dag-or-quotep rules-used assumption-rules-used state).
(defun def-unrolled-fn-core (target
                             parsed-executable
                             assumptions ; todo: can these introduce vars for state components?  support that more directly?  could also replace register expressions with register names (vars)
                             suppress-assumptions
                             stack-slots
                             output
                             use-internal-contextsp
                             prune
                             extra-rules
                             remove-rules
                             extra-assumption-rules
                             step-limit
                             step-increment
                             memoizep
                             monitor
                             print
                             print-base
                             state)
  (declare (xargs :guard (and (lifter-targetp target)
                              ;; parsed-executable
                              ;; assumptions ; untranslated terms
                              (booleanp suppress-assumptions)
                              (natp stack-slots)
                              (output-indicatorp output)
                              (booleanp use-internal-contextsp)
                              (or (eq nil prune)
                                  (eq t prune)
                                  (natp prune))
                              (symbol-listp extra-rules)
                              (symbol-listp remove-rules)
                              (symbol-listp extra-assumption-rules)
                              (natp step-limit)
                              (acl2::step-incrementp step-increment)
                              (booleanp memoizep)
                              (or (symbol-listp monitor)
                                  (eq :debug monitor))
                              (acl2::axe-print-levelp print)
                              (member print-base '(10 16)))
                  :stobjs (state)
                  :mode :program))
  (b* ((- (cw "Lifting ~s0.~%" target)) ;todo: print the executable name
       (executable-type (acl2::parsed-executable-type parsed-executable))
       (- (cw "(Executable type: ~x0.)~%" executable-type))
       ;;todo: finish adding support for :entry-point!
       ((when (and (eq :entry-point target)
                   (not (eq :pe-32 executable-type))))
        (er hard? 'def-unrolled-fn-core "Starting from the :entry-point is currently only supported for PE-32 files.")
        (mv :bad-entry-point nil nil nil state))
       ((when (and (natp target)
                   (not (eq :pe-32 executable-type))))
        (er hard? 'def-unrolled-fn-core "Starting from a numeric offset is currently only supported for PE-32 files.")
        (mv :bad-entry-point nil nil nil state))
       (- (and (stringp target)
               ;; Throws an error if the target doesn't exist:
               (acl2::ensure-target-exists-in-executable target parsed-executable)))
       ;; assumptions (these get simplified below to put them into normal form):
       (assumptions (if suppress-assumptions
                        assumptions
                      (if (eq :mach-o-64 executable-type)
                          (cons `(standard-assumptions-mach-o-64 ',target
                                                                 ',parsed-executable
                                                                 ',stack-slots
                                                                 text-offset
                                                                 x86)
                                assumptions)
                        (if (eq :pe-64 executable-type)
                            (cons `(standard-assumptions-pe-64 ',target
                                                               ',parsed-executable
                                                               ',stack-slots
                                                               text-offset
                                                               x86)
                                  assumptions)
                          (if (eq :mach-o-32 executable-type)
                              (append (gen-standard-assumptions-mach-o-32 target
                                                                          parsed-executable
                                                                          stack-slots)
                                      assumptions)
                            (if (eq :pe-32 executable-type)
                                ;; todo: try without expanding this:
                                (append (gen-standard-assumptions-pe-32 target
                                                                        parsed-executable
                                                                        stack-slots)
                                        assumptions)
                              (prog2$ (cw "NOTE: Unsupported executable type: ~x0.~%" executable-type)
                                      assumptions)))))))
       (assumptions (acl2::translate-terms assumptions 'def-unrolled-fn-core (w state)))
       (- (and print (cw "(Unsimplified assumptions: ~x0)~%" assumptions)))
       (- (cw "(Simplifying assumptions...~%"))
       (lifter-rules (if (eq executable-type :pe-32)
                         (append (lifter-rules32)
                                 (lifter-rules32-new))
                       (if (eq executable-type :mach-o-32)
                           (append (lifter-rules32)
                                   (lifter-rules32-new) ; todo, may first need to implement standard-assumptions-mach-o-32
                                   )
                         (lifter-rules64))))
       (rules (append extra-rules lifter-rules))
       (- (let ((non-existent-remove-rules (set-difference-eq remove-rules rules)))
            (and non-existent-remove-rules
                 (cw "WARNING: The following rules in :remove-rules were not present: ~X01.~%" non-existent-remove-rules nil))))
       (rules (set-difference-eq rules remove-rules))
       ;; Next, we simplify the assumptions.  This allows us to state the
       ;; theorem about a lifted routine concisely, using an assumption
       ;; function that opens to a large conjunction before lifting is
       ;; attempted.  We need to assume some assumptions when simplifying the
       ;; others, because opening things like read64 involves testing
       ;; canonical-addressp (which we know from other assumptions is true):
       (assumption-rules (append extra-assumption-rules (assumption-simplification-rules)))
       ((mv erp rule-alist)
        (acl2::make-rule-alist assumption-rules (w state)))
       ((when erp) (mv erp nil nil nil state))
       ;; TODO: Option to turn this off, or to do just one pass
       ((mv erp assumptions state)
        (acl2::simplify-terms-repeatedly ;; simplify-terms-using-each-other
         assumptions
         rule-alist
         nil ; monitored-rules
         state))
       ((when erp) (mv erp nil nil nil state))
       (assumptions (acl2::get-conjuncts-of-terms2 assumptions))
       (- (cw "Done simplifying assumptions)~%"))
       (- (and print (cw "(Simplified assumptions: ~x0)~%" assumptions)))
       ;; Prepare for symbolic execution:
       (term-to-simulate '(run-until-return x86))
       (term-to-simulate (wrap-in-output-extractor output term-to-simulate)) ;TODO: delay this if lifting a loop?
       (- (cw "(Limiting the unrolling to ~x0 steps.)~%" step-limit))
       ;; Convert the term into a dag for passing to repeatedly-run:
       ((mv erp dag-to-simulate) (dagify-term term-to-simulate))
       ((when erp) (mv erp nil nil nil state))
       (rules-to-monitor (if (eq :debug monitor)
                             (debug-rules32)
                           monitor))
       ;; Do the symbolic execution:
       ((mv erp result-dag-or-quotep state)
        (repeatedly-run step-limit step-increment dag-to-simulate rules assumptions rules-to-monitor use-internal-contextsp prune print print-base memoizep 0 state))
       ((when erp) (mv erp nil nil nil state))
       (- (if (quotep result-dag-or-quotep)
              (cw "(Unrolling/lifting produced the constant ~x0.)~%" result-dag-or-quotep)
            (acl2::print-dag-info result-dag-or-quotep 'result t))))
    (mv (erp-nil) result-dag-or-quotep rules assumption-rules state)))

;; Returns (mv erp event state)
(defun def-unrolled-fn (lifted-name
                        target
                        parsed-executable
                        assumptions
                        suppress-assumptions
                        stack-slots
                        output
                        use-internal-contextsp
                        prune
                        extra-rules
                        remove-rules
                        extra-assumption-rules
                        step-limit
                        step-increment
                        memoizep
                        monitor
                        print
                        print-base
                        produce-function
                        non-executable
                        produce-theorem
                        prove-theorem ;whether to try to prove the theorem with ACL2 (rarely works)
                        restrict-theory
                        whole-form
                        state)
  (declare (xargs :guard (and (symbolp lifted-name)
                              (lifter-targetp target)
                              ;; parsed-executable
                              ;; assumptions ; untranslated-terms
                              (booleanp suppress-assumptions)
                              (natp stack-slots)
                              (output-indicatorp output)
                              (booleanp use-internal-contextsp)
                              (or (eq nil prune)
                                  (eq t prune)
                                  (natp prune))
                              (symbol-listp extra-rules)
                              (symbol-listp remove-rules)
                              (symbol-listp extra-assumption-rules)
                              (natp step-limit)
                              (acl2::step-incrementp step-increment)
                              (booleanp memoizep)
                              (or (symbol-listp monitor)
                                  (eq :debug monitor))
                              (acl2::axe-print-levelp print)
                              (member print-base '(10 16))
                              (booleanp produce-function)
                              (booleanp non-executable)
                              (booleanp produce-theorem)
                              (booleanp prove-theorem)
                              (booleanp restrict-theory))
                  :stobjs (state)
                  :mode :program))
  (b* (;; Check whether this call to the lifter has already been made:
       (previous-result (previous-lifter-result whole-form state))
       ((when previous-result)
        (mv nil '(value-triple :redundant) state))
       ;; Lift the function to obtain the DAG:
       ((mv erp result-dag rules-used
            & ; assumption-rules-used
            state)
        (def-unrolled-fn-core target parsed-executable
          assumptions suppress-assumptions stack-slots
          output use-internal-contextsp prune extra-rules remove-rules extra-assumption-rules
          step-limit step-increment memoizep monitor print print-base state))
       ((when erp) (mv erp nil state))
       ;; TODO: Fully handle a quotep result here:
       (result-dag-size (acl2::dag-or-quotep-size result-dag))
       (result-dag-fns (acl2::dag-fns result-dag))
       ;; Sometimes the presence of text-offset may indicate that something
       ;; wasn't resolved, but other times it's just needed to express some
       ;; junk left on the stack
       (result-dag-vars (acl2::dag-vars result-dag))
       (defconst-name (pack-in-package-of-symbol lifted-name '* lifted-name '*))
       (defconst-form `(defconst ,defconst-name ',result-dag))
       (fn-formals result-dag-vars) ; we could include x86 here, even if the dag is a constant
       ;; Do we want a check like this?
       ;; ((when (not (subsetp-eq result-vars '(x86 text-offset))))
       ;;  (mv t (er hard 'lifter "Unexpected vars, ~x0, in result DAG!" (set-difference-eq result-vars '(x86 text-offset))) state))
       ;; TODO: Maybe move some of this to the -core function:
       ((when (intersection-eq result-dag-fns '(run-until-rsp-greater-than run-until-return)))
        (if (< result-dag-size 10000)
            (progn$ (cw "(Term:~%")
                    (cw "~X01" (untranslate (dag-to-term result-dag) nil (w state)) nil)
                    (cw ")~%"))
          (progn$ (cw "(DAG:~%")
                  (cw "~X01" result-dag nil)
                  (cw ")~%")))
        (mv t (er hard 'lifter "Lifter error: The run did not finish.") state))
       ;; Not valid if (not (< result-dag-size 10000)):
       (maybe-result-term (and (< result-dag-size 10000) ; avoids exploding
                               (acl2::dag-to-term result-dag)))
       ;; Print the result:
       (- (and print
               (if (< result-dag-size 10000)
                   (cw "(Result: ~x0)~%" maybe-result-term)
                 (progn$ (cw "(Result:~%")
                         (cw "~X01" result-dag nil)
                         (cw ")~%")))))
       ;; Possibly produce a defun:
       ((mv erp defuns) ; defuns is nil or a singleton list
        (if (not produce-function)
            (mv (erp-nil) nil)
          (b* (;;TODO: consider untranslating this, or otherwise cleaning it up:
               (function-body (if (< result-dag-size 1000)
                                  maybe-result-term
                                `(acl2::dag-val-with-axe-evaluator ',result-dag
                                                                   ,(acl2::make-acons-nest result-dag-vars)
                                                                   ',(acl2::make-interpreted-function-alist (acl2::get-non-built-in-supporting-fns-list result-dag-fns (w state)) (w state))
                                                                   '0 ;array depth (not very important)
                                                                   )))
               (function-body-untranslated (untranslate function-body nil (w state))) ;todo: is this unsound (e.g., because of user changes in how untranslate works)?
               (function-body-retranslated (acl2::translate-term function-body-untranslated 'def-unrolled-fn-core (w state)))
               ;; TODO: I've seen this check fail when (if x y t) got turned into (if (not x) (not x) y):
               ((when (not (equal function-body function-body-retranslated))) ;todo: make a safe-untranslate that does this check?
                (er hard? 'lifter "Problem with function body.  Untranslating and then re-translating did not give original body.  Body was ~X01" function-body nil)
                (mv :problem-with-function-body nil))
               ;;(- (cw "Runes used: ~x0" runes)) ;TODO: Have Axe return these?
               ;;use defun-nx by default because stobj updates are not all let-bound to x86
               (defun-variant (if non-executable 'defun-nx 'defun))
               (defun `(,defun-variant ,lifted-name (,@fn-formals)
                         (declare (xargs ,@(if (member-eq 'x86 fn-formals)
                                               `(:stobjs x86)
                                             nil)
                                         :verify-guards nil ;TODO
                                         )
                                  ,@(let ((ignored-vars (set-difference-eq fn-formals result-dag-vars)))
                                      (and ignored-vars
                                           `((ignore ,@ignored-vars)))))
                         ,function-body-untranslated)))
            (mv (erp-nil) (list defun)))))
       ((when erp) (mv erp nil state))
       (defthms ; either nil or a singleton list
         (if (not produce-theorem)
             nil
           (let* ((defthm `(defthm ,(acl2::pack$ lifted-name '-correct)
                             (implies (and ,@assumptions)
                                      (equal (run-until-return x86)
                                             (,lifted-name ,@fn-formals)))
                             :hints ,(if restrict-theory
                                         `(("Goal" :in-theory '(,lifted-name ;,@runes ;without the runes here, this won't work
                                                                )))
                                       `(("Goal" :in-theory (enable ,@rules-used
                                                                    ;; ,@assumption-rules-used ; todo consider this
                                                                    ))))
                             :otf-flg t))
                  (defthm (if prove-theorem
                              defthm
                            `(skip-proofs ,defthm))))
             (list defthm))))
       (event `(progn ,defconst-form
                      ,@defuns
                      ,@defthms))
       (event (acl2::extend-progn event `(table x86-lifter-table ',whole-form ',event))))
    (mv nil event state)))

;TODO: Add show- variant
;bad name?
;try defmacroq?
;; Creates some events to represent the unrolled computation, including a defconst for the DAG and perhaps a defun and a theorem.
(defmacro def-unrolled (&whole whole-form
                               lifted-name ;name to use for the generated function and constant (the latter surrounded by stars)
                               parsed-executable ; for example, a defconst created by defconst-x86
                               &key
                               (target ':entry-point) ;; where to start lifting (see lifter-targetp)
                               (assumptions 'nil) ;extra assumptions in addition to the standard-assumptions (todo: rename to :extra-assumptions)
                               (suppress-assumptions 'nil) ;suppress the standard assumptions
                               (stack-slots '100) ;; tells us what to assume about available stack space
                               (output ':all)
                               (use-internal-contextsp 't)
                               (prune '1000)
                               (extra-rules 'nil) ;Rules to use in addition to (lifter-rules32) or (lifter-rules64).
                               (remove-rules 'nil) ;Rules to turn off
                               (extra-assumption-rules 'nil) ; Extra rules to use when simplifying assumptions
                               (step-limit '1000000)
                               (step-increment '100)
                               (memoizep 't)
                               (monitor 'nil)
                               (print 't)             ;how much to print
                               (print-base '10)       ; 10 or 16
                               (produce-function 't) ;whether to produce a function, not just a constant dag, representing the result of the lifting
                               (non-executable 't)  ;since stobj updates will not be let-bound      ;allow :auto?  only use for :output :all ?
                               (produce-theorem 't) ;whether to try to produce a theorem (possibly skip-proofed) about the result of the lifting
                               (prove-theorem 'nil) ;whether to try to prove the theorem with ACL2 (rarely works)
                               (restrict-theory 't)       ;todo: deprecate
                               )
  `(,(if print 'make-event 'acl2::make-event-quiet)
    (def-unrolled-fn
      ',lifted-name
      ,target
      ,parsed-executable
      ,assumptions
      ',suppress-assumptions
      ',stack-slots
      ',output
      ',use-internal-contextsp
      ',prune
      ,extra-rules ; gets evaluated since not quoted
      ,remove-rules ; gets evaluated since not quoted
      ,extra-assumption-rules ; gets evaluated since not quoted
      ',step-limit
      ',step-increment
      ',memoizep
      ,monitor ; gets evaluated since not quoted
      ',print
      ',print-base
      ',produce-function
      ',non-executable
      ',produce-theorem
      ',prove-theorem
      ',restrict-theory
      ',whole-form
      state)))<|MERGE_RESOLUTION|>--- conflicted
+++ resolved
@@ -133,7 +133,6 @@
          ;; Prune the DAG:
          ((mv erp dag state)
           (acl2::maybe-prune-dag-precisely prune ; if a natp, can help prevent explosion. todo: add some sort of DAG-based pruning)
-<<<<<<< HEAD
                                            dag
                                            ;; the assumptions used during lifting seem unlikely to be helpful when pruning, and user assumptions
                                            ;; seem like they should be used during lifting (TODO: What about assumptions only usable by STP?)
@@ -142,15 +141,8 @@
                                            nil ; interpreted-fns
                                            rules-to-monitor
                                            t ;call-stp
+                                           print
                                            state))
-=======
-                                     dag assumptions rules
-                                     nil ; interpreted-fns
-                                     rules-to-monitor
-                                     t ;call-stp
-                                     print
-                                     state))
->>>>>>> 060d0ac2
          ((when erp) (mv erp nil state))
          (dag-fns (acl2::dag-fns dag)))
       (if (not (member-eq 'run-until-rsp-greater-than dag-fns)) ;; stop if the run is done
