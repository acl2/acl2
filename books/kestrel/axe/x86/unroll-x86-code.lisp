--- conflicted
+++ resolved
@@ -549,91 +549,7 @@
                ;; Throws an error if the target doesn't exist:
                (acl2::ensure-target-exists-in-executable target parsed-executable)))
        (64-bitp (member-equal executable-type '(:mach-o-64 :pe-64 :elf-64)))
-<<<<<<< HEAD
-       (text-offset
-         (and 64-bitp ; todo
-              (if (eq :mach-o-64 executable-type)
-                  (if position-independentp 'text-offset `,(acl2::get-mach-o-code-address parsed-executable))
-                (if (eq :pe-64 executable-type)
-                    'text-offset ; todo: match what we do for other executable types
-                  (if (eq :elf-64 executable-type)
-                      (if position-independentp 'text-offset `,(acl2::get-elf-code-address parsed-executable))
-                    (if (eq :mach-o-32 executable-type)
-                        nil ; todo
-                      (if (eq :pe-32 executable-type)
-                          nil ; todo
-                        ;; todo: add support for :elf-32
-                        (er hard? 'unroll-x86-code-core "Unsupported executable type: ~x0.~%" executable-type))))))))
-       (code-length
-         (and 64-bitp ; todo
-              (if (eq :mach-o-64 executable-type)
-                  (len (acl2::get-mach-o-code parsed-executable))
-                (if (eq :pe-64 executable-type)
-                    10000 ; fixme
-                  (if (eq :elf-64 executable-type)
-                      (len (acl2::get-elf-code parsed-executable))
-                    (if (eq :mach-o-32 executable-type)
-                        nil ; todo
-                      (if (eq :pe-32 executable-type)
-                          nil ; todo
-                        ;;todo: add support for :elf-32
-                        (er hard? 'unroll-x86-code-core "Unsupported executable type: ~x0.~%" executable-type))))))))
-       (automatic-assumptions
-        (if suppress-assumptions
-            ;; Suppress tool-generated assumptions; use only the explicitly provided ones:
-            nil
-          (if (eq :mach-o-64 executable-type)
-              `((standard-assumptions-mach-o-64 ',target
-                                                ',parsed-executable
-                                                ',stack-slots
-                                                ,text-offset
-                                                x86))
-            (if (eq :pe-64 executable-type)
-                `((standard-assumptions-pe-64 ',target
-                                              ',parsed-executable
-                                              ',stack-slots
-                                              text-offset
-                                              x86))
-              (if (eq :elf-64 executable-type)
-                  `((standard-assumptions-elf-64 ',target
-                                                 ',parsed-executable
-                                                 ',stack-slots
-                                                 ,text-offset
-                                                 x86))
-                (if (eq :mach-o-32 executable-type)
-                    (gen-standard-assumptions-mach-o-32 target parsed-executable stack-slots)
-                  (if (eq :pe-32 executable-type)
-                      ;; todo: try without expanding this:
-                      (gen-standard-assumptions-pe-32 target parsed-executable stack-slots)
-                    ;;todo: add support for :elf-32
-                    (er hard? 'unroll-x86-code-core "Unsupported executable type: ~x0.~%" executable-type))))))))
-       (input-assumptions (if (and 64-bitp ; todo
-                                   (not (equal inputs :skip)) ; really means generate no assumptions
-                                   )
-                              (assumptions-for-inputs inputs
-                                                      ;; todo: handle zmm regs and values passed on the stack?!:
-                                                      ;; handle structs that fit in 2 registers?
-                                                      ;; See the System V AMD64 ABI
-                                                      '((rdi x86) (rsi x86) (rdx x86) (rcx x86) (r8 x86) (r9 x86))
-                                                      stack-slots
-                                                      text-offset
-                                                      code-length)
-                            nil))
-       (assumptions (append automatic-assumptions input-assumptions extra-assumptions))
-       (assumptions-to-return assumptions)
-       (assumptions (acl2::translate-terms assumptions 'unroll-x86-code-core (w state))) ; perhaps don't translate the automatic-assumptions?
-       (- (and (acl2::print-level-at-least-tp print) (progn$ (cw "(Unsimplified assumptions:~%")
-                                                             (print-terms-elided assumptions '((standard-assumptions-elf-64 t nil t t t)
-                                                                                               (standard-assumptions-mach-o-64 t nil t t t)
-                                                                                               (standard-assumptions-pe-64 t nil t t t))) ; todo: more?
-                                                             (cw ")~%"))))
-       (- (cw "(Simplifying assumptions...~%"))
-       ((mv assumption-simp-start-real-time state) (get-real-time state)) ; we use wall-clock time so that time in STP is counted
-       (32-bitp (member-eq executable-type *executable-types32*))
-       (debug-rules (if 32-bitp (debug-rules32) (debug-rules64)))
-=======
        (debug-rules (if 64-bitp (debug-rules64) (debug-rules32)))
->>>>>>> f1d2f133
        (rules-to-monitor (maybe-add-debug-rules debug-rules monitor))
 
        ;; Generate assumptions:
@@ -764,13 +680,8 @@
        (- (and print (progn$ (cw "(Assumptions for lifting:~%") ; should we untranslate these?
                              (if (acl2::print-level-at-least-tp print)
                                  (acl2::print-list assumptions)
-<<<<<<< HEAD
                                (print-terms-elided assumptions '((program-at t nil t) ; the program can be huge
                                                                 )))
-=======
-                               (print-terms-elided assumptions '(program-at ; the program can be huge
-                                                                 )))
->>>>>>> f1d2f133
                              (cw ")~%"))))
        ;; Prepare for symbolic execution:
        (term-to-simulate '(run-until-return x86))
