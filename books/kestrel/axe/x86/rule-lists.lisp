; Rule Lists used by the x86 Axe tools
;
; Copyright (C) 2016-2022 Kestrel Technology, LLC
; Copyright (C) 2020-2024 Kestrel Institute
;
; License: A 3-clause BSD license. See the file books/3BSD-mod.txt.
;
; Author: Eric Smith (eric.smith@kestrel.edu)

;;;;;;;;;;;;;;;;;;;;;;;;;;;;;;;;;;;;;;;;;;;;;;;;;;;;;;;;;;;;;;;;;;;;;;;;;;;;;;;;

(in-package "X")

(include-book "kestrel/axe/rule-lists" :dir :system)
(include-book "kestrel/utilities/defconst-computed" :dir :system)
(include-book "../priorities")

(include-book "projects/x86isa/machine/instructions/top" :dir :system) ;needed to get the full ruleset instruction-decoding-and-spec-rules

;; TODO: Use union-equal instead of append?  Or even, in some cases, a version that detects duplicates.

;todo: add a variant of get-ruleset that complains if the ruleset doesn't exist..
(acl2::defconst-computed-simple *instruction-decoding-and-spec-rules*
  (acl2::get-ruleset 'x86isa::instruction-decoding-and-spec-rules (w state)))

;; Most of these are just names of functions to open
(defun instruction-rules ()
  (declare (xargs :guard t))
  (append '(x86isa::gpr-arith/logic-spec-1 ;; dispatches based on operation
            x86isa::gpr-arith/logic-spec-2 ;; dispatches based on operation
            x86isa::gpr-arith/logic-spec-4 ;; dispatches based on operation
            x86isa::gpr-arith/logic-spec-8 ;; dispatches based on operation

;            x86isa::jcc/cmovcc/setcc-spec ;case dispatch ;;disabling this to produce better results

            ;x86isa::gpr-or-spec-1$inline
            ;x86isa::gpr-or-spec-2$inline
            ;x86isa::gpr-or-spec-4$inline
            ;x86isa::gpr-or-spec-8$inline
            x86isa::GPR-OR-SPEC-1-redef
            x86isa::GPR-OR-SPEC-2-redef
            x86isa::GPR-OR-SPEC-4-redef
            x86isa::GPR-OR-SPEC-8-redef

            x86isa::gpr-and-spec-1$inline
            x86isa::gpr-and-spec-2$inline
            x86isa::gpr-and-spec-4$inline
            x86isa::gpr-and-spec-8$inline

            x86isa::gpr-adc-spec-1$inline
            x86isa::gpr-adc-spec-2$inline
            x86isa::gpr-adc-spec-4$inline
            x86isa::gpr-adc-spec-8$inline

            ;; x86isa::gpr-sub-spec-1$inline
            ;; x86isa::gpr-sub-spec-2$inline
            ;; x86isa::gpr-sub-spec-4$inline
            ;; x86isa::gpr-sub-spec-8$inline
            x86isa::gpr-sub-spec-1-alt-def
            x86isa::gpr-sub-spec-2-alt-def
            x86isa::gpr-sub-spec-4-alt-def
            x86isa::gpr-sub-spec-8-alt-def

            x86isa::gpr-xor-spec-1$inline
            x86isa::gpr-xor-spec-2$inline
            x86isa::gpr-xor-spec-4$inline
            x86isa::gpr-xor-spec-8$inline

            x86isa::shr-spec$inline ;; dispatches based on size
            ;; x86isa::shr-spec-8
            ;; x86isa::shr-spec-16
            ;; x86isa::shr-spec-32
            ;; x86isa::shr-spec-64
            x86isa::shr-spec-8-redef
            x86isa::shr-spec-16-redef
            x86isa::shr-spec-32-redef
            x86isa::shr-spec-64-redef
            acl2::bvshr-rewrite-for-constant-shift-amount ; puts in slice, since we don't translate bvshr to stp

            x86isa::rol-spec$inline ;; dispatches based on size
            x86isa::rol-spec-8
            x86isa::rol-spec-16
            x86isa::rol-spec-32
            x86isa::rol-spec-64

            x86isa::sal/shl-spec$inline ;; dispatches based on size
            ;; x86isa::sal/shl-spec-8
            ;; x86isa::sal/shl-spec-16
            ;; x86isa::sal/shl-spec-32
            ;; x86isa::sal/shl-spec-64
            x86isa::sal/shl-spec-8-redef
            x86isa::sal/shl-spec-16-redef
            x86isa::sal/shl-spec-32-redef
            x86isa::sal/shl-spec-64-redef
            ;; ACL2::BVSHL-REWRITE-FOR-CONSTANT-SHIFT-AMOUNT ; todo: consider this since we don't translate bvshl to stp

            ;; unsigned multiply
            x86isa::mul-spec$inline ;; dispatches based on size
            x86isa::mul-spec-8
            x86isa::mul-spec-16
            x86isa::mul-spec-32
            x86isa::mul-spec-64

            ;; signed multiply
            x86isa::imul-spec$inline ;; dispatches based on size
            x86isa::imul-spec-8
            x86isa::imul-spec-16
            x86isa::imul-spec-32
            x86isa::imul-spec-64

            x86isa::gpr-add-spec-1$inline
            x86isa::gpr-add-spec-2$inline
            x86isa::gpr-add-spec-4$inline
            x86isa::gpr-add-spec-8$inline

            x86isa::idiv-spec$inline
            ;;X86ISA::IDIV-SPEC-64 ;need to re-characterize this as something nice
            x86isa::idiv-spec-64-trim-arg1-axe-all

            x86isa::sar-spec$inline
            ;x86isa::sar-spec-32-nice
            ;x86isa::sar-spec-64-nice
            x86isa::sar-spec-8-redef
            x86isa::sar-spec-16-redef
            x86isa::sar-spec-32-redef
            x86isa::sar-spec-64-redef

            ;; These recharacterize divide in terms of bvops:
            x86isa::mv-nth-0-of-div-spec-8
            x86isa::mv-nth-1-of-div-spec-8
            x86isa::mv-nth-2-of-div-spec-8
            x86isa::mv-nth-0-of-div-spec-16
            x86isa::mv-nth-1-of-div-spec-16
            x86isa::mv-nth-2-of-div-spec-16
            x86isa::mv-nth-0-of-div-spec-32
            x86isa::mv-nth-1-of-div-spec-32
            x86isa::mv-nth-2-of-div-spec-32
            x86isa::mv-nth-0-of-div-spec-64
            x86isa::mv-nth-1-of-div-spec-64
            x86isa::mv-nth-2-of-div-spec-64)
          *instruction-decoding-and-spec-rules*))

(defun list-rules-x86 ()
  (declare (xargs :guard t))
  '(atom ;open to expose consp
    car-cons
    acl2::consp-of-cons
    cdr-cons
    ;; lists as sets:
    x86isa::subset-p-of-singleton-arg1
    x86isa::disjoint-p-subset-p ;has free vars, somewhat aggressive
    x86isa::subset-p-reflexive  ;strengthen?
    x86isa::disjoint-p-nil-1
    ;;disjoint-p-cons-1 ;this may require more rules (e.g., (disjointp y z) and (subsetp x y) and (memberp a z) => (not (memberp a x)))
    ;;not-member-p-when-disjoint-p ;todo: make an alt version
    x86isa::subset-p-reflexive
    ))

(defun linear-memory-rules ()
  (declare (xargs :guard t))
  '(
    ;; Open these read operations to RB, which then gets turned into READ (TODO: Turn these into READ directly?)
    x86isa::rml08
    x86isa::rml16
    x86isa::rml32
    x86isa::rml64           ;shilpi leaves this enabled
    x86isa::rml-size$inline ;shilpi leaves this enabled ;todo: consider rml-size-becomes-rb

    x86isa::riml08
    x86isa::riml16
    x86isa::riml32
    x86isa::riml64               ;shilpi leaves this enabled
    x86isa::riml-size$inline ;shilpi leaves this enabled -- could restrict to constant

    x86isa::wml08
    x86isa::wml16
    x86isa::wml32
    x86isa::wml64           ;shilpi leaves this enabled, but this is big!
    x86isa::wml128
    x86isa::wml-size$inline ;shilpi leaves this enabled

    x86isa::wiml08
    x86isa::wiml16
    x86isa::wiml32
    x86isa::wiml64
    x86isa::wiml-size$inline
    ))

(defun read-introduction-rules ()
  (declare (xargs :guard t))
  '(mv-nth-1-of-rb-becomes-read
    mv-nth-1-of-rb-1-becomes-read))

(defun write-introduction-rules ()
  (declare (xargs :guard t))
  '(mv-nth-1-of-wb-1-becomes-write
    mv-nth-1-of-wb-becomes-write))

(defun read-byte-rules ()
  (declare (xargs :guard t))
  '(read-byte-of-xw-irrel
    read-byte-when-program-at
    read-byte-of-set-flag
    read-byte-of-write-byte
    read-byte-of-logext
    ))

(defun read-rules ()
  (declare (xargs :guard t))
  '(unsigned-byte-p-of-read
    integerp-of-read
    <-of-read-and-non-positive
    read-of-xw-irrel
    read-of-set-flag
    read-in-terms-of-nth-and-pos-eric ; read-when-program-at
    read-of-logext
    read-when-equal-of-read
    read-when-equal-of-read-alt
    <-of-constant-and-read ; in case we backchain to < to try to resolve a bvlt
    <-of-read-and-constant ; in case we backchain to < to try to resolve a bvlt
    ))

(defun write-rules ()
  (declare (xargs :guard t))
  '(write-of-bvchop-arg3-gen
    xr-of-write-when-not-mem
    x86p-of-write
    64-bit-modep-of-write
    app-view-of-write
    alignment-checking-enabled-p-of-write
    write-of-xw-irrel
    set-flag-of-write
    get-flag-of-write
    read-of-write-same
    read-of-write-disjoint
    read-of-write-disjoint2
    program-at-of-write
    ;; todo: uncomment these but first organize rules:
    ;;write-of-write-same
    ;;write-of-write-of-write-same
    ;;write-of-write-of-write-of-write-same
    ;; I guess we are not normalizing write nests, perhaps due to partial overlap?  could sort when known disjoint...
    ))

;; 'Read Over Write' and similar rules for state components. Our normal form
;; (at least for 64-bit code) includes 3 kinds of state changes, namely calls
;; to XW, WRITE, and SET-FLAG (todo: update this comment).
(defun state-rules ()
  (declare (xargs :guard t))
  '(
    ;x86isa::x86p-set-flag
    force ;todo: think about this
    x86isa::x86p-xw ;big rule with forced hyps
    x86isa::x86p-of-wb ;  wb-returns-x86p ;targets x86p-of-mv-nth-1-of-wb ;drop if WB will always be rewritten to WRITE

    ;; Flags:
    x86p-of-set-flag
    get-flag-of-xw
    xr-of-set-flag
    set-flag-of-xw
    get-flag-of-set-flag
    set-flag-of-set-flag-diff-axe
    set-flag-of-set-flag-same
    set-flag-of-get-flag-same
    x86isa::alignment-checking-enabled-p-of-set-flag
    X86ISA::XW-RGF-OF-XR-RGF-SAME

    ;; Rules about get-flag
    get-flag-of-write-byte-to-segment
    get-flag-of-write-to-segment

;;     ;; x86isa::get-flag-set-flag ;covers both cases, with a twist for a 2-bit flag
;;     ;; x86isa::set-flag-set-flag-same
;;     ;; x86isa::set-flag-set-flag-different-concrete-indices
;;     x86isa::rflagsbits-fix$inline

;;     x86isa::rflagsbits->ac$inline
;;     x86isa::rflagsbits->af$inline
;;     x86isa::rflagsbits->cf$inline
;;     x86isa::rflagsbits->of$inline
;;     x86isa::rflagsbits->pf$inline
;;     x86isa::rflagsbits->sf$inline
;;     x86isa::rflagsbits->zf$inline

    x86isa::rflagsbits$inline-constant-opener
    x86isa::10bits-fix-constant-opener
    x86isa::2bits-fix-constant-opener
    acl2::logapp-constant-opener
    acl2::expt2$inline-constant-opener

    x86isa::!rflagsbits->af$inline-constant-opener

    x86isa::rflagsbits->ac$inline-constant-opener
    x86isa::rflagsbits->af$inline-constant-opener
    x86isa::rflagsbits->cf$inline-constant-opener
    x86isa::rflagsbits->of$inline-constant-opener
    x86isa::rflagsbits->pf$inline-constant-opener
    x86isa::rflagsbits->sf$inline-constant-opener
    x86isa::rflagsbits->zf$inline-constant-opener
    x86isa::rflagsbits->res1$inline-constant-opener
    x86isa::rflagsbits->res2$inline-constant-opener
    x86isa::rflagsbits->res3$inline-constant-opener
    x86isa::rflagsbits->tf$inline-constant-opener
    x86isa::rflagsbits->intf$inline-constant-opener
    x86isa::rflagsbits->df$inline-constant-opener
    x86isa::rflagsbits->iopl$inline-constant-opener
    x86isa::rflagsbits->nt$inline-constant-opener
    x86isa::rflagsbits->res4$inline-constant-opener
    x86isa::rflagsbits->rf$inline-constant-opener
    x86isa::rflagsbits->vm$inline-constant-opener
    x86isa::rflagsbits->vif$inline-constant-opener
    x86isa::rflagsbits->vip$inline-constant-opener
    x86isa::rflagsbits->id$inline-constant-opener
    x86isa::rflagsbits->res5$inline-constant-opener

    ;todo: more like this, or do we have them all?

    x86isa::rflagsbits-fix$inline-constant-opener
    unsigned-byte-p-of-rflagsbits

    ;; Or perhaps instead of these we should recharacterize
    ;; some instruction semantic functions so as not to need these:
    ;; x86isa::rflagsbits->af$inline-of-if-safe
    ;; x86isa::rflagsbits->cf$inline-of-if-safe
    ;; x86isa::rflagsbits->of$inline-of-if-safe
    ;; x86isa::rflagsbits->pf$inline-of-if-safe
    ;; x86isa::rflagsbits->sf$inline-of-if-safe
    ;; x86isa::rflagsbits->zf$inline-of-if-safe
    x86isa::rflagsbits->af$inline-of-if
    x86isa::rflagsbits->cf$inline-of-if
    x86isa::rflagsbits->of$inline-of-if
    x86isa::rflagsbits->pf$inline-of-if
    x86isa::rflagsbits->sf$inline-of-if
    x86isa::rflagsbits->zf$inline-of-if

    ;; These introduce set-flag:
    !rflags-of-!rflagsbits->af
    !rflags-of-!rflagsbits->cf
    !rflags-of-!rflagsbits->of
    !rflags-of-!rflagsbits->pf
    !rflags-of-!rflagsbits->sf
    !rflags-of-!rflagsbits->zf

    X86ISA::RFLAGSBITS->aF-OF-RFLAGSBITS
    X86ISA::RFLAGSBITS->cF-OF-RFLAGSBITS
    X86ISA::RFLAGSBITS->OF-OF-RFLAGSBITS
    X86ISA::RFLAGSBITS->pF-OF-RFLAGSBITS
    X86ISA::RFLAGSBITS->sF-OF-RFLAGSBITS
    X86ISA::RFLAGSBITS->zF-OF-RFLAGSBITS

    rflagsbits->af$inline-of-bvchop-32
    rflagsbits->cf$inline-of-bvchop-32
    rflagsbits->pf$inline-of-bvchop-32
    rflagsbits->of$inline-of-bvchop-32
    rflagsbits->sf$inline-of-bvchop-32
    rflagsbits->zf$inline-of-bvchop-32

    flags-af-cf
    flags-af-pf
    flags-af-of
    flags-af-sf
    flags-af-zf

    flags-cf-af
    flags-cf-pf
    flags-cf-of
    flags-cf-sf
    flags-cf-zf

    flags-pf-af
    flags-pf-cf
    flags-pf-of
    flags-pf-sf
    flags-pf-zf

    flags-of-af
    flags-of-cf
    flags-of-pf
    flags-of-sf
    flags-of-zf

    flags-sf-af
    flags-sf-cf
    flags-sf-pf
    flags-sf-of
    flags-sf-zf

    flags-zf-af
    flags-zf-cf
    flags-zf-pf
    flags-zf-of
    flags-zf-sf

    flags-af-af
    flags-cf-cf
    flags-pf-pf
    flags-of-of
    flags-sf-sf
    flags-zf-zf

    !rflags-of-xr-rflags-of-set-flag
    xr-rflags-of-!rflags
    !rflags-of-xw
    x86isa::!rflags-of-write
    !rflags-of-set-flag
    !rflags-of-!rflags
    !rflags-does-nothing

;;     x86isa::!rflagsbits->ac$inline
;;     x86isa::!rflagsbits->af$inline
;;     x86isa::!rflagsbits->cf$inline ;it would be better if these called rflagsbits
;;     x86isa::!rflagsbits->of$inline
;;     x86isa::!rflagsbits->pf$inline
;;     x86isa::!rflagsbits->sf$inline
;;     x86isa::!rflagsbits->zf$inline

;;     x86isa::!rflags$inline


;;     x86isa::unsigned-byte-p-1-of-rflagsbits->res1$inline
;;     x86isa::unsigned-byte-p-1-of-rflagsbits->cf$inline
;;     x86isa::unsigned-byte-p-1-of-rflagsbits->pf$inline
;;     x86isa::unsigned-byte-p-1-of-rflagsbits->id$inline
;;     x86isa::unsigned-byte-p-1-of-rflagsbits->vip$inline
;;     x86isa::unsigned-byte-p-1-of-rflagsbits->vif$inline
;;     x86isa::unsigned-byte-p-1-of-rflagsbits->ac$inline
;;     x86isa::unsigned-byte-p-1-of-rflagsbits->vm$inline
;;     x86isa::unsigned-byte-p-1-of-rflagsbits->rf$inline
;;     x86isa::unsigned-byte-p-1-of-rflagsbits->res4$inline
;;     x86isa::unsigned-byte-p-1-of-rflagsbits->nt$inline
;;     x86isa::unsigned-byte-p-1-of-rflagsbits->of$inline
;;     x86isa::unsigned-byte-p-1-of-rflagsbits->df$inline
;;     x86isa::unsigned-byte-p-1-of-rflagsbits->intf$inline
;;     x86isa::unsigned-byte-p-1-of-rflagsbits->tf$inline
;;     x86isa::unsigned-byte-p-1-of-rflagsbits->sf$inline
;;     x86isa::unsigned-byte-p-1-of-rflagsbits->zf$inline
;;     x86isa::unsigned-byte-p-1-of-rflagsbits->res3$inline
;;     x86isa::unsigned-byte-p-1-of-rflagsbits->af$inline
;;     x86isa::unsigned-byte-p-1-of-rflagsbits->res2$inline
;;     x86isa::unsigned-byte-p-2-of-rflagsbits->iopl$inline ;this one is 2 bits

;;     ;x86isa::rflagsbits->ac$inline
;;     ;X86ISA::RFLAGSBITS$INLINE
;;     ;X86ISA::RFLAGSBITS->AC$INLINE-CONSTANT-OPENER
;;     x86isa::RFLAGSBITS-rewrite
;; ;    x86isa::get-flag-xw

    ;; These introduce get-flag:
    rflagsbits->cf$inline-of-xr
    rflagsbits->pf$inline-of-xr
    rflagsbits->af$inline-of-xr
    rflagsbits->zf$inline-of-xr
    rflagsbits->sf$inline-of-xr
    rflagsbits->tf$inline-of-xr
    rflagsbits->intf$inline-of-xr
    rflagsbits->df$inline-of-xr
    rflagsbits->of$inline-of-xr
    rflagsbits->iopl$inline-of-xr
    rflagsbits->nt$inline-of-xr
    rflagsbits->rf$inline-of-xr
    rflagsbits->vm$inline-of-xr
    rflagsbits->ac$inline-of-xr
    rflagsbits->vif$inline-of-xr
    rflagsbits->vip$inline-of-xr
    rflagsbits->id$inline-of-xr

;    x86isa::get-flag-wb-in-app-view
    x86isa::xr-ms-mv-nth-1-wb ;new  (see also xr-wb-in-app-view)

    ACL2::BFIX-WHEN-BITP ; move? or drop if we go to unsigned-byte-p
    x86isa::unsigned-byte-p-of-bfix
    ACL2::BITP-BECOMES-UNSIGNED-BYTE-P
    ))

(defun decoding-and-dispatch-rules ()
  (declare (xargs :guard t))
  '(x86isa::two-byte-opcode-execute ;todo: restrict to constants?  ;big case split
    x86isa::64-bit-mode-one-byte-opcode-modr/m-p-rewrite-quotep ; axe can't eval this
    x86isa::64-bit-mode-one-byte-opcode-modr/m-p$inline-of-if-when-constants
    x86isa::64-bit-mode-two-byte-opcode-modr/m-p-base ;;64-bit-mode-two-byte-opcode-modr/m-p-rewrite-quotep ;because axe can't eval this?
    x86isa::two-byte-opcode-decode-and-execute ;shilpi leaves this enabled
    aref1-rewrite
    ;; x86isa::compute-mandatory-prefix-for-two-byte-opcode$inline
    ;; x86isa::64-bit-compute-mandatory-prefix-for-two-byte-opcode
    x86isa::32-bit-compute-mandatory-prefix-for-two-byte-opcode$inline-constant-opener
    x86isa::32-bit-mode-two-byte-opcode-modr/m-p-constant-opener
    ;; x86isa::two-byte-opcode-modr/m-and-mandatory-prefix
    x86isa::compute-mandatory-prefix-for-two-byte-opcode$inline
    x86isa::64-bit-compute-mandatory-prefix-for-two-byte-opcode$inline
    x86isa::prefixes->lck$inline
    x86isa::prefixes->nxt$inline
    x86isa::prefixes->num$inline
    x86isa::!prefixes->nxt$inline
    x86isa::!prefixes->num$inline
    x86isa::!prefixes->opr$inline
;    x86isa::num-prefixes-fix$inline
    x86isa::prefixes-fix$inline
;    x86isa::next-byte-fix
;    x86isa::opr-fix
    x86isa::prefixes->opr$inline
    x86isa::prefixes->adr$inline
    x86isa::prefixes->seg$inline
    x86isa::modr/m->mod$inline
    x86isa::modr/m->reg$inline
    x86isa::modr/m->r/m$inline
    x86isa::modr/m-fix$inline
    x86isa::sib->scale$inline
    x86isa::sib->base$inline
    x86isa::sib->index$inline
    x86isa::sib-fix$inline
    x86isa::4bits-fix
    x86isa::8bits-fix

    ;; are constant-openers better than enabling these funtions? todo: remove once built into x86 evaluator and other evaluators no longer used
    X86ISA::!PREFIXES->REP$INLINE-CONSTANT-OPENER ; for floating point?
    X86ISA::PREFIXES->REP$INLINE-CONSTANT-OPENER ; for floating point?
    x86isa::!prefixes->seg$inline-constant-opener
    X86ISA::!EVEX-PREFIXES->BYTE0$INLINE-CONSTANT-OPENER

    x86isa::vex-prefixes-fix$inline-constant-opener
    x86isa::vex-prefixes->byte0$inline-constant-opener
    x86isa::vex-prefixes->byte1$inline-constant-opener
    x86isa::vex-prefixes->byte2$inline-constant-opener
    x86isa::!vex-prefixes->byte0$inline-constant-opener
    x86isa::!vex-prefixes->byte1$inline-constant-opener
    x86isa::!vex-prefixes->byte2$inline-constant-opener
    x86isa::vex-opcode-modr/m-p$inline-constant-opener
    x86isa::vex-prefixes-map-p$inline-constant-opener
    x86isa::vex3-byte1->m-mmmm$inline-constant-opener
    x86isa::vex3-byte1-fix$inline-constant-opener
    x86isa::vex-decode-and-execute
    x86isa::vex-0f38-execute  ; move?
))

(defun x86-type-rules ()
  (declare (xargs :guard t))
  '(x86isa::n01p-pf-spec64 ;targets unsigned-byte-p-of-pf-spec64
    x86isa::n01p-of-spec64 ;targets unsigned-byte-p-of-of-spec64
    x86isa::n01p-sf-spec64 ;targets unsigned-byte-p-of-sf-spec64
    x86isa::n01p-sub-af-spec64 ;targets unsigned-byte-p-of-sub-af-spec64

    x86isa::n01p-cf-spec32 ;targets unsigned-byte-p-1-of-cf-spec32
    x86isa::n01p-pf-spec32 ;targets unsigned-byte-p-1-of-cp-spec32
    x86isa::n01p-of-spec32 ;targets unsigned-byte-p-1-of-cp-spec32
    x86isa::n01p-add-af-spec32 ;targets unsigned-byte-p-1-of-add-af-spec32

    x86isa::n01p-zf-spec ; targets unsigned-byte-p-of-zf-spec (maybe this is the same for sizes 32 and 64)

    ;x86isa::bitp-of-sf-spec32 ;todo: more like this
    x86isa::unsigned-byte-p-1-of-sf-spec32 ;todo: more like this
    x86isa::unsigned-byte-p-1-of-sub-af-spec32

    ;; todo: now we turn bitp into unsigned-byte-p, so these won't fire:
    x86isa::bitp-of-cf-spec-8
    x86isa::bitp-of-cf-spec-16
    x86isa::bitp-of-cf-spec-32
    x86isa::bitp-of-cf-spec-64
    x86isa::bitp-of-of-spec-8
    x86isa::bitp-of-of-spec-16
    x86isa::bitp-of-of-spec-32
    x86isa::bitp-of-of-spec-64
    x86isa::bitp-of-pf-spec-8
    x86isa::bitp-of-pf-spec-16
    x86isa::bitp-of-pf-spec-32
    x86isa::bitp-of-pf-spec-64
    x86isa::bitp-of-sf-spec-8
    x86isa::bitp-of-sf-spec-16
    x86isa::bitp-of-sf-spec-32
    x86isa::bitp-of-sf-spec-64
    x86isa::bitp-of-zf-spec
    x86isa::bitp-of-add-af-spec8
    x86isa::bitp-of-add-af-spec16
    x86isa::bitp-of-add-af-spec32
    x86isa::bitp-of-add-af-spec64
    x86isa::bitp-of-sub-cf-spec8
    x86isa::bitp-of-sub-cf-spec16
    x86isa::bitp-of-sub-cf-spec32
    x86isa::bitp-of-sub-cf-spec64
    x86isa::bitp-of-sub-of-spec8
    x86isa::bitp-of-sub-of-spec16
    x86isa::bitp-of-sub-of-spec32
    x86isa::bitp-of-sub-of-spec64
    x86isa::bitp-of-sub-pf-spec8
    x86isa::bitp-of-sub-pf-spec16
    x86isa::bitp-of-sub-pf-spec32
    x86isa::bitp-of-sub-pf-spec64
    x86isa::bitp-of-sub-sf-spec8
    x86isa::bitp-of-sub-sf-spec16
    x86isa::bitp-of-sub-sf-spec32
    x86isa::bitp-of-sub-sf-spec64
    x86isa::bitp-of-sub-zf-spec8
    x86isa::bitp-of-sub-zf-spec16
    x86isa::bitp-of-sub-zf-spec32
    x86isa::bitp-of-sub-zf-spec64

    x86isa::unsigned-byte-p-of-sub-cf-spec8
    x86isa::unsigned-byte-p-of-sub-cf-spec16
    x86isa::unsigned-byte-p-of-sub-cf-spec32 ;bitp becomes unsigned-byte-p 1 ?
    x86isa::unsigned-byte-p-of-sub-cf-spec64 ;bitp becomes unsigned-byte-p 1 ?

    x86isa::unsigned-byte-p-of-sub-of-spec8
    x86isa::unsigned-byte-p-of-sub-of-spec16
    x86isa::unsigned-byte-p-of-sub-of-spec32
    x86isa::unsigned-byte-p-of-sub-of-spec64

    x86isa::unsigned-byte-p-of-sub-pf-spec8
    x86isa::unsigned-byte-p-of-sub-pf-spec16
    x86isa::unsigned-byte-p-of-sub-pf-spec32
    x86isa::unsigned-byte-p-of-sub-pf-spec64

    x86isa::unsigned-byte-p-of-sub-sf-spec8
    x86isa::unsigned-byte-p-of-sub-sf-spec16
    x86isa::unsigned-byte-p-of-sub-sf-spec32
    x86isa::unsigned-byte-p-of-sub-sf-spec64

    x86isa::unsigned-byte-p-of-sub-zf-spec8
    x86isa::unsigned-byte-p-of-sub-zf-spec16
    x86isa::unsigned-byte-p-of-sub-zf-spec32
    x86isa::unsigned-byte-p-of-sub-zf-spec64

    x86isa::integerp-of-sub-cf-spec8
    x86isa::integerp-of-sub-cf-spec16
    x86isa::integerp-of-sub-cf-spec32
    x86isa::integerp-of-sub-cf-spec64

    x86isa::integerp-of-sub-of-spec8
    x86isa::integerp-of-sub-of-spec16
    x86isa::integerp-of-sub-of-spec32
    x86isa::integerp-of-sub-of-spec64

    x86isa::integerp-of-sub-pf-spec8
    x86isa::integerp-of-sub-pf-spec16
    x86isa::integerp-of-sub-pf-spec32
    x86isa::integerp-of-sub-pf-spec64

    x86isa::integerp-of-sub-sf-spec8
    x86isa::integerp-of-sub-sf-spec16
    x86isa::integerp-of-sub-sf-spec32
    x86isa::integerp-of-sub-sf-spec64

    x86isa::integerp-of-sub-zf-spec8
    x86isa::integerp-of-sub-zf-spec16
    x86isa::integerp-of-sub-zf-spec32
    x86isa::integerp-of-sub-zf-spec64

    x86isa::n01p-cf-spec64 ; targets unsigned-byte-p-of-cf-spec64

    integerp-of-cf-spec64

    cf-spec32-becomes-getbit
    cf-spec64-becomes-getbit

    acl2::unsigned-byte-p-of-+ ; can work with cf-spec64-becomes-getbit

    ;;todo: not x86-specific
    acl2::integerp-of-logext
    acl2::integerp-of--))

(defund bv-intro-rules ()
  (declare (xargs :guard t))
  '(acl2::logxor-becomes-bvxor-axe ;todo: more like this!
    ))

;todo: classify these
(defun x86-bv-rules ()
  (declare (xargs :guard t))
  (append
   (bv-intro-rules)
  '(;acl2::bvlt-of-0-arg3 ;todo: more like this?
    ACL2::LOGHEAD-BECOMES-BVCHOP ; an intro-rule?
    acl2::logext-of-bvplus-64 ;somewhat unusual
    logior-becomes-bvor-axe ; an intro-rule
    x86isa::n08-to-i08$inline ;this is just logext
    x86isa::slice-of-part-install-width-low
    x86isa::bvchop-of-part-install-width-low-becomes-bvcat
    x86isa::part-install-width-low-becomes-bvcat ; gets the size of X from an assumption
    part-install-width-low-becomes-bvcat-axe ; gets the size of X from the form of X

    acl2::bvlt-of-constant-when-unsigned-byte-p-tighter

;    acl2::bvdiv-of-1-arg3
    acl2::bvdiv-of-bvchop-arg2-same
    acl2::bvdiv-of-bvchop-arg3-same

    ;;todo: try core-runes-bv:
    ;acl2::slice-of-slice-gen-better ;figure out which bv rules to include
    ;acl2::bvcat-of-0-arg1
    ;acl2::bvcat-of-0-arg3

    bitops::rotate-left-32$inline-constant-opener ;todo: gen to a full rewrite
    acl2::rotate-left-constant-opener
    acl2::logext-trim-arg-axe-all

    acl2::bvuminus-of-logext
    acl2::bvchop-of-if-when-constants
    acl2::bvplus-recollapse ;rename

    ;; this is needed to handle a divide:
    acl2::bvcat-of-if-becomes-bvsx-64-64
    acl2::bvlt-of-bvplus-1-cancel
    acl2::bvlt-of-bvplus-1-cancel-alt)))

;; ;not used?
;; (defun canonical-address-rules ()
;;   '(x86isa::not-member-p-canonical-address-listp ;drop the not and strengthen?
;;     x86isa::subset-p-two-create-canonical-address-lists-general ;strengthen?
;;     ;;not-member-p-canonical-address-listp-when-disjoint-p ;free vars? looped? ;why?
;;     ;;not-member-p-canonical-address-listp-when-disjoint-p-alt ;free vars? looped? ;why?
;;     ;;not-member-p-when-disjoint-p ;todo: make an alt version
;;     x86isa::canonical-address-listp-of-cdr
;;     x86isa::cdr-create-canonical-address-list
;;     x86isa::car-create-canonical-address-list
;;     x86isa::canonical-address-p-of-i48
;;     x86isa::i48-when-canonical-address-p))

;; These are about if but are not 'if lifting' rules.
(defun if-rules ()
  (declare (xargs :guard t))
  '(acl2::if-nil-t
    acl2::if-of-not
    x86isa::if-of-if-same-arg2
    x86isa::if-of-if-arg3-same
    ))

;todo: try always including these?  these help with conditional branches
(defun if-lifting-rules ()
  (declare (xargs :guard t))
  '(x86isa::mv-nth-of-if          ;could restrict to when both branches are cons nests
   x86isa::equal-of-if-constants ;seems safe
   x86isa::equal-of-if-constants-alt ;seems safe
   x86isa::canonical-address-p-of-if
   x86isa::combine-bytes-of-if-when-constants
   x86isa::member-p-of-if-arg1
   x86isa::+-of-if-arg1
   x86isa::+-of-if-arg2
   acl2::nth-of-if-arg1
   x86isa::cons-of-if-when-constants
   ;; x86isa::one-byte-opcode-execute-of-if-arg1 ; drop?
   ;; x86isa::if-of-one-byte-opcode-execute-of-if-arg2 ;do we need this?
   ;; x86isa::if-of-one-byte-opcode-execute-of-if-arg5 ;do we need this?
   x86isa::<-of-if-arg2                              ;could be dangerous
   x86isa::logext-of-if-arg2))

(defun simple-opener-rules ()
  (declare (xargs :guard t))
  '(x86isa::n08p$inline ;just unsigned-byte-p
    ; 64-bit-modep ; using rules about this instead, since this is no longer just true
    ))

;; These open the branch conditions, without trying to make the expressions nice.
;; Instead, consider adding more rules like jle-condition-rewrite-1.
;; TODO: Some of these are only for 64 or only for 32 bit mode?
;; (defun branch-condition-openers ()
;;   '(jo-condition
;;     jno-condition
;;     jb-condition
;;     jnb-condition
;;     jz-condition
;;     jnz-condition
;;     jbe-condition
;;     jnbe-condition
;;     js-condition
;;     jns-condition
;;     jp-condition
;;     jnp-condition
;;     jl-condition
;;     jnl-condition
;;     jle-condition
;;     jnle-condition))

;; these are for functions axe can't evaluate
(defun constant-opener-rules ()
  (declare (xargs :guard t))
  '(x86isa::zf-spec$inline-constant-opener

    x86isa::cf-spec8$inline-constant-opener
    x86isa::of-spec8$inline-constant-opener
    x86isa::pf-spec8$inline-constant-opener
    x86isa::sf-spec8$inline-constant-opener
    x86isa::adc-af-spec8$inline-constant-opener
    x86isa::add-af-spec8$inline-constant-opener
    x86isa::sub-af-spec8$inline-constant-opener
    x86isa::sub-cf-spec8-constant-opener
    x86isa::sub-of-spec8-constant-opener
    x86isa::sub-pf-spec8-constant-opener
    x86isa::sub-sf-spec8-constant-opener
    x86isa::sub-zf-spec8-constant-opener

    x86isa::cf-spec16$inline-constant-opener
    x86isa::of-spec16$inline-constant-opener
    x86isa::pf-spec16$inline-constant-opener
    x86isa::sf-spec16$inline-constant-opener
    x86isa::adc-af-spec16$inline-constant-opener
    x86isa::add-af-spec16$inline-constant-opener
    x86isa::sub-af-spec16$inline-constant-opener
    x86isa::sub-cf-spec16-constant-opener
    x86isa::sub-of-spec16-constant-opener
    x86isa::sub-pf-spec16-constant-opener
    x86isa::sub-sf-spec16-constant-opener
    x86isa::sub-zf-spec16-constant-opener

    x86isa::cf-spec32$inline-constant-opener
    x86isa::of-spec32$inline-constant-opener
    x86isa::pf-spec32$inline-constant-opener
    x86isa::sf-spec32$inline-constant-opener
    x86isa::adc-af-spec32$inline-constant-opener
    x86isa::add-af-spec32$inline-constant-opener
    x86isa::sub-af-spec32$inline-constant-opener
    x86isa::sub-cf-spec32-constant-opener
    x86isa::sub-of-spec32-constant-opener
    x86isa::sub-pf-spec32-constant-opener
    x86isa::sub-sf-spec32-constant-opener
    x86isa::sub-zf-spec32-constant-opener

    x86isa::cf-spec64$inline-constant-opener
    x86isa::of-spec64$inline-constant-opener
    x86isa::pf-spec64$inline-constant-opener
    x86isa::sf-spec64$inline-constant-opener
    x86isa::adc-af-spec64$inline-constant-opener
    x86isa::add-af-spec64$inline-constant-opener
    x86isa::sub-af-spec64$inline-constant-opener
    x86isa::sub-cf-spec64-constant-opener
    x86isa::sub-of-spec64-constant-opener
    x86isa::sub-pf-spec64-constant-opener
    x86isa::sub-sf-spec64-constant-opener
    x86isa::sub-zf-spec64-constant-opener

    acl2::bool->bit$inline-constant-opener
;    byte-ify-base
;    x86isa::byte-listp-unroll ;todo: improve (the __function__ put in by define makes this gross)
;    x86isa::byte-listp-base-1

    jo-condition-constant-opener
    jno-condition-constant-opener
    jb-condition-constant-opener
    jnb-condition-constant-opener
    jz-condition-constant-opener
    jnz-condition-constant-opener
    jbe-condition-constant-opener
    jnbe-condition-constant-opener
    js-condition-constant-opener
    jns-condition-constant-opener
    jp-condition-constant-opener
    jnp-condition-constant-opener
    jl-condition-constant-opener
    jnl-condition-constant-opener
    jle-condition-constant-opener
    jnle-condition-constant-opener

    x86isa::one-byte-opcode-modr/m-p$inline-constant-opener
    x86isa::two-byte-opcode-modr/m-p$inline-constant-opener
    ))

(defun get-prefixes-openers ()
  (declare (xargs :guard t))
  '(x86isa::get-prefixes-base-1
    x86isa::get-prefixes-base-2
    x86isa::get-prefixes-base-3
    x86isa::get-prefixes-base-4
    x86isa::get-prefixes-base-5
    x86isa::get-prefixes-base-6
    x86isa::get-prefixes-base-7
    x86isa::get-prefixes-base-8
    x86isa::get-prefixes-unroll-1
    x86isa::get-prefixes-unroll-2
    x86isa::get-prefixes-unroll-3
    x86isa::get-prefixes-unroll-4
    ;; x86isa::get-prefixes-opener-lemma-no-prefix-byte
    ;; x86isa::get-prefixes-opener-lemma-group-1-prefix-simple
    ;; x86isa::get-prefixes-opener-lemma-group-2-prefix-simple
    ;; x86isa::get-prefixes-opener-lemma-group-3-prefix-simple
    ;; x86isa::get-prefixes-opener-lemma-group-4-prefix-simple
    ))

;todo: separate out the 64 but rules
(defun segment-base-and-bounds-rules ()
  (declare (xargs :guard t))
  '(segment-base-and-bounds-of-set-rip
    segment-base-and-bounds-of-set-rsp
    segment-base-and-bounds-of-set-rbp
    segment-base-and-bounds-of-set-rax
    segment-base-and-bounds-of-set-rdx
    segment-base-and-bounds-of-set-rsi
    segment-base-and-bounds-of-set-rdi
    segment-base-and-bounds-of-set-flag
    segment-base-and-bounds-of-set-undef
    segment-base-and-bounds-of-write-byte
    segment-base-and-bounds-of-write
    ))

;; are these only for making failures clearer?
(defun get-prefixes-rules64 ()
  (declare (xargs :guard t))
  '(mv-nth-0-of-get-prefixes-of-set-rip
    mv-nth-0-of-get-prefixes-of-set-rax
    mv-nth-0-of-get-prefixes-of-set-rdx
    mv-nth-0-of-get-prefixes-of-set-rsi
    mv-nth-0-of-get-prefixes-of-set-rdi
    mv-nth-0-of-get-prefixes-of-set-rsp
    mv-nth-0-of-get-prefixes-of-set-rbp
    mv-nth-1-of-get-prefixes-of-set-rip
    mv-nth-1-of-get-prefixes-of-set-rax
    mv-nth-1-of-get-prefixes-of-set-rdx
    mv-nth-1-of-get-prefixes-of-set-rsi
    mv-nth-1-of-get-prefixes-of-set-rdi
    mv-nth-1-of-get-prefixes-of-set-rsp
    mv-nth-1-of-get-prefixes-of-set-rbp))

(defun float-rules ()
  (declare (xargs :guard t))
  '(is-nan-intro
    if-of-equal-of-indef-and-is-nan
    if-of-equal-of-qnan-and-is-nan
    if-of-equal-of-snan-and-is-nan
    booleanp-of-is-nan
    not-mv-nth-0-of-sse-cmp
    mxcsrbits->daz-of-bvchop-32
    mxcsrbits->daz-of-ifix
    mxcsrbits->dm-of-bvchop-32
    mxcsrbits->dm-of-ifix
    mxcsrbits->im-of-bvchop-32
    mxcsrbits->im-of-ifix
    mxcsrbits->daz-of-mv-nth-2-of-sse-cmp
    mxcsrbits->dm-of-mv-nth-2-of-sse-cmp
    mxcsrbits->im-of-mv-nth-2-of-sse-cmp
    sse-cmp-of-bvchop-arg2
    sse-cmp-of-bvchop-arg3
    sse-cmp-of-bvchop-arg4
    unsigned-byte-p-of-mv-nth-1-of-sse-cmp-32
    integerp-of-mv-nth-2-of-sse-cmp
    mv-nth-1-of-sse-cmp-of-mv-nth-2-of-sse-cmp
    sse-cmp-of-op-ucomi-same
    x86isa::sse-cmp-base ; when operation and operands are constant
    unsigned-byte-p-of-mv-nth-1-of-sse-cmp-of-OP-UCOMI
    ;; todo: some of these may be more general than just float rules:
    jb-condition-of-bvif-1-0-1
    jb-condition-of-bvif-1-1-0
    jnb-condition-of-bvif-1-0-1
    jnb-condition-of-bvif-1-1-0
    acl2::bool-fix-of-myif
    boolif-of-myif-arg1-true ; drop
    equal-of-0-and-mv-nth-1-of-sse-cmp-of-ucomi-reorder-axe ;equal-of-0-and-mv-nth-1-of-sse-cmp-of-ucomi
    equal-of-1-and-mv-nth-1-of-sse-cmp-of-ucomi-reorder-axe
    equal-of-7-and-mv-nth-1-of-sse-cmp-of-ucomi-reorder-axe
    not-equal-of-7-and-mv-nth-1-of-sse-cmp

    unsigned-byte-p-32-of-!MXCSRBITS->IE
    unsigned-byte-p-32-of-!MXCSRBITS->DE
    integerp-of-!MXCSRBITS->DE
    integerp-of-!MXCSRBITS->IE
    integerp-of-xr-mxcsr
    MXCSRBITS->IM-of-!MXCSRBITS->IE
    MXCSRBITS->IM-of-!MXCSRBITS->DE
    MXCSRBITS->DM-of-!MXCSRBITS->DE
    MXCSRBITS->DM-of-!MXCSRBITS->IE
    MXCSRBITS->DAZ-of-!MXCSRBITS->DE
    MXCSRBITS->DAZ-of-!MXCSRBITS->IE
    X86ISA::MXCSRBITS->IM-of-if
    X86ISA::MXCSRBITS->DM-of-if
    X86ISA::MXCSRBITS->Daz-of-if
    sse-daz-of-nil
    X86ISA::N32P-XR-MXCSR
    ;x86isa::sse-cmp ; scary ; todo: why is this not enabled like dp-sse-cmp below?
    x86isa::dp-sse-cmp ; scary?
    dazify-of-0-arg2
    ))

;; Try to introduce is-nan as soon as possible:
(set-axe-rule-priority is-nan-intro -1)


;; Fire very early to remove bvchop from things like (+ 4 (ESP X86)), at least for now:
(set-axe-rule-priority bvchop-of-+-of-esp-becomes-+-of-esp -2)

;; Careful, this one broke things by introducing bvplus into esp expressions.  So we added bvchop-of-+-of-esp-becomes-+-of-esp.
;; Ensures that rules targetting things like (bvchop 32 (+ x y)) have a chance to fire first.
;; Or we could recharacterize things like X86ISA::GPR-ADD-SPEC-8 to just use bvplus.
(set-axe-rule-priority acl2::bvchop-identity 1)


(defund symbolic-execution-rules ()
  (declare (xargs :guard t))
  '(run-until-return ; we always open this, to expose run-until-stack-shorter-than
    run-until-stack-shorter-than-opener-axe ; not for IFs
    run-until-stack-shorter-than-base-axe ; not for IFs
    stack-shorter-thanp
    run-until-stack-shorter-than-of-if-arg2 ;careful, this can cause splits, todo: add support for smart IF handling
    ))

(defun separate-rules ()
  (declare (xargs :guard t))
  '(x86isa::separate-normalize-r-w-x-1
    x86isa::separate-normalize-r-w-x-2
    x86isa::not-separate-self
    x86isa::separate-of-plus
    x86isa::separate-of-plus-alt
    x86isa::separate-below-and-above
    x86isa::separate-below-and-above-alt
    x86isa::separate-lemma-1
    x86isa::separate-lemma-1-alt
    x86isa::separate-lemma-1b
    x86isa::separate-lemma-1b-alt
    x86isa::separate-lemma-2b
    x86isa::separate-lemma-2b-alt
    x86isa::separate-lemma-3
    x86isa::separate-lemma-3-alt
    x86isa::separate-of-if-arg3
    x86isa::separate-of-if-arg6
    x86isa::separate-below-and-above-offset
    x86isa::separate-below-and-above-offset-alt
    x86isa::separate-same-lemma-1
    x86isa::separate-same-lemma-1-alt
    x86isa::separate-from-separate-lemma-1
    x86isa::separate-from-separate-lemma-1b
    x86isa::separate-from-separate-lemma-1c
    x86isa::separate-from-separate-lemma-1d
    x86isa::separate-from-separate-lemma-1-alt
    x86isa::separate-from-separate-lemma-1b-alt
    x86isa::separate-from-separate-lemma-1c-alt
    x86isa::separate-from-separate-lemma-1d-alt
    ;; these 2 may subsume much of the stuff above:
    x86isa::separate-when-separate
    x86isa::separate-when-separate-alt
    ;; these may be expensive but seem necessary in some cases
    ;; todo: led to a loop involving BECOMES-BVLT-DAG-ALT-GEN-BETTER2.
    ;;x86isa::not-equal-when-separate
    ;;x86isa::not-equal-when-separate-alt
    ))

;; todo: move some of these to lifter-rules32 or lifter-rules64
;; todo: should this include core-rules-bv (see below)?
(defun lifter-rules-common ()
  (declare (xargs :guard t))
  (append (symbolic-execution-rules)
          (acl2::base-rules)
          (acl2::type-rules)
          ;; (acl2::logext-rules) ;;caused problems ;;todo: there are also logext rules below
          ;; trying these, though they are not yet as clean as they could be:
          (acl2::trim-rules)
          (acl2::trim-helper-rules)
          (acl2::unsigned-byte-p-rules)
          (constant-opener-rules)
          (simple-opener-rules)
          (instruction-rules)
          (list-rules-x86)
          (state-rules)
          (if-rules)
          (decoding-and-dispatch-rules)
          (get-prefixes-openers)
          (separate-rules)
          (x86-type-rules)
          (x86-bv-rules)
          (acl2::array-reduction-rules)
          (acl2::unsigned-byte-p-forced-rules)
          (if-lifting-rules)
          (acl2::convert-to-bv-rules)
          '(ACL2::BOOLOR-OF-NON-NIL)
          (segment-base-and-bounds-rules) ; I've seen these needed for 64-bit code
          (float-rules)
          (acl2::core-rules-bv)
          '(
            ;; Reading/writing registers (or parts of registers).  We leave
            ;; these enabled to expose rgfi and !rgfi, which then get rewritten
            ;; to xr and xw.  Shilpi seems to do the same.
            x86isa::rr08$inline
            x86isa::rr16$inline
            x86isa::rr32$inline
            x86isa::rr64$inline
            x86isa::wr08$inline
            x86isa::wr16$inline
            x86isa::wr32$inline
            x86isa::wr64$inline
            x86isa::rgfi-size$inline ;dispatches to rr08, etc.
            x86isa::!rgfi-size$inline ; dispatches to wr08, etc.
            x86isa::rgfi X86ISA::RGFI$A ;expose the call to xr
            x86isa::!rgfi X86ISA::!RGFI$A ;expose the call to xw

            ;; Chopping operators (these are just bvchop):
            x86isa::n01$inline
            x86isa::n03$inline
            x86isa::n06$inline
            x86isa::n08$inline
            x86isa::n16$inline
            x86isa::n32$inline
            x86isa::n64$inline

            ;; This is just logext:
            x86isa::i64$inline

            ;; These are just logext:
            x86isa::n08-to-i08$inline
            x86isa::n16-to-i16$inline
            x86isa::n32-to-i32$inline
            x86isa::n64-to-i64$inline         ;shilpi leaves this enabled
            x86isa::n128-to-i128$inline

            ;; These turn jcc/cmovcc/setcc-spec into more specialized forms,
            ;; which can be either opened or, for some, turned into better
            ;; tests.
            jcc/cmovcc/setcc-spec-rewrite-jo
            jcc/cmovcc/setcc-spec-rewrite-jno
            jcc/cmovcc/setcc-spec-rewrite-jb
            jcc/cmovcc/setcc-spec-rewrite-jnb
            jcc/cmovcc/setcc-spec-rewrite-jz
            jcc/cmovcc/setcc-spec-rewrite-jnz
            jcc/cmovcc/setcc-spec-rewrite-jbe
            jcc/cmovcc/setcc-spec-rewrite-jnbe
            jcc/cmovcc/setcc-spec-rewrite-js
            jcc/cmovcc/setcc-spec-rewrite-jns
            jcc/cmovcc/setcc-spec-rewrite-jp
            jcc/cmovcc/setcc-spec-rewrite-jnp
            jcc/cmovcc/setcc-spec-rewrite-jl
            jcc/cmovcc/setcc-spec-rewrite-jnl
            jcc/cmovcc/setcc-spec-rewrite-jle
            jcc/cmovcc/setcc-spec-rewrite-jnle

            ;; Rules to introduce our BV operators:
            x86isa::part-select-width-low-becomes-slice

            ;; State component read-over-write rules:
;            x86isa::xr-set-flag ;this is the -diff rule

            ;; Flags:
            x86isa::sub-af-spec32-same ; rewrites to 0, so perhaps worth including this rule

            ;; todo: organize these:

            x86isa::app-view-of-xw
            app-view-of-set-flag

            x86isa::rb-wb-equal
            x86isa::rb-of-if-arg2

;            x86isa::set-flag-of-mv-nth-1-of-wb

            ;; x86-fetch-decode-execute-opener ; this had binding hyps
            ;; x86-fetch-decode-execute ; this splits into too many cases when things can't be resolved
            ;; x86isa::x86-fetch-decode-execute-base ; even this can introduce confusing cases when things can't be resolved
            ;; TODO: Support using this one only when debugging:
            x86isa::x86-fetch-decode-execute-base-new ; prevents opening when we can't resolve the PC
            poor-mans-quotep-constant-opener

            ms x86isa::ms$a                            ;expose the call to xr
            fault x86isa::fault$a                         ;expose the call to xr
            ;x86isa::rip
            ;x86isa::rip$a                           ;expose the call to xr
;            app-view$inline         ;expose the call to xr

            the-check
            ;; get-prefixes:
            ;; todo: drop these if we are no longer using xw:
            x86isa::get-prefixes-does-not-modify-x86-state-in-app-view-new ;targets mv-nth-3-of-get-prefixes
            x86isa::mv-nth-0-of-get-prefixes-of-xw-of-irrel
            x86isa::mv-nth-1-of-get-prefixes-of-xw-of-irrel

            x86isa::mv-nth-of-cons ;mv-nth ;or do mv-nth of cons.  rules like rb-in-terms-of-nth-and-pos-eric target mv-nth

            x86isa::canonical-address-p-of-logext-48
            x86isa::logext-48-does-nothing-when-canonical-address-p

            x86isa::create-canonical-address-list-1

            x86isa::rb-in-terms-of-nth-and-pos-eric-gen ;rb-in-terms-of-nth-and-pos-eric ;targets mv-nth-1-of-rb
            x86isa::rb-returns-no-error-app-view ;targets mv-nth-0-of-rb
            x86isa::rb-returns-x86-app-view ;targets mv-nth-2-of-rb

            x86isa::canonical-address-listp-of-cons
            x86isa::canonical-address-listp-of-nil ;wouldn't need this if we could evaluate it
            x86isa::member-p-of-create-canonical-address-list-same
            x86isa::canonical-address-listp-create-canonical-address-list
            x86isa::pos-and-create-canonical-address-list

            inverse-of-+
            x86isa::combine-bytes-when-singleton

            x86isa::get-one-byte-prefix-array-code-rewrite-quotep ;;get-one-byte-prefix-array-code ;this is applied to a constant (the function is gross because it uses an array)
            x86isa::car-create-canonical-address-list
            ;;canonical-address-p-between ;this is involved in loops (other rules backchain from < to canonical-address-p but this does the reverse)
            ;;will axe try all free variable matches?
            x86isa::canonical-address-p-between-special1
            x86isa::canonical-address-p-between-special2
            x86isa::canonical-address-p-between-special3
            x86isa::canonical-address-p-between-special4

            acl2::<-of-+-cancel-2-2
            acl2::<-of-+-cancel-2-1
            acl2::integerp-of-+-when-integerp-1-cheap
            acl2::fix-when-integerp
            x86isa::integerp-when-canonical-address-p-cheap
            x86isa::member-p-canonical-address-listp
            acl2::fold-consts-in-+
            acl2::<-of-+-cancel-2-1
            ash-negative-becomes-slice-axe

            ;;one-byte-opcode-execute ;shilpi leaves this enabled, but it seems dangerous
            x86isa::one-byte-opcode-execute-base
            eql ; move
            = ; move

            acl2::binary-+-bring-constant-forward ;improve to disallow the other arg to be constant

            x86isa::reg-index$inline ;not sure what this is, maybe restrict to ground terms?
            acl2::logbitp-to-getbit-equal-1

            associativity-of-+
            x86isa::integerp-of-xr-rgf
            x86isa::wb-returns-no-error-app-view ;targets mv-nth 0 of wb
;            addr-byte-alistp-create-addr-bytes-alist
;            byte-listp-byte-ify
            x86isa::!rip x86isa::!rip$a          ;expose xw
            x86isa::xr-of-xw-diff
            ;;x86isa::xr-xw-intra-simple-field
            ;;x86isa::xr-xw-intra-array-field
            X86ISA::XR-OF-XW-INTRA-FIELD
            X86ISA::XR-OF-XW-INTER-FIELD
            acl2::<-of-+-cancel-1-2
            x86isa::program-at-xw-in-app-view
            x86isa::xr-app-view-mv-nth-1-wb ;has a hyp of t
            x86isa::program-at-wb-disjoint
;            strip-cars-of-create-addr-bytes-alist
            x86isa::true-listp-create-canonical-address-list
            x86isa::len-of-create-canonical-address-list
;            len-of-byte-ify ;can we drop the integerp hyp?

            x86isa::signed-byte-p-64-when-canonical-address-p-cheap ;i guess axe ignores the backchain-limit-lst ;might loop (but maybe not anymore)?
            x86isa::xr-wb-in-app-view ;targets xr-of-mv-nth-1-of-wb
            x86isa::x86-decode-sib-p               ;restrict to ground terms?
            x86isa::x86-operand-to-reg/mem         ;shilpi leaves this enabled
            x86isa::mv-nth-becomes-nth-when-constants
            x86isa::canonical-address-p-becomes-signed-byte-p-when-constant
            acl2::distributivity-of-minus-over-+
            acl2::commutativity-2-of-+-when-constant

            acl2::signed-byte-p-of-logext
;these deal with instruction semantics?:

            x86isa::x86-effective-addr
            x86isa::x86-effective-addr-32/64
            x86isa::x86-effective-addr-from-sib

            x86isa::trunc$inline        ;shilpi leaves this enabled

            acl2::backchain-signed-byte-p-to-unsigned-byte-p-non-const
            acl2::slice-of-logext
            x86isa::alignment-checking-enabled-p-and-xw
            x86isa::alignment-checking-enabled-p-and-wb-in-app-view ;targets mv-nth-1-of-wb
            logand-becomes-bvand-axe-arg1-axe
            logand-becomes-bvand-axe-arg2-axe
            acl2::unicity-of-0         ;introduces a fix
            acl2::ash-of-0
            acl2::fix-when-acl2-numberp
            acl2::acl2-numberp-of-+    ;we also have acl2::acl2-numberp-of-sum
            x86isa::mv-nth-1-rb-xw-rip         ;targets mv-nth-1-of-rb
            x86isa::mv-nth-1-rb-xw-rgf         ;targets mv-nth-1-of-rb
            x86isa::rb-wb-disjoint-eric
            x86isa::disjoint-p-two-create-canonical-address-lists-thm-1
            x86isa::rb-wb-subset
            x86isa::subset-p-two-create-canonical-address-lists-same-base-address
            x86isa::canonical-address-p-of-logext-64
            ;;x86isa::xw-xw-intra-array-field-shadow-writes
            ;;x86isa::xw-xw-intra-simple-field-shadow-writes
            X86ISA::XW-XW-SHADOW-WRITES
            x86isa::xw-xw-inter-field-arrange-writes ;axe puts in a loop-stopper hyp
            x86isa::xw-xw-intra-field-arrange-writes ;axe puts in a loop-stopper hyp
;            assoc-list-of-rev-of-create-addr-bytes-alist
;            true-listp-of-byte-ify
            x86isa::no-duplicates-p-create-canonical-address-list
            acl2::slice-becomes-bvchop
            acl2::bvchop-of-bvchop
            acl2::bvchop-of-bvplus
            acl2::bvchop-identity
;            combine-bytes-and-byte-ify
            acl2::open-ash-positive-constants
            acl2::logext-of-bvchop-same
            acl2::logext-identity
            ;x86isa::rgfi-is-i64p ;targets signed-byte-of-xr
;            x86isa::xw-xr-same
            ;; acl2::bvplus-commutative-axe ;is this based on nodenum or term weight?

            x86isa::select-operand-size$inline ;shilpi leaves this enabled (could restrict to ground terms)
            x86isa::select-segment-register$inline
            x86isa::x86-operand-from-modr/m-and-sib-bytes
            x86isa::write-user-rflags-rewrite ;x86isa::write-user-rflags$inline ;shilpi leaves this enabled

            x86isa::check-instruction-length$inline

            acl2::bvchop-of-bvcat-cases
            acl2::slice-becomes-getbit
            acl2::getbit-of-bvcat-all
            ;; x86isa::program-at-set-flag
            ;; x86isa::alignment-checking-enabled-p-and-set-flag

;            x86isa::rb-set-flag-in-app-view
            acl2::getbit-of-slice-both

            acl2::bvplus-of-bvchop-arg2 ; drop, once we include core-rules-bv
            acl2::bvplus-of-bvchop-arg3 ; drop, once we include core-rules-bv
;            x86isa::set-flag-and-wb-in-app-view ;shilpi leaves this enabled

            acl2::getbit-identity ;might be slow
            acl2::getbit-of-if-two-constants ;this caused the execution to split? (or maybe not?)

            acl2::unsigned-byte-p-of-if-two-constants

            ;; stuff from the timessix example:
            acl2::bvchop-of-logext
            acl2::getbit-of-bvchop

            x86isa::canonical-address-p-becomes-signed-byte-p-when-constant
            x86isa::disjoint-p-cons-1 ;restrict to a singleton?
            x86isa::disjoint-p-nil-1
            x86isa::not-member-p-canonical-address-listp-when-disjoint-p
; looped! not-member-p-canonical-address-listp-when-disjoint-p-alt
            x86isa::not-memberp-of-+-when-disjoint-from-larger-chunk
            acl2::bvplus-of-logext-arg2
            acl2::bvplus-of-logext-arg3
            acl2::bvplus-combine-constants
            x86isa::<-of-logext-and-bvplus-of-constant
;<-when-canonical-address-p

            acl2::logext-of-bvplus-64 ; a bit scary (instead, see todo #1 above)

            x86isa::disjoint-of-create-canonical-address-list-and-create-canonical-address-list-stack-and-text
            x86isa::write-canonical-address-to-memory
            x86isa::canonical-address-listp-of-cdr
            x86isa::car-create-canonical-address-list
            x86isa::cdr-create-canonical-address-list
            x86isa::combine-bytes-unroll
            x86isa::combine-bytes-base
            logior-becomes-bvor-axe
            x86isa::if-of-xr-app-view
            x86isa::disjoint-of-create-canonical-address-list-and-create-canonical-address-list-stack-and-text-special

;            x86isa::set-flag-undefined$inline ;trying this..
;            x86isa::xr-set-flag-undefined
 ;           x86isa::program-at-set-flag-undefined
            x86isa::mv-nth-1-rb-xw-rgf
;xr-rgf-mv-nth-2-rb
;xr-app-view-mv-nth-2-rb

;signed-byte-p-when-between-canonical-addresses
;            x86isa::x86p-of-set-flag-undefined-eric ;x86p-of-set-flag-undefined ;drop?
;            x86isa::alignment-checking-enabled-p-and-set-flag-undefined ;drop?
;            x86isa::rb-set-flag-undefined-in-app-view ;drop?


            x86isa::<-of-logext-and-+-of-constant
            x86isa::canonical-address-p-+-signed-byte-p-16-is-signed-byte-p-64 ;looped
            x86isa::<-when-canonical-address-p-impossible
;                    canonical-address-p-of-+-when-canonical-address-p-of-+ ;has a natp hyp that is problematic ;todo: drop?
;                    canonical-address-p-of-+-when-canonical-address-p-of-+-alt ;todo: drop?
            ;;signed-byte-p-of-+-between

            acl2::logext-of-+-of-constant
;            x86isa::alignment-checking-enabled-p-and-set-flag
            x86isa::unsigned-byte-p-of-bool->bit
;            x86isa::set-flag-of-set-flag-undefined-different-concrete-indices ;drop?

            x86isa::undef-flg$notinline
            x86isa::undef-flg-logic
            x86isa::undef-read$notinline
            x86isa::undef-read-logic
            ;x86isa::!undef x86isa::!undef$a

            ;; x86isa::undef x86isa::undef$a
            xr-becomes-undef ; introduces undef
            undef-of-set-undef
            undef-of-set-flag
            undef-of-myif
            undef-of-if
            undef-of-!rflags ; why is !rflags not going away?

            xw-becomes-set-undef ; introduces set-undef
            x86isa::!undef-becomes-set-undef ; introduces set-undef
            alignment-checking-enabled-p-of-set-undef
            64-bit-modep-of-set-undef
            ctri-of-set-undef
            msri-of-set-undef

            set-undef-of-set-undef
            set-undef-of-myif ; todo: think about this
            set-undef-of-!rflags ; why is !rflags showing up?
            set-undef-of-set-flag

            rip-of-set-undef ; also used in 32-bit mode?  or not?
            undef-of-set-rip
            set-undef-of-set-rip ; move to 64 rules?

            app-view-of-set-undef
            x86p-of-set-undef
            xr-of-set-undef-irrel
            get-flag-of-set-undef

            x86isa::mv-nth-1-rb-xw-undef
            x86isa::wb-xw-in-app-view

            acl2::bvchop-of-*
            acl2::bvchop-of-bvmult
            acl2::bvmult-of-logext-gen-arg1
            acl2::bvmult-of-logext-gen-arg2
            acl2::bvchop-of-ash
            acl2::nfix-does-nothing
            acl2::natp-of-+
            acl2::natp-of-nfix
            ;;introduce-read64 ; does this mess up our normal form? need some rules about it!  also need to apply this to the assumptions if we use it here
            acl2::bvmult-commutative-axe
            acl2::bvmult-of-bvcat-of-0
            acl2::bvmult-of-bvchop-arg3

            x86isa::disjoint-p-two-create-canonical-address-lists-thm-0-gen
            x86isa::disjoint-p-two-create-canonical-address-lists-thm-1-gen
            x86isa::not-memberp-of-+-when-disjoint-from-larger-chunk-pos ;only needed for pe file?

            acl2::bvplus-of-unary-minus
            acl2::slice-of-bvchop-low
            x86isa::rflags x86isa::rflags$a ;exposes xr
;            x86isa::rflags-set-flag ;targets xr-of-set-flag ;drop?
            x86isa::part-install-width-low-becomes-bvcat-32
            x86isa::rflags-is-n32p-unforced
             ;targets unsigned-byte-p-of-rflags
;                    acl2::bvcat-trim-arg4-axe-all
 ;                   acl2::bvcat-trim-arg2-axe-all

            x86isa::64-bit-modep-of-xw
            x86isa::64-bit-modep-of-mv-nth-1-of-wb
            x86isa::64-bit-modep-of-set-flag

            ;;todo: include all of the lifter rules:
            x86isa::canonical-address-p-of-i48
            x86isa::i48-when-canonical-address-p
            x86isa::select-address-size$inline
            x86isa::mv-nth-of-if
            x86isa::canonical-address-p-of-if
            read-in-terms-of-nth-and-pos-eric-2-bytes
            read-in-terms-of-nth-and-pos-eric-4-bytes
            read-in-terms-of-nth-and-pos-eric-8-bytes

            cf-spec64-when-unsigned-byte-p

            ;; nice rules: fixme: add the rest!
            jb-condition-of-sub-cf-spec8
            jb-condition-of-sub-cf-spec16
            jb-condition-of-sub-cf-spec32
            jb-condition-of-sub-cf-spec64
            jb-condition-of-cf-spec32
            jb-condition-of-cf-spec64
            jb-condition-of-getbit ; for when we turn a cf-spec function into getbit
            jnb-condition-of-sub-cf-spec8
            jnb-condition-of-sub-cf-spec16
            jnb-condition-of-sub-cf-spec32
            jnb-condition-of-sub-cf-spec64
            jbe-condition-of-sub-cf-spec8-and-sub-zf-spec8
            jbe-condition-of-sub-cf-spec16-and-sub-zf-spec16
            jbe-condition-of-sub-cf-spec32-and-sub-zf-spec32
            jbe-condition-of-sub-cf-spec64-and-sub-zf-spec64
            jnbe-condition-of-sub-cf-spec8-and-sub-zf-spec8
            jnbe-condition-of-sub-cf-spec16-and-sub-zf-spec16
            jnbe-condition-of-sub-cf-spec32-and-sub-zf-spec32
            jnbe-condition-of-sub-cf-spec64-and-sub-zf-spec64
            jl-condition-of-sub-sf-spec8-and-sub-of-spec8
            jl-condition-of-sub-sf-spec16-and-sub-of-spec16
            jl-condition-of-sub-sf-spec32-and-sub-of-spec32
            jl-condition-of-sub-sf-spec64-and-sub-of-spec64
            jnl-condition-of-sub-sf-spec8-and-sub-of-spec8-same
            jnl-condition-of-sub-sf-spec16-and-sub-of-spec16-same
            jnl-condition-of-sub-sf-spec32-and-sub-of-spec32-same
            jnl-condition-of-sub-sf-spec64-and-sub-of-spec64-same
            jle-condition-of-sub-zf-spec8-and-sub-sf-spec8-and-sub-of-spec8
            jle-condition-of-sub-zf-spec16-and-sub-sf-spec16-and-sub-of-spec16
            jle-condition-of-sub-zf-spec32-and-sub-sf-spec32-and-sub-of-spec32
            jle-condition-of-sub-zf-spec64-and-sub-sf-spec64-and-sub-of-spec64
            jnle-condition-of-sub-zf-spec8-and-sub-sf-spec8-and-sub-of-spec8
            jnle-condition-of-sub-zf-spec16-and-sub-sf-spec16-and-sub-of-spec16
            jnle-condition-of-sub-zf-spec32-and-sub-sf-spec32-and-sub-of-spec32
            jnle-condition-of-sub-zf-spec64-and-sub-sf-spec64-and-sub-of-spec64
            jo-condition-of-of-spec8
            jo-condition-of-of-spec16
            jo-condition-of-of-spec32
            jo-condition-of-of-spec64
            jo-condition-of-sub-of-spec8
            jo-condition-of-sub-of-spec16
            jo-condition-of-sub-of-spec32
            jo-condition-of-sub-of-spec64
            jz-condition-of-zf-spec
            jz-condition-of-sub-zf-spec8
            jz-condition-of-sub-zf-spec16
            jz-condition-of-sub-zf-spec32
            jz-condition-of-sub-zf-spec64
            jnz-condition-of-zf-spec
            jnz-condition-of-sub-zf-spec8
            jnz-condition-of-sub-zf-spec16
            jnz-condition-of-sub-zf-spec32
            jnz-condition-of-sub-zf-spec64
            js-condition-of-sub-sf-spec8
            js-condition-of-sub-sf-spec16
            js-condition-of-sub-sf-spec32
            js-condition-of-sub-sf-spec64
            jns-condition-of-sub-sf-spec8
            jns-condition-of-sub-sf-spec16
            jns-condition-of-sub-sf-spec32
            jns-condition-of-sub-sf-spec64
            ;;if-of-jz-condition-and-1-and-0
            ;;if-of-jnz-condition-and-1-and-0
            ;;jz-condition-of-if-of-1-and-0
            ;;jnbe-condition-of-BOOL->BIT-of-<-of-bvchop-and-ZF-SPEC-of-bvplus-of-bvuminus

            ;todo: drop some of these?
            jz-condition-of-bvif-1-0-1
            jz-condition-of-bvif-1-1-0
            jnz-condition-of-bvif-1-0-1
            jnz-condition-of-bvif-1-1-0
            jp-condition-of-bvif-1-0-1
            jp-condition-of-bvif-1-1-0
            jnp-condition-of-bvif-1-0-1
            jnp-condition-of-bvif-1-1-0
            jbe-condition-of-bvif-1-arg1
            jbe-condition-of-bvif-1-arg2
            jnbe-condition-of-bvif-1-arg1
            jnbe-condition-of-bvif-1-arg2

            ;; can we get rid of these?:
            ;; jle-condition-rewrite-1
            ;; jle-condition-rewrite-2
            ;; jle-condition-rewrite-3
            ;; jnle-condition-rewrite
            ;; jnle-condition-rewrite-2
            ;; jnle-condition-rewrite-2-alt
            ;; jnle-condition-rewrite-3-32
            ;; jnl-condition-rewrite-1
            ;; jnl-condition-rewrite-1-32
            ;; jnl-condition-rewrite-1-32-constant-version
            ;; jnle-condition-rewrite-3
            ;; jnz-condition-rule-2

            x86isa::memory-byte-accesses-are-always-aligned
            x86isa::address-aligned-p-of-8-and-nil
            x86isa::address-aligned-p-of-4-and-nil

            acl2::bvplus-trim-leading-constant
            acl2::bvplus-of-0-arg2
            acl2::bvchop-subst-constant
            x86isa::byte-listp-becomes-all-unsigned-byte-p
            acl2::lnfix$inline
            gl::gl-mbe-fn ;used by bitops.  yuck.

            x86isa::x86-operation-mode
            x86isa::alignment-checking-enabled-p-of-xw-irrel
            acl2::slice-of-bvcat-gen
            /= ;"not equal"

            acl2::truncate-becomes-floor-gen ;it might be better to avoid explosing truncate in the first place

            acl2::<-of-constant-when-<-of-constant-integer
            acl2::<-of-constant-when-<=-of-constant-integer
            acl2::bvplus-of-+-combine-constants

            common-lisp::logcount-constant-opener ; for flags
            common-lisp::evenp-constant-opener ; appears in parity flag
            acl2::nonnegative-integer-quotient-constant-opener ; appears in parity flag
            acl2::zip-constant-opener ; for flags

            X86ISA::X86-ELEM-FIX ;new
            X86ISA::ELEM-P-OF-XR-RGF
            SEG-HIDDEN-ATTRI
            X86ISA::SEG-HIDDEN-ATTRI$A
            SEG-HIDDEN-baseI
            x86isa::SEG-HIDDEN-baseI$A
            SEG-HIDDEN-LIMITI
            x86isa::SEG-HIDDEN-LIMITI$A
            X86ISA::!MS
            X86ISA::!MS$a

            acl2::bv-array-read-shorten-axe
            acl2::integerp-of-if-strong

            x86isa::feature-flags-constant-opener  ; move

            acl2::lookup-becomes-lookup-equal ; or try just executing lookup itself

            ;; Can help resolve overflow conditions in Rust code:
            acl2::unsigned-byte-p-of-+-becomes-unsigned-byte-p-of-bvplus-axe

            acl2::not-of-cons
            )))

;; This needs to fire before bvplus-convert-arg3-to-bv-axe to avoid loops on things like (bvplus 32 k (+ k (esp x86))).
;; Note that bvplus-of-constant-and-esp-when-overflow will turn a bvplus into a +.
(set-axe-rule-priority acl2::bvplus-of-+-combine-constants -1)

;; Not needed?:
;; (set-axe-rule-priority x86isa::separate-when-separate -1)
;; (set-axe-rule-priority x86isa::separate-when-separate-alt -1)

;; note: mv-nth-1-wb-and-set-flag-commute loops with set-flag-and-wb-in-app-view

;; Used in both versions of the lifter
;; TODO: Split into 32-bit and 64-bit rules:
(defun assumption-simplification-rules ()
  (declare (xargs :guard t))
  (append
   '(standard-state-assumption
     standard-state-assumption-32
     standard-assumptions-core-64
     standard-state-assumption-64
     standard-assumptions-mach-o-64
     standard-assumptions-elf-64
     standard-assumptions-pe-64
     bytes-loaded-at-address-64
     ;; Mach-O stuff:
     acl2::get-mach-o-code
     acl2::subroutine-address-mach-o
     acl2::get-mach-o-symbol-table
     acl2::get-mach-o-code-address
     acl2::get-mach-o-section-base-1
     acl2::get-mach-o-section-base-2
     acl2::get-mach-o-section-unroll
     acl2::get-mach-o-segment-base-1
     acl2::get-mach-o-segment-base-2
     acl2::get-mach-o-segment-unroll-1
     acl2::get-mach-o-segment-unroll-2
     acl2::get-symbol-entry-mach-o-base-1
     acl2::get-symbol-entry-mach-o-base-2
     acl2::get-symbol-entry-mach-o-unroll
     acl2::get-text-section-number-mach-o
     acl2::get-all-sections-from-mach-o
     acl2::get-all-sections-from-mach-o-load-commands-base
     acl2::get-all-sections-from-mach-o-load-commands-unroll
     acl2::get-all-sections-from-mach-o-load-command
     acl2::get-section-number-mach-o
     acl2::get-section-number-mach-o-aux-base-1
     acl2::get-section-number-mach-o-aux-base-2
     acl2::get-section-number-mach-o-aux-unroll
     acl2::get-mach-o-load-command-base-1
     acl2::get-mach-o-load-command-base-2
     acl2::get-mach-o-load-command-unroll
     ;; PE stuff:
     acl2::get-pe-sections
     acl2::get-pe-section
     acl2::get-pe-text-section
     acl2::get-pe-section-info-bytes
     acl2::get-pe-text-section-bytes
     acl2::get-pe-section-aux-base-1
     acl2::get-pe-section-aux-base-2
     acl2::get-pe-section-aux-unroll
     acl2::lookup-pe-symbol-base-1
     acl2::lookup-pe-symbol-base-2
     acl2::lookup-pe-symbol-unroll
     acl2::subroutine-address-within-text-section-pe-64
     ;; ELF stuff:
     acl2::lookup-equal-safe
     acl2::subroutine-address-elf
     acl2::get-elf-symbol-table
     acl2::get-elf-section-address
     acl2::get-elf-section-bytes
     acl2::get-elf-code
     acl2::get-elf-code-address
     acl2::get-elf-section-header-base-1
     acl2::get-elf-section-header-base-2
     acl2::get-elf-section-header-unroll
     acl2::get-elf-symbol-address-base-1
     acl2::get-elf-symbol-address-base-2
     acl2::get-elf-symbol-address-unroll

     ;;     read64
;     read-becomes-mv-nth-1-of-rb
     acl2::equal-of-0-and-mod ;acl2::mod-=-0 ;yuck
;     app-view$inline
     rml64
     x86isa::mv-nth-of-if
     x86isa::mv-nth-of-cons
     x86isa::canonical-address-p-of-if
     the-check
     acl2::lookup-eq-safe
     eql
     acl2::+-commutative-axe
     unicity-of-0
     ;; all-addreses-of-stack-slots
     ms X86ISA::ms$A
     fault X86ISA::fault$A
     rgfi X86ISA::RGFI$A ;expose xr
     x86isa::canonical-address-p$inline-constant-opener
     addresses-of-subsequent-stack-slots
     ;; addresses-of-subsequent-stack-slots-aux-base
     ;; addresses-of-subsequent-stack-slots-aux-unroll
     canonical-address-listp-of-addresses-of-subsequent-stack-slots-aux
     x86isa::canonical-address-listp-of-cons
     x86isa::canonical-address-p-between-special1
     x86isa::canonical-address-p-between-special2
     x86isa::canonical-address-p-between-special3
     acl2::fold-consts-in-+
     x86isa::canonical-address-listp-of-nil
     acl2::integerp-of-+-when-integerp-1-cheap
     x86isa::integerp-of-xr-rgf-4
     x86isa::fix-of-xr-rgf-4)
   (acl2::lookup-rules)))

;move?
(defun myif-rules ()
  (declare (xargs :guard t))
  (append '(acl2::myif-same-branches ;add to lifter-rules?
            acl2::myif-of-t-and-nil-when-booleanp
            acl2::myif-nil-t
            ;; acl2::boolif-of-nil-and-t ;redundant?
            )
          (acl2::boolean-rules)
          ;; '(acl2::boolif-x-x-y-becomes-boolor
          ;; acl2::boolif-x-y-x-becomes-booland
          ;; acl2::boolif-same-branches
          ;; acl2::boolif-when-quotep-arg1
          ;; acl2::boolif-when-quotep-arg2
          ;; acl2::boolif-when-quotep-arg3)
          ))

;; todo: move some of these to lifter-rules-common
(defun lifter-rules32 ()
  (declare (xargs :guard t))
  (append (lifter-rules-common)
          '(x86isa::rip ; todo: think about this
            x86isa::rip$a ; todo: think about this
            ;; x86isa::get-prefixes-opener-lemma-group-1-prefix-simple-32
            ;; x86isa::get-prefixes-opener-lemma-group-2-prefix-simple-32
            ;; x86isa::get-prefixes-opener-lemma-group-3-prefix-simple-32
            ;; x86isa::get-prefixes-opener-lemma-group-4-prefix-simple-32
            ;; x86isa::segment-base-and-bounds$inline ;todo: give a nicer body ;; trying to keep this closed
            acl2::bvplus-when-equal-of-constant-and-bvchop-arg3
            ;; wb-is-wb-1-for-app-view
            x86isa::i48$inline
            x86isa::<-of-if-arg2
            acl2::<-of-if-arg1
            x86isa::mv-nth-of-if
            x86isa::if-of-if-of-nil-and-consp
            acl2::ubp-longer-better
            x86isa::canonical-address-p-when-unsigned-byte-p
            x86isa::canonical-address-p-of-sum-when-unsigned-byte-p-32
            acl2::collect-constants-over-<-2
            acl2::<-of-negative-when-usbp
            x86isa::canonical-address-p-of-if
            acl2::<-becomes-bvlt-axe-both
            acl2::bvlt-of-bvplus-constant-and-constant-other
            acl2::bvlt-transitive-4-a
            acl2::bvlt-transitive-4-b
            acl2::bvlt-transitive-3-a
            acl2::bvlt-transitive-3-b
            acl2::bvlt-transitive-2-a
            acl2::bvlt-transitive-2-b
            acl2::bvlt-transitive-1-a
            acl2::bvlt-transitive-1-b
            acl2::collect-constants-over-<
            acl2::bvlt-of-bvplus-constant-and-constant-safe2
            acl2::<-of-bvplus-same-gen
            bvle
            acl2::+-of-bvplus-of-x-and-minus-x
            acl2::<-of-minus-and-constant
            acl2::equal-of-constant-when-bvlt-constant-1
            acl2::equal-of-constant-when-bvlt-constant-2
            acl2::acl2-numberp-when-unsigned-byte-p
            acl2::integerp-when-unsigned-byte-p-free
            x86isa::32-bit-mode-one-byte-opcode-modr/m-p-rewrite-quotep
            code-segment-readable-bit-of-xw-irrel
            code-segment-readable-bit-of-set-flag
            code-segment-readable-bit-of-write-byte-to-segment
            code-segment-readable-bit-of-write-to-segment
            data-segment-writeable-bit-of-xw-irrel
            data-segment-writeable-bit-of-set-flag
            data-segment-writeable-bit-of-write-byte-to-segment
            data-segment-writeable-bit-of-write-to-segment
            data-segment-writeable-bit-of-set-eip
            data-segment-writeable-bit-of-set-eax
            data-segment-writeable-bit-of-set-ebx
            data-segment-writeable-bit-of-set-ecx
            data-segment-writeable-bit-of-set-edx
            data-segment-writeable-bit-of-set-esp
            data-segment-writeable-bit-of-set-ebp
            code-segment-descriptor-attributesbits->r-of-bvchop
            data-segment-descriptor-attributesbits->w-of-bvchop
            data-segment-descriptor-attributesbits->e-of-bvchop
            data-segment-descriptor-attributesbits->d/b-of-bvchop

            seg-visible-not-equal-0-when-well-formed-32-bit-segmentp

            segment-base-and-bounds-of-set-eip
            segment-base-and-bounds-of-set-eax
            segment-base-and-bounds-of-set-ebx
            segment-base-and-bounds-of-set-ecx
            segment-base-and-bounds-of-set-edx
            segment-base-and-bounds-of-set-esp
            segment-base-and-bounds-of-set-ebp

            segment-base-and-bounds-of-write-to-segment
            segment-base-and-bounds-of-write-byte-to-segment
            x86isa::segment-base-and-bounds-of-xw
            segment-base-and-bounds-of-set-flag
            esp-of-write-to-segment

            ;; These are not strictly necessary but can help make failures more
            ;; clear / smaller:
            x86isa::mv-nth-0-of-rme-size-of-xw-when-app-view
            ;; todo: make 64-bit versions of these:
            mv-nth-0-of-rme-size-of-set-eip-when-app-view
            mv-nth-0-of-rme-size-of-set-esp-when-app-view
            mv-nth-0-of-rme-size-of-set-ebp-when-app-view
            mv-nth-0-of-rme-size-of-set-eax-when-app-view
            mv-nth-0-of-rme-size-of-set-ebx-when-app-view
            mv-nth-0-of-rme-size-of-set-ecx-when-app-view
            mv-nth-0-of-rme-size-of-set-edx-when-app-view
            mv-nth-1-of-rme-size-of-set-eip-when-app-view
            mv-nth-1-of-rme-size-of-set-esp-when-app-view
            mv-nth-1-of-rme-size-of-set-ebp-when-app-view
            mv-nth-1-of-rme-size-of-set-eax-when-app-view
            mv-nth-1-of-rme-size-of-set-ebx-when-app-view
            mv-nth-1-of-rme-size-of-set-ecx-when-app-view
            mv-nth-1-of-rme-size-of-set-edx-when-app-view

            write-to-segment-of-set-eip
            write-byte-to-segment-of-set-eip

            if-of-if-of-cons-and-nil
            )))

;; new batch of rules for the more abstract lifter (but move some of these elsewhere):
(defun lifter-rules32-new ()
  (declare (xargs :guard t))
  '(;; Introduce register writers:
    xw-becomes-set-eip
    xw-becomes-set-eax
    xw-becomes-set-ebx
    xw-becomes-set-ecx
    xw-becomes-set-edx
    xw-becomes-set-esp
    xw-becomes-set-ebp

    ;; Introduce register readers:
    read-*ip-becomes-eip ; add a rule about xr as well?
    xr-becomes-eax
    xr-becomes-ebx
    xr-becomes-ecx
    xr-becomes-edx
    xr-becomes-ebp
    xr-becomes-esp

    get-flag-of-set-eip
    get-flag-of-set-eax
    get-flag-of-set-ebx
    get-flag-of-set-ecx
    get-flag-of-set-edx
    get-flag-of-set-esp
    get-flag-of-set-ebp

    code-segment-readable-bit-of-set-eip
    code-segment-readable-bit-of-set-eax
    code-segment-readable-bit-of-set-ebx
    code-segment-readable-bit-of-set-ecx
    code-segment-readable-bit-of-set-edx
    code-segment-readable-bit-of-set-esp
    code-segment-readable-bit-of-set-ebp

    ACL2::BVCHOP-NUMERIC-BOUND
;    not-mv-nth-0-of-ea-to-la-of-cs
    not-mv-nth-0-of-rme08
    not-mv-nth-0-of-rme16

    return-address-okp-intro

    ;; Rules about writing:
    not-mv-nth-0-of-wme-size ;gets rid of error branch
    mv-nth-1-of-wme-size     ;introduces write-to-segment

    ;; Rules about reading:
    not-mv-nth-0-of-rme-size$inline ;; gets rid of error branch
    mv-nth-2-of-rme-size$inline ;; shows that reading does not change the state
    not-mv-nth-0-of-rime-size$inline ;; gets rid of error branch
    mv-nth-2-of-rime-size$inline ;; shows that reading does not change the state

    ;; Rules to introduce read-from-segment:
    mv-nth-1-of-rme08-becomes-read-from-segment
    mv-nth-1-of-rme16-becomes-read-from-segment
    mv-nth-1-of-rme-size$inline-becomes-read-from-segment
    mv-nth-1-of-rime-size$inline-becomes-read-from-segment-1
    mv-nth-1-of-rime-size$inline-becomes-read-from-segment-2
    mv-nth-1-of-rime-size$inline-becomes-read-from-segment-4
    mv-nth-1-of-rime-size$inline-becomes-read-from-segment-8
;    read-of-mv-nth-1-of-ea-to-la-becomes-read-from-segment

    ;; Type rules for read-from-segment:
    read-from-segment-not-negative
    unsigned-byte-p-of-read-from-segment
    integerp-of-read-from-segment

    ;; Read-over-write rules for read-from-segment:
    read-from-segment-of-write-to-segment-same
    read-from-segment-of-write-to-segment-irrel
    read-from-segment-of-write-to-segment-diff-segments
    read-from-segment-of-set-eip
    read-from-segment-of-set-eax
    read-from-segment-of-set-ebx
    read-from-segment-of-set-ecx
    read-from-segment-of-set-edx
    read-from-segment-of-set-esp
    read-from-segment-of-set-ebp
    read-from-segment-of-xw
    read-from-segment-of-set-flag
    read-from-segment-of-set-undef

    read-from-segment-of-1 ;; simplifies to read-byte-from-segment

    write-to-segment-of-write-to-segment-same
    write-to-segment-of-write-to-segment-diff-axe

;    mv-nth-1-of-rme08-of-cs-becomes-read-byte-from-segment
;   mv-nth-1-of-rme08-of-cs-becomes-read-byte-from-segment-gen
    x86isa::rme08-does-not-affect-state-in-app-view ;; targets mv-nth-2-of-rme08
    x86isa::rme16-does-not-affect-state-in-app-view ;; targets mv-nth-2-of-rme16
    read-byte-from-segment-when-code-segment-assumptions32-for-code
    read-from-segment-when-code-segment-assumptions32-for-code

    acl2::fix-of-ifix

    ;; Rules about EIP/SET-EIP:
    xw-of-set-eip-irrel
    xr-of-set-eip-irrel
    xr-of-set-eip-same ; or turn xr into eip or get-eip?
    set-eip-of-set-eip
    ;; bring eip to the front:
    set-eax-of-set-eip
    set-ebx-of-set-eip
    set-ecx-of-set-eip
    set-edx-of-set-eip
    set-esp-of-set-eip
    set-ebp-of-set-eip
    eip-of-set-eip
    eip-of-set-eax
    eip-of-set-ebx
    eip-of-set-ecx
    eip-of-set-edx
    eip-of-set-esp
    eip-of-set-ebp
    eip-of-xw-irrel
;eip-of-xw-of-rip ;drop?
    not-mv-nth-0-of-add-to-*ip
;mv-nth-1-of-add-to-*ip
    mv-nth-1-of-add-to-*ip-gen


    undef-of-set-eip
    undef-of-set-eax
    undef-of-set-ebx
    undef-of-set-ecx
    undef-of-set-edx
    undef-of-set-esp
    undef-of-set-ebp

    ;; bury set-undef deep in the term:
    set-undef-of-set-eip
    set-undef-of-set-eax
    set-undef-of-set-ebx
    set-undef-of-set-ecx
    set-undef-of-set-edx
    ;; set-undef-of-set-edi
    ;; set-undef-of-set-esi
    set-undef-of-set-esp
    set-undef-of-set-ebp

    eax-of-set-flag
    ebx-of-set-flag
    ecx-of-set-flag
    edx-of-set-flag
    ebp-of-set-flag
    esp-of-set-flag
    ;; esi-of-set-flag
    ;; edi-of-set-flag
    ;todo: more?

    eax-of-set-undef
    ebx-of-set-undef
    ecx-of-set-undef
    edx-of-set-undef
    ebp-of-set-undef
    esp-of-set-undef
    ;; esi-of-set-undef
    ;; edi-of-set-undef
    ;todo: more?

    ;; Rules about add-to-*sp
    not-mv-nth-0-of-add-to-*sp
    mv-nth-1-of-add-to-*sp
    not-mv-nth-0-of-add-to-*sp-gen
    mv-nth-1-of-add-to-*sp-gen
    not-mv-nth-0-of-add-to-*sp-gen-special
    not-mv-nth-0-of-add-to-*sp-positive-offset

    ;; Rules about write-*sp
    x86isa::write-*sp-when-not-64-bit-modep

    ;; Rules about ESP:
    read-*sp-becomes-esp
    xr-becomes-esp ;do we need this?
    esp-bound-hack
    bvchop-of-decrement-esp-hack
    integerp-of-esp
    unsigned-byte-p-of-esp-when-stack-segment-assumptions32
    bvchop-of-+-of-esp-becomes-+-of-esp ; new, let's us drop the bvchop
    ;; bvplus-32-of-esp-becomes-+-of-esp ; could uncomment if needed
    esp-bound

    xr-of-write-byte-to-segment
    xr-of-write-to-segment
    stack-segment-assumptions32-of-write-to-segment

    ;; Rules about read-byte-list-from-segment
    read-byte-list-from-segment-of-xw
    read-byte-list-from-segment-of-write-to-segment-diff-segments
    read-byte-list-from-segment-of-set-flag
    read-byte-list-from-segment-of-set-undef

    segment-expand-down-bit-of-cs-when-code-segment-well-formedp
    segment-expand-down-bit-of-ss-when-stack-segment-assumptions32
    ;; segment-is-32-bitsp-intro-1
    ;; segment-is-32-bitsp-intro-1-alt
    ;; segment-is-32-bitsp-intro-2
    ;; segment-is-32-bitsp-intro-2-alt
    segment-is-32-bitsp-when-code-segment-well-formedp
    code-segment-readable-bit-when-code-segment-well-formedp
    well-formed-32-bit-segmentp-when-code-segment-well-formedp
    segment-is-32-bitsp-when-stack-segment-assumptions32
    not-<-of-esp-when-stack-segment-assumptions32
    natp-of-+-of-esp-lemma
    not-<-of-32-bit-segment-size
    <-of-32-bit-segment-size
    eff-addrs-lemma
    well-formed-32-bit-segmentp-when-stack-segment-assumptions32

    read-byte-from-segment-of-write-to-segment-diff-segments
    eff-addr-okp-when-code-segment-assumptions32-for-code
    eff-addrs-okp-when-code-segment-assumptions32-for-code
    seg-regp-constant-opener
    acl2::integer-range-p-constant-opener
    signed-byte-p-of-+-of-esp
;    x86isa::ea-to-la-of-xw
;    ea-to-la-of-write-to-segment
;    canonical-address-p-of-mv-nth-1-of-ea-to-la-of-cs
;    canonical-address-p-of-mv-nth-1-of-ea-to-la-of-ss
    x86isa::mv-nth-0-rb-xw-rgf ;gen?
    x86isa::mv-nth-0-rb-xw-rip
;    fix-of-mv-nth-1-of-ea-to-la
;    read-of-ea-to-la-becomes-read-byte-from-segment
;    canonical-address-p-of-+-of-mv-nth-1-of-ea-to-la-of-ss
    acl2::if-x-x-y-when-booleanp
;    mv-nth-0-of-ea-to-la ; introduces eff-addrs-okp

    eff-addr-okp-of-set-flag
    eff-addr-okp-of-set-undef
    eff-addr-okp-of-WRITE-TO-SEGMENT
    stack-segment-assumptions32-of-xw-of-rgf

    esp-of-xw-of-rgf-and-rsp
    eff-addr-okp-of-+-of-esp
    ea-to-la-of-set-flag
    ea-to-la-of-set-undef
    ;fix-of-esp
    ;bvchop-32-of-esp
    signed-byte-p-64-of-esp
    eff-addr-okp-of-esp

    ;; Rules about x86p
    x86p-of-write-to-segment
    x86p-of-set-eip
    x86p-of-set-eax
    x86p-of-set-ebx
    x86p-of-set-ecx
    x86p-of-set-edx
    x86p-of-set-esp
    x86p-of-set-ebp

    ;; Rules about segment-is-32-bitsp
    segment-is-32-bitsp-of-write-byte-to-segment
    segment-is-32-bitsp-of-write-to-segment
    segment-is-32-bitsp-of-set-eip
    segment-is-32-bitsp-of-set-eax
    segment-is-32-bitsp-of-set-ebx
    segment-is-32-bitsp-of-set-ecx
    segment-is-32-bitsp-of-set-edx
    segment-is-32-bitsp-of-set-esp
    segment-is-32-bitsp-of-set-ebp
    segment-is-32-bitsp-of-set-flag
    segment-is-32-bitsp-of-set-undef
    segment-is-32-bitsp-of-xw-irrel

    ;;Rules about 32-bit-segment-size
    32-bit-segment-size-of-write-byte-to-segment
    32-bit-segment-size-of-write-to-segment
    32-bit-segment-size-of-set-eip
    32-bit-segment-size-of-set-eax
    32-bit-segment-size-of-set-ebx
    32-bit-segment-size-of-set-ecx
    32-bit-segment-size-of-set-edx
    32-bit-segment-size-of-set-esp
    32-bit-segment-size-of-set-ebp
    32-bit-segment-size-of-set-flag
    32-bit-segment-size-of-set-undef
    32-bit-segment-size-of-xw

    ;;Rules about 32-bit-segment-start
    32-bit-segment-start-of-write-byte-to-segment
    32-bit-segment-start-of-write-to-segment
    32-bit-segment-start-of-set-eip
    32-bit-segment-start-of-set-eax
    32-bit-segment-start-of-set-ebx
    32-bit-segment-start-of-set-ecx
    32-bit-segment-start-of-set-edx
    32-bit-segment-start-of-set-esp
    32-bit-segment-start-of-set-ebp
    32-bit-segment-start-of-set-flag
    32-bit-segment-start-of-set-undef
    32-bit-segment-start-of-xw

    ;; Rules about segment-expand-down-bit
    segment-expand-down-bit-of-write-byte-to-segment
    segment-expand-down-bit-of-write-to-segment
    segment-expand-down-bit-of-set-eip
    segment-expand-down-bit-of-set-eax
    segment-expand-down-bit-of-set-ebx
    segment-expand-down-bit-of-set-ecx
    segment-expand-down-bit-of-set-edx
    segment-expand-down-bit-of-set-esp
    segment-expand-down-bit-of-set-ebp
    segment-expand-down-bit-of-set-flag
    segment-expand-down-bit-of-set-undef
    segment-expand-down-bit-of-xw-irrel

    ;; Rules about well-formed-32-bit-segmentp
    well-formed-32-bit-segmentp-of-write-byte-to-segment
    well-formed-32-bit-segmentp-of-write-to-segment
    well-formed-32-bit-segmentp-of-set-eip
    well-formed-32-bit-segmentp-of-set-eax
    well-formed-32-bit-segmentp-of-set-ebx
    well-formed-32-bit-segmentp-of-set-ecx
    well-formed-32-bit-segmentp-of-set-edx
    well-formed-32-bit-segmentp-of-set-esp
    well-formed-32-bit-segmentp-of-set-ebp
    well-formed-32-bit-segmentp-of-set-flag
    well-formed-32-bit-segmentp-of-set-undef
    well-formed-32-bit-segmentp-of-xw
    well-formed-32-bit-segmentp-of-set-undef

    ;; Rules about segments-separate
    segments-separate-of-write-byte-to-segment
    segments-separate-of-write-to-segment
    segments-separate-of-set-eip
    segments-separate-of-set-eax
    segments-separate-of-set-ebx
    segments-separate-of-set-ecx
    segments-separate-of-set-edx
    segments-separate-of-set-esp
    segments-separate-of-set-ebp
    segments-separate-of-set-flag
    segments-separate-of-set-undef
    segments-separate-of-xw-irrel

    ;; Rules about code-and-stack-segments-separate (todo: do we need these and the rules about segments-separate?)
    code-and-stack-segments-separate-of-write-byte-to-segment
    code-and-stack-segments-separate-of-write-to-segment
    code-and-stack-segments-separate-of-set-eip
    code-and-stack-segments-separate-of-set-eax
    code-and-stack-segments-separate-of-set-ebx
    code-and-stack-segments-separate-of-set-ecx
    code-and-stack-segments-separate-of-set-edx
    code-and-stack-segments-separate-of-set-esp
    code-and-stack-segments-separate-of-set-ebp
    code-and-stack-segments-separate-of-set-flag
    code-and-stack-segments-separate-of-set-undef
    code-and-stack-segments-separate-of-xw-irrel

    ;; Rules about alignment-checking-enabled-p
    alignment-checking-enabled-p-of-write-byte-to-segment
    alignment-checking-enabled-p-of-write-to-segment
    alignment-checking-enabled-p-of-set-eip
    alignment-checking-enabled-p-of-set-eax
    alignment-checking-enabled-p-of-set-ebx
    alignment-checking-enabled-p-of-set-ecx
    alignment-checking-enabled-p-of-set-edx
    alignment-checking-enabled-p-of-set-esp
    alignment-checking-enabled-p-of-set-ebp

    eax-of-set-ebx
    eax-of-set-ecx
    eax-of-set-edx
    eax-of-set-esp
    eax-of-set-ebp
    ebx-of-set-eax
    ebx-of-set-ecx
    ebx-of-set-edx
    ebx-of-set-esp
    ebx-of-set-ebp
    ecx-of-set-eax
    ecx-of-set-ebx
    ecx-of-set-edx
    ecx-of-set-esp
    ecx-of-set-ebp
    edx-of-set-eax
    edx-of-set-ebx
    edx-of-set-ecx
    edx-of-set-esp
    edx-of-set-ebp
    esp-of-set-eax
    esp-of-set-ebx
    esp-of-set-ecx
    esp-of-set-edx
    esp-of-set-ebp
    ebp-of-set-eax
    ebp-of-set-ebx
    ebp-of-set-ecx
    ebp-of-set-edx
    ebp-of-set-esp

    ;; Rules about esp
    esp-of-set-eip
    esp-of-set-flag
    esp-of-set-undef
    esp-of-xw-irrel
    natp-of-esp-when-stack-segment-assumptions32

    ;; Rules about read-byte-from-segment
    read-byte-from-segment-of-xw
    read-byte-from-segment-of-set-eip
    read-byte-from-segment-of-set-eax
    read-byte-from-segment-of-set-ebx
    read-byte-from-segment-of-set-ecx
    read-byte-from-segment-of-set-edx
    read-byte-from-segment-of-set-esp
    read-byte-from-segment-of-set-ebp
    read-byte-from-segment-of-set-flag
    read-byte-from-segment-of-set-undef

    ;; Rules about 64-bit-modep
    64-bit-modep-of-write-bytes-to-segment
    64-bit-modep-of-set-eip
    64-bit-modep-of-set-eax
    64-bit-modep-of-set-ebx
    64-bit-modep-of-set-ecx
    64-bit-modep-of-set-edx
    64-bit-modep-of-set-esp
    64-bit-modep-of-set-ebp

    ;; Rules about app-view
    app-view-of-write-to-segment
    app-view-of-set-eip
    app-view-of-set-eax
    app-view-of-set-ebx
    app-view-of-set-ecx
    app-view-of-set-edx
    app-view-of-set-esp
    app-view-of-set-ebp

    ;; Rules about code-segment-well-formedp
    code-segment-well-formedp-of-xw ;; lets us drop most state updates
    code-segment-well-formedp-of-set-eip
    code-segment-well-formedp-of-set-eax
    code-segment-well-formedp-of-set-ebx
    code-segment-well-formedp-of-set-ecx
    code-segment-well-formedp-of-set-edx
    code-segment-well-formedp-of-set-esp
    code-segment-well-formedp-of-set-ebp
    code-segment-well-formedp-of-write-to-segment
    code-segment-well-formedp-of-set-flag
    code-segment-well-formedp-of-set-undef

    ;; Rules about code-segment-assumptions32-for-code
    code-segment-assumptions32-for-code-of-xw
    code-segment-assumptions32-for-code-of-write-to-segment
    code-segment-assumptions32-for-code-of-set-eip
    code-segment-assumptions32-for-code-of-set-eax
    code-segment-assumptions32-for-code-of-set-ebx
    code-segment-assumptions32-for-code-of-set-ecx
    code-segment-assumptions32-for-code-of-set-edx
    code-segment-assumptions32-for-code-of-set-esp
    code-segment-assumptions32-for-code-of-set-ebp
    code-segment-assumptions32-for-code-of-set-flag
    code-segment-assumptions32-for-code-of-set-undef

    unsigned-byte-p-of-+-of-esp
    eff-addr-okp-of-+-of-esp-positive-offset
    eff-addrs-okp-of-+-of-esp-positive-offset
    eff-addrs-okp-of-+-of-esp-negative-offset

    eff-addrs-okp-of-esp
    sep-eff-addr-ranges ;; we leave this enabled, at least for now

    unsigned-byte-p-of-+-of-esp-negative-offset-simple
    bvminus-cancel-2-2
    bvminus-cancel-2-all
    bvminus-cancel-all-2
    mv-nth-1-of-add-to-*sp-gen-special
    mv-nth-1-of-add-to-*sp-positive-offset
    segments-separate-of-code-and-stack
    write-*ip-inline-becomes-xw

    ;segment-min-eff-addr32-of-set-undef
;segment-min-eff-addr32-of-set-eip ;drop?
;segment-max-eff-addr32-of-set-eip ;drop?

;    ea-to-la-of-set-eip

    eff-addr-okp-of-xw-irrel
    eff-addr-okp-of-set-eip
    eff-addr-okp-of-set-eax
    eff-addr-okp-of-set-ebx
    eff-addr-okp-of-set-ecx
    eff-addr-okp-of-set-edx
    eff-addr-okp-of-set-esp
    eff-addr-okp-of-set-ebp

    eff-addrs-okp-of-xw-irrel
    eff-addrs-okp-of-write-to-segment
    eff-addrs-okp-of-set-flag
    eff-addrs-okp-of-set-undef
    eff-addrs-okp-of-set-eip
    eff-addrs-okp-of-set-eax
    eff-addrs-okp-of-set-ebx
    eff-addrs-okp-of-set-ecx
    eff-addrs-okp-of-set-edx
    eff-addrs-okp-of-set-esp
    eff-addrs-okp-of-set-ebp

    eff-addrs-okp-of-1 ;simplifies to just eff-addr-okp
    segment-is-32-bitsp-intro-code
    segment-is-32-bitsp-intro-data
    code-segment-readable-bit-intro
    data-segment-writeable-bit-intro
    data-segment-writeable-bit-when-stack-segment-assumptions32
    not-<-of-seg-hidden-limit-when-code-segment-assumptions32-for-code

    ;; normalizing nests of state updates:

    ;; push flag stuff inward:
    set-flag-of-write-to-segment
    set-flag-of-write-byte-to-segment
    set-flag-of-set-eip-irrel
    set-flag-of-set-eax
    set-flag-of-set-ebx
    set-flag-of-set-ecx
    set-flag-of-set-edx
    set-flag-of-set-esp
    set-flag-of-set-ebp
    ;; push memory writes inward:
    write-byte-to-segment-of-xw-rgf
    write-to-segment-of-xw-rgf

    eax-of-set-eax
    ebx-of-set-ebx
    ecx-of-set-ecx
    edx-of-set-edx
    esp-of-set-esp
    ebp-of-set-ebp

    eax-of-set-eip
    ebx-of-set-eip
    ecx-of-set-eip
    edx-of-set-eip
    ebp-of-set-eip
    ;esp-of-set-eip

    write-byte-to-segment-of-set-eax
    write-byte-to-segment-of-set-ebx
    write-byte-to-segment-of-set-ecx
    write-byte-to-segment-of-set-edx ;todo: more?
    write-byte-to-segment-of-set-esp
    write-byte-to-segment-of-set-ebp

    write-to-segment-of-set-eax
    write-to-segment-of-set-ebx
    write-to-segment-of-set-ecx
    write-to-segment-of-set-edx
    write-to-segment-of-set-esp
    write-to-segment-of-set-ebp

    set-ebx-of-set-eax
    set-ecx-of-set-eax
    set-edx-of-set-eax
    set-esp-of-set-eax
    set-ebp-of-set-eax
    set-ecx-of-set-ebx
    set-edx-of-set-ebx
    set-esp-of-set-ebx
    set-ebp-of-set-ebx
    set-edx-of-set-ecx
    set-esp-of-set-ecx
    set-ebp-of-set-ecx
    set-esp-of-set-edx
    set-ebp-of-set-edx
    set-ebp-of-set-esp

    xr-of-set-eax
    xr-of-set-ebx
    xr-of-set-ecx
    xr-of-set-edx
    xr-of-set-esp
    xr-of-set-ebp

    xr-of-set-esp-same ;todo hack
    xr-of-esp-and-set-eax
    xr-of-esp-and-set-ebx
    xr-of-esp-and-set-ecx
    xr-of-esp-and-set-edx
    xr-of-esp-and-set-ebp

    set-eax-of-set-eax
    set-ebx-of-set-ebx
    set-ecx-of-set-ecx
    set-edx-of-set-edx
    set-esp-of-set-esp
    set-ebp-of-set-ebp

    segment-is-32-bitsp-of-if
    esp-of-if
    xr-of-if

    eax-of-xw
    ebx-of-xw
    ecx-of-xw
    edx-of-xw
    esp-of-xw
    ebp-of-xw

    bvplus-of-constant-and-esp-when-overflow
    ;;acl2::bvplus-of-constant-when-overflow ;move?  targets things like (BVPLUS 32 4294967280 (ESP X86))

    read-stack-dword-of-write-to-segment-diff-segments
    write-to-segment-of-write-byte-to-segment-included
    write-to-segment-of-write-to-segment-included
    ))

(defund lifter-rules32-all ()
  (declare (xargs :guard t))
  (append (lifter-rules32)
          (lifter-rules32-new)))

(defun lifter-rules64 ()
  (declare (xargs :guard t))
  (append (lifter-rules-common)
          (read-introduction-rules)
          (write-introduction-rules)
          (read-rules)
          (write-rules)
          (read-byte-rules)
          (linear-memory-rules)
          (get-prefixes-rules64)
          '(x86isa::rme08-when-64-bit-modep-and-not-fs/gs ; puts in rml08, todo: rules for other sizes?
            x86isa::rme-size-when-64-bit-modep-and-not-fs/gs ; puts in rml-size
            ;; this is sometimes needed in 64-bit mode (e.g., when a stack
            ;; protection value is read via the FS segment register):
            x86isa::rme-size-when-64-bit-modep-fs/gs
            x86isa::wme-size-when-64-bit-modep-and-not-fs/gs ; puts in wml-size
            x86isa::rime-size-when-64-bit-modep-and-not-fs/gs
            x86isa::wime-size-when-64-bit-modep-and-not-fs/gs
            x86isa::read-*ip-when-64-bit-modep
            x86isa::mv-nth-0-of-add-to-*ip-when-64-bit-modep
            x86isa::mv-nth-1-of-add-to-*ip-when-64-bit-modep
            x86isa::write-*ip-when-64-bit-modep
            x86isa::read-*sp-when-64-bit-modep
            x86isa::mv-nth-0-of-add-to-*sp-when-64-bit-modep
            x86isa::mv-nth-1-of-add-to-*sp-when-64-bit-modep
            x86isa::write-*sp-when-64-bit-modep
            x86isa::program-at-of-set-flag ; not 64-bit specific?
            ;; x86isa::program-at-of-set-undef ; do we not need something like this?
            )))

(defun lifter-rules64-new ()
  (declare (xargs :guard t))
  '(;; Rules about RIP/SET-RIP:
    xr-becomes-rip ; introduces rip
    xw-becomes-set-rip ; introduces set-rip
    xw-of-set-rip-irrel
    xr-of-set-rip-irrel
    set-rip-of-set-rip
    ;; bring rip to the front:
    set-rax-of-set-rip
    set-rbx-of-set-rip
    set-rcx-of-set-rip
    set-rdx-of-set-rip
    set-rsi-of-set-rip
    set-rdi-of-set-rip
    set-r8-of-set-rip
    set-r9-of-set-rip
    set-r10-of-set-rip
    set-r11-of-set-rip
    set-r12-of-set-rip
    set-r13-of-set-rip
    set-r14-of-set-rip
    set-r15-of-set-rip
    set-rsp-of-set-rip
    set-rbp-of-set-rip

    rax-of-set-rip
    rbx-of-set-rip
    rcx-of-set-rip
    rdx-of-set-rip
    rsi-of-set-rip
    rdi-of-set-rip
    r8-of-set-rip
    r9-of-set-rip
    r10-of-set-rip
    r11-of-set-rip
    r12-of-set-rip
    r13-of-set-rip
    r14-of-set-rip
    r15-of-set-rip
    rsp-of-set-rip
    rbp-of-set-rip

    rax-of-xw
    rbx-of-xw
    rcx-of-xw
    rdx-of-xw
    rsi-of-xw
    rdi-of-xw
    r8-of-xw
    r9-of-xw
    r10-of-xw
    r11-of-xw
    r12-of-xw
    r13-of-xw
    r14-of-xw
    r15-of-xw
    rsp-of-xw
    rbp-of-xw

    set-flag-of-set-rip
    set-flag-of-set-rax
    set-flag-of-set-rbx
    set-flag-of-set-rcx
    set-flag-of-set-rdx
    set-flag-of-set-rsi
    set-flag-of-set-rdi
    set-flag-of-set-r8
    set-flag-of-set-r9
    set-flag-of-set-r10
    set-flag-of-set-r11
    set-flag-of-set-r12
    set-flag-of-set-r13
    set-flag-of-set-r14
    set-flag-of-set-r15
    set-flag-of-set-rsp
    set-flag-of-set-rbp

    rip-of-set-rip
    rip-of-set-rax
    rip-of-set-rbx
    rip-of-set-rcx
    rip-of-set-rdx
    rip-of-set-rsi
    rip-of-set-rdi
    rip-of-set-r8
    rip-of-set-r9
    rip-of-set-r10
    rip-of-set-r11
    rip-of-set-r12
    rip-of-set-r13
    rip-of-set-r14
    rip-of-set-r15
    rip-of-set-rsp
    rip-of-set-rbp
    rip-of-xw-irrel

    rax-of-set-rax
    rbx-of-set-rbx
    rcx-of-set-rcx
    rdx-of-set-rdx
    rsi-of-set-rsi
    rdi-of-set-rdi
    r8-of-set-r8
    r9-of-set-r9
    r10-of-set-r10
    r11-of-set-r11
    r12-of-set-r12
    r13-of-set-r13
    r14-of-set-r14
    r15-of-set-r15
    rsp-of-set-rsp
    rbp-of-set-rbp

    undef-of-write-byte
    undef-of-write

    app-view-of-set-rip
    app-view-of-set-rax
    app-view-of-set-rbx
    app-view-of-set-rcx
    app-view-of-set-rdx
    app-view-of-set-rsi
    app-view-of-set-rdi
    app-view-of-set-r8
    app-view-of-set-r9
    app-view-of-set-r10
    app-view-of-set-r11
    app-view-of-set-r12
    app-view-of-set-r13
    app-view-of-set-r14
    app-view-of-set-r15
    app-view-of-set-rsp
    app-view-of-set-rbp

    x86p-of-set-rip
    x86p-of-set-rax
    x86p-of-set-rbx
    x86p-of-set-rcx
    x86p-of-set-rdx
    x86p-of-set-rsi
    x86p-of-set-rdi
    x86p-of-set-r8
    x86p-of-set-r9
    x86p-of-set-r10
    x86p-of-set-r11
    x86p-of-set-r12
    x86p-of-set-r13
    x86p-of-set-r14
    x86p-of-set-r15
    x86p-of-set-rsp
    x86p-of-set-rbp

    ;; needed to resolve (xr ':ms 'nil ...)
    xr-of-set-rip-irrel
    xr-of-set-rax-irrel
    xr-of-set-rbx-irrel
    xr-of-set-rcx-irrel
    xr-of-set-rdx-irrel
    xr-of-set-rsi-irrel
    xr-of-set-rdi-irrel
    xr-of-set-r8-irrel
    xr-of-set-r9-irrel
    xr-of-set-r10-irrel
    xr-of-set-r11-irrel
    xr-of-set-r12-irrel
    xr-of-set-r13-irrel
    xr-of-set-r14-irrel
    xr-of-set-r15-irrel
    xr-of-set-rsp-irrel
    xr-of-set-rbp-irrel

    read-of-set-rip
    read-of-set-rax
    read-of-set-rbx
    read-of-set-rcx
    read-of-set-rdx
    read-of-set-rsi
    read-of-set-rdi
    read-of-set-r8
    read-of-set-r9
    read-of-set-r10
    read-of-set-r11
    read-of-set-r12
    read-of-set-r13
    read-of-set-r14
    read-of-set-r15
    read-of-set-rsp
    read-of-set-rbp
    read-of-set-undef

    get-flag-of-set-rip
    get-flag-of-set-rax
    get-flag-of-set-rbx
    get-flag-of-set-rcx
    get-flag-of-set-rdx
    get-flag-of-set-rsi
    get-flag-of-set-rdi
    get-flag-of-set-r8
    get-flag-of-set-r9
    get-flag-of-set-r10
    get-flag-of-set-r11
    get-flag-of-set-r12
    get-flag-of-set-r13
    get-flag-of-set-r14
    get-flag-of-set-r15
    get-flag-of-set-rsp
    get-flag-of-set-rbp

    get-flag-of-!rflags-of-xr ; move?

    rax-of-set-rbx
    rax-of-set-rcx
    rax-of-set-rdx
    rax-of-set-rdi
    rax-of-set-r8
    rax-of-set-r9
    rax-of-set-r10
    rax-of-set-r11
    rax-of-set-r12
    rax-of-set-r13
    rax-of-set-r14
    rax-of-set-r15
    rax-of-set-rsi
    rax-of-set-rsp
    rax-of-set-rbp
    rax-of-set-undef
    rbx-of-set-rax
    rbx-of-set-rcx
    rbx-of-set-rdx
    rbx-of-set-rsi
    rbx-of-set-rdi
    rbx-of-set-r8
    rbx-of-set-r9
    rbx-of-set-r10
    rbx-of-set-r11
    rbx-of-set-r12
    rbx-of-set-r13
    rbx-of-set-r14
    rbx-of-set-r15
    rbx-of-set-rsp
    rbx-of-set-rbp
    rbx-of-set-undef
    rcx-of-set-rax
    rcx-of-set-rbx
    rcx-of-set-rdx
    rcx-of-set-rsi
    rcx-of-set-rdi
    rcx-of-set-r8
    rcx-of-set-r9
    rcx-of-set-r10
    rcx-of-set-r11
    rcx-of-set-r12
    rcx-of-set-r13
    rcx-of-set-r14
    rcx-of-set-r15
    rcx-of-set-rsp
    rcx-of-set-rbp
    rcx-of-set-undef
    rdx-of-set-rax
    rdx-of-set-rbx
    rdx-of-set-rcx
    rdx-of-set-rsi
    rdx-of-set-rdi
    rdx-of-set-r8
    rdx-of-set-r9
    rdx-of-set-r10
    rdx-of-set-r11
    rdx-of-set-r12
    rdx-of-set-r13
    rdx-of-set-r14
    rdx-of-set-r15
    rdx-of-set-rsp
    rdx-of-set-rbp
    rdx-of-set-undef
    rsi-of-set-rax
    rsi-of-set-rbx
    rsi-of-set-rcx
    rsi-of-set-rdx
    rsi-of-set-rdi
    rsi-of-set-r8
    rsi-of-set-r9
    rsi-of-set-r10
    rsi-of-set-r11
    rsi-of-set-r12
    rsi-of-set-r13
    rsi-of-set-r14
    rsi-of-set-r15
    rsi-of-set-rsp
    rsi-of-set-rbp
    rsi-of-set-undef
    rdi-of-set-rax
    rdi-of-set-rbx
    rdi-of-set-rcx
    rdi-of-set-rdx
    rdi-of-set-rsi
    rdi-of-set-r8
    rdi-of-set-r9
    rdi-of-set-r10
    rdi-of-set-r11
    rdi-of-set-r12
    rdi-of-set-r13
    rdi-of-set-r14
    rdi-of-set-r15
    rdi-of-set-rsp
    rdi-of-set-rbp
    rdi-of-set-undef
    r8-of-set-rax
    r8-of-set-rbx
    r8-of-set-rcx
    r8-of-set-rdx
    r8-of-set-rsi
    r8-of-set-rdi
    r8-of-set-r9
    r8-of-set-r10
    r8-of-set-r11
    r8-of-set-r12
    r8-of-set-r13
    r8-of-set-r14
    r8-of-set-r15
    r8-of-set-rsp
    r8-of-set-rbp
    r8-of-set-undef
    r9-of-set-rax
    r9-of-set-rbx
    r9-of-set-rcx
    r9-of-set-rdx
    r9-of-set-rsi
    r9-of-set-rdi
    r9-of-set-r8
    r9-of-set-r10
    r9-of-set-r11
    r9-of-set-r12
    r9-of-set-r13
    r9-of-set-r14
    r9-of-set-r15
    r9-of-set-rsp
    r9-of-set-rbp
    r9-of-set-undef
    r10-of-set-rax
    r10-of-set-rbx
    r10-of-set-rcx
    r10-of-set-rdx
    r10-of-set-rsi
    r10-of-set-rdi
    r10-of-set-r8
    r10-of-set-r9
    r10-of-set-r11
    r10-of-set-r12
    r10-of-set-r13
    r10-of-set-r14
    r10-of-set-r15
    r10-of-set-rsp
    r10-of-set-rbp
    r10-of-set-undef

    r11-of-set-rax
    r11-of-set-rbx
    r11-of-set-rcx
    r11-of-set-rdx
    r11-of-set-rsi
    r11-of-set-rdi
    r11-of-set-r8
    r11-of-set-r9
    r11-of-set-r10
    r11-of-set-r12
    r11-of-set-r13
    r11-of-set-r14
    r11-of-set-r15
    r11-of-set-rsp
    r11-of-set-rbp
    r11-of-set-undef

    r12-of-set-rax
    r12-of-set-rbx
    r12-of-set-rcx
    r12-of-set-rdx
    r12-of-set-rsi
    r12-of-set-rdi
    r12-of-set-r8
    r12-of-set-r9
    r12-of-set-r10
    r12-of-set-r11
    r12-of-set-r13
    r12-of-set-r14
    r12-of-set-r15
    r12-of-set-rsp
    r12-of-set-rbp
    r12-of-set-undef

    r13-of-set-rax
    r13-of-set-rbx
    r13-of-set-rcx
    r13-of-set-rdx
    r13-of-set-rsi
    r13-of-set-rdi
    r13-of-set-r8
    r13-of-set-r9
    r13-of-set-r10
    r13-of-set-r11
    r13-of-set-r12
    r13-of-set-r14
    r13-of-set-r15
    r13-of-set-rsp
    r13-of-set-rbp
    r13-of-set-undef

    r14-of-set-rax
    r14-of-set-rbx
    r14-of-set-rcx
    r14-of-set-rdx
    r14-of-set-rsi
    r14-of-set-rdi
    r14-of-set-r8
    r14-of-set-r9
    r14-of-set-r10
    r14-of-set-r11
    r14-of-set-r12
    r14-of-set-r13
    r14-of-set-r15
    r14-of-set-rsp
    r14-of-set-rbp
    r14-of-set-undef

    r15-of-set-rax
    r15-of-set-rbx
    r15-of-set-rcx
    r15-of-set-rdx
    r15-of-set-rsi
    r15-of-set-rdi
    r15-of-set-r8
    r15-of-set-r9
    r15-of-set-r10
    r15-of-set-r11
    r15-of-set-r12
    r15-of-set-r13
    r15-of-set-r14
    r15-of-set-rsp
    r15-of-set-rbp
    r15-of-set-undef

    rsp-of-set-rax
    rsp-of-set-rbx
    rsp-of-set-rcx
    rsp-of-set-rdx
    rsp-of-set-rsi
    rsp-of-set-rdi
    rsp-of-set-r8
    rsp-of-set-r9
    rsp-of-set-r10
    rsp-of-set-r11
    rsp-of-set-r12
    rsp-of-set-r13
    rsp-of-set-r14
    rsp-of-set-r15
    rsp-of-set-rbp
    rsp-of-set-undef
    rbp-of-set-rax
    rbp-of-set-rbx
    rbp-of-set-rcx
    rbp-of-set-rdx
    rbp-of-set-rsi
    rbp-of-set-rdi
    rbp-of-set-r8
    rbp-of-set-r9
    rbp-of-set-r10
    rbp-of-set-r11
    rbp-of-set-r12
    rbp-of-set-r13
    rbp-of-set-r14
    rbp-of-set-r15
    rbp-of-set-rsp
    rbp-of-set-undef

    rax-of-set-flag
    rbx-of-set-flag
    rcx-of-set-flag
    rdx-of-set-flag
    rsi-of-set-flag
    rdi-of-set-flag
    r8-of-set-flag
    r9-of-set-flag
    r10-of-set-flag
    r11-of-set-flag
    r12-of-set-flag
    r13-of-set-flag
    r14-of-set-flag
    r15-of-set-flag
    rsp-of-set-flag
    rbp-of-set-flag

    alignment-checking-enabled-p-of-set-rip
    alignment-checking-enabled-p-of-set-rax
    alignment-checking-enabled-p-of-set-rbx
    alignment-checking-enabled-p-of-set-rcx
    alignment-checking-enabled-p-of-set-rdx
    alignment-checking-enabled-p-of-set-rsi
    alignment-checking-enabled-p-of-set-rdi
    alignment-checking-enabled-p-of-set-r8
    alignment-checking-enabled-p-of-set-r9
    alignment-checking-enabled-p-of-set-r10
    alignment-checking-enabled-p-of-set-r11
    alignment-checking-enabled-p-of-set-r12
    alignment-checking-enabled-p-of-set-r13
    alignment-checking-enabled-p-of-set-r14
    alignment-checking-enabled-p-of-set-r15
    alignment-checking-enabled-p-of-set-rsp
    alignment-checking-enabled-p-of-set-rbp
    alignment-checking-enabled-p-of-!rflags-of-xr

    undef-of-set-rax
    undef-of-set-rbx
    undef-of-set-rcx
    undef-of-set-rdx
    undef-of-set-rdi
    undef-of-set-r8
    undef-of-set-r9
    undef-of-set-r10
    undef-of-set-r11
    undef-of-set-r12
    undef-of-set-r13
    undef-of-set-r14
    undef-of-set-r15
    undef-of-set-rsi
    undef-of-set-rsp
    undef-of-set-rbp

    xw-becomes-set-rip
    xw-becomes-set-rax
    xw-becomes-set-rbx
    xw-becomes-set-rcx
    xw-becomes-set-rdx
    xw-becomes-set-rsi
    xw-becomes-set-rdi
    xw-becomes-set-r8
    xw-becomes-set-r9
    xw-becomes-set-r10
    xw-becomes-set-r11
    xw-becomes-set-r12
    xw-becomes-set-r13
    xw-becomes-set-r14
    xw-becomes-set-r15
    xw-becomes-set-rsp
    xw-becomes-set-rbp
    xw-becomes-set-error

    ;xr-becomes-rip
    xr-becomes-rax
    xr-becomes-rbx
    xr-becomes-rcx
    xr-becomes-rdx
    xr-becomes-rsi
    xr-becomes-rdi
    xr-becomes-r8
    xr-becomes-r9
    xr-becomes-r10
    xr-becomes-r11
    xr-becomes-r12
    xr-becomes-r13
    xr-becomes-r14
    xr-becomes-r15
    xr-becomes-rsp
    xr-becomes-rbp

    ;; Rules about 64-bit-modep
    64-bit-modep-of-set-rip
    64-bit-modep-of-set-rax
    64-bit-modep-of-set-rbx
    64-bit-modep-of-set-rcx
    64-bit-modep-of-set-rdx
    64-bit-modep-of-set-rsi
    64-bit-modep-of-set-rdi
    64-bit-modep-of-set-r8
    64-bit-modep-of-set-r9
    64-bit-modep-of-set-r10
    64-bit-modep-of-set-r11
    64-bit-modep-of-set-r12
    64-bit-modep-of-set-r13
    64-bit-modep-of-set-r14
    64-bit-modep-of-set-r15
    64-bit-modep-of-set-rsp
    64-bit-modep-of-set-rbp

    ctri-of-set-rip
    ctri-of-set-rax
    ctri-of-set-rbx
    ctri-of-set-rcx
    ctri-of-set-rdx
    ctri-of-set-rsi
    ctri-of-set-rdi
    ctri-of-set-r8
    ctri-of-set-r9
    ctri-of-set-r10
    ctri-of-set-r11
    ctri-of-set-r12
    ctri-of-set-r13
    ctri-of-set-r14
    ctri-of-set-r15
    ctri-of-set-rsp
    ctri-of-set-rbp
    ctri-of-!rflags ; rename !rflags?
    ctri-of-xw-irrel ; why?
    ctri-of-write
    ctri-of-set-flag
    integerp-of-ctri

    rax-of-write
    rbx-of-write
    rcx-of-write
    rdx-of-write
    rsi-of-write
    rdi-of-write
    r8-of-write
    r9-of-write
    r10-of-write
    r11-of-write
    r12-of-write
    r13-of-write
    r14-of-write
    r15-of-write
    rsp-of-write
    rbp-of-write

    rip-of-myif
    rax-of-myif
    rbx-of-myif
    rcx-of-myif
    rdx-of-myif
    rsi-of-myif
    rdi-of-myif
    r8-of-myif
    r9-of-myif
    r10-of-myif ;todo: more?
    rsp-of-myif
    rbp-of-myif

    rip-of-if
    rax-of-if
    rbx-of-if
    rcx-of-if
    rdx-of-if
    rsi-of-if
    rdi-of-if
    rsp-of-if
    rbp-of-if
    r8-of-if
    r9-of-if
    r10-of-if
    r11-of-if
    r12-of-if
    r13-of-if
    r14-of-if
    r15-of-if

    set-rip-of-myif
    set-rax-of-myif
    set-rbx-of-myif
    set-rcx-of-myif
    set-rdx-of-myif
    set-rsi-of-myif
    set-rdi-of-myif
    set-r8-of-myif
    set-r9-of-myif
    set-r10-of-myif ; todo: more?
    set-rsp-of-myif
    set-rbp-of-myif

    write-of-set-rip
    write-of-set-rax
    write-of-set-rbx
    write-of-set-rcx
    write-of-set-rdx
    write-of-set-rsi
    write-of-set-rdi
    write-of-set-r8
    write-of-set-r9
    write-of-set-r10
    write-of-set-r11
    write-of-set-r12
    write-of-set-r13
    write-of-set-r14
    write-of-set-r15
    write-of-set-rsp
    write-of-set-rbp

    write-byte-of-set-rip

    ;; bury set-undef deep in the term:
    set-undef-of-set-rax
    set-undef-of-set-rbx
    set-undef-of-set-rcx
    set-undef-of-set-rdx
    set-undef-of-set-rdi
    set-undef-of-set-rsi
    set-undef-of-set-r8
    set-undef-of-set-r9
    set-undef-of-set-r10
    set-undef-of-set-r11
    set-undef-of-set-r12
    set-undef-of-set-r13
    set-undef-of-set-r14
    set-undef-of-set-r15
    set-undef-of-set-rsp
    set-undef-of-set-rbp

    set-undef-of-write-byte
    set-undef-of-write

    set-rbx-of-set-rax
    set-rcx-of-set-rax
    set-rdx-of-set-rax
    set-rsi-of-set-rax
    set-rdi-of-set-rax
    set-r8-of-set-rax
    set-r9-of-set-rax
    set-r10-of-set-rax
    set-r11-of-set-rax
    set-r12-of-set-rax
    set-r13-of-set-rax
    set-r14-of-set-rax
    set-r15-of-set-rax
    set-rsp-of-set-rax
    set-rbp-of-set-rax

    set-rcx-of-set-rbx
    set-rdx-of-set-rbx
    set-rsi-of-set-rbx
    set-rdi-of-set-rbx
    set-r8-of-set-rbx
    set-r9-of-set-rbx
    set-r10-of-set-rbx
    set-r11-of-set-rbx
    set-r12-of-set-rbx
    set-r13-of-set-rbx
    set-r14-of-set-rbx
    set-r15-of-set-rbx
    set-rsp-of-set-rbx
    set-rbp-of-set-rbx

    set-rdx-of-set-rcx
    set-rsi-of-set-rcx
    set-rdi-of-set-rcx
    set-r8-of-set-rcx
    set-r9-of-set-rcx
    set-r10-of-set-rcx
    set-r11-of-set-rcx
    set-r12-of-set-rcx
    set-r13-of-set-rcx
    set-r14-of-set-rcx
    set-r15-of-set-rcx
    set-rsp-of-set-rcx
    set-rbp-of-set-rcx

    set-rsi-of-set-rdx
    set-rdi-of-set-rdx
    set-r8-of-set-rdx
    set-r9-of-set-rdx
    set-r10-of-set-rdx
    set-r11-of-set-rdx
    set-r12-of-set-rdx
    set-r13-of-set-rdx
    set-r14-of-set-rdx
    set-r15-of-set-rdx
    set-rsp-of-set-rdx
    set-rbp-of-set-rdx

    set-rdi-of-set-rsi
    set-r8-of-set-rsi
    set-r9-of-set-rsi
    set-r10-of-set-rsi
    set-r11-of-set-rsi
    set-r12-of-set-rsi
    set-r13-of-set-rsi
    set-r14-of-set-rsi
    set-r15-of-set-rsi
    set-rsp-of-set-rsi
    set-rbp-of-set-rsi

    set-r8-of-set-rdi
    set-r9-of-set-rdi
    set-r10-of-set-rdi
    set-r11-of-set-rdi
    set-r12-of-set-rdi
    set-r13-of-set-rdi
    set-r14-of-set-rdi
    set-r15-of-set-rdi
    set-rsp-of-set-rdi
    set-rbp-of-set-rdi

    set-r9-of-set-r8
    set-r10-of-set-r8
    set-r11-of-set-r8
    set-r12-of-set-r8
    set-r13-of-set-r8
    set-r14-of-set-r8
    set-r15-of-set-r8
    set-rsp-of-set-r8
    set-rbp-of-set-r8

    set-r10-of-set-r9
    set-r11-of-set-r9
    set-r12-of-set-r9
    set-r13-of-set-r9
    set-r14-of-set-r9
    set-r15-of-set-r9
    set-rsp-of-set-r9
    set-rbp-of-set-r9

    set-r11-of-set-r10
    set-r12-of-set-r10
    set-r13-of-set-r10
    set-r14-of-set-r10
    set-r15-of-set-r10
    set-rsp-of-set-r10
    set-rbp-of-set-r10

    set-r12-of-set-r11
    set-r13-of-set-r11
    set-r14-of-set-r11
    set-r15-of-set-r11
    set-rsp-of-set-r11
    set-rbp-of-set-r11

    set-r13-of-set-r12
    set-r14-of-set-r12
    set-r15-of-set-r12
    set-rsp-of-set-r12
    set-rbp-of-set-r12

    set-r14-of-set-r13
    set-r15-of-set-r13
    set-rsp-of-set-r13
    set-rbp-of-set-r13

    set-r15-of-set-r14
    set-rsp-of-set-r14
    set-rbp-of-set-r14

    set-rsp-of-set-r15
    set-rbp-of-set-r15

    set-rbp-of-set-rsp

    ;; set of set of the same register:
    set-rax-of-set-rax
    set-rbx-of-set-rbx
    set-rcx-of-set-rcx
    set-rdx-of-set-rdx
    set-rdi-of-set-rdi
    set-rsi-of-set-rsi
    set-r8-of-set-r8
    set-r9-of-set-r9
    set-r10-of-set-r10
    set-r11-of-set-r11
    set-r12-of-set-r12
    set-r13-of-set-r13
    set-r14-of-set-r14
    set-r15-of-set-r15
    set-rsp-of-set-rsp
    set-rbp-of-set-rbp

    !RFLAGS-OF-SET-RIP
    !RFLAGS-OF-SET-RAX
    !RFLAGS-OF-SET-RBX
    !RFLAGS-OF-SET-RCX
    !RFLAGS-OF-SET-RDX
    !RFLAGS-OF-SET-RDI
    !RFLAGS-OF-SET-RSI
    !RFLAGS-OF-SET-R8
    !RFLAGS-OF-SET-R9
    !RFLAGS-OF-SET-R10
    !RFLAGS-OF-SET-R11
    !RFLAGS-OF-SET-R12
    !RFLAGS-OF-SET-R13
    !RFLAGS-OF-SET-R14
    !RFLAGS-OF-SET-R15
    !RFLAGS-OF-SET-RSP
    !RFLAGS-OF-SET-RBP

    rax-of-!rflags
    rbx-of-!rflags
    rcx-of-!rflags
    rdx-of-!rflags
    rsi-of-!rflags
    rdi-of-!rflags
    r8-of-!rflags
    r9-of-!rflags
    r10-of-!rflags
    r11-of-!rflags
    r12-of-!rflags
    r13-of-!rflags
    r14-of-!rflags
    r15-of-!rflags
    rsp-of-!rflags
    rbp-of-!rflags

    integerp-of-rax
    integerp-of-rbx
    integerp-of-rcx
    integerp-of-rdx
    integerp-of-rsi
    integerp-of-rdi
    integerp-of-r8
    integerp-of-r9
    integerp-of-r10
    integerp-of-r11
    integerp-of-r12
    integerp-of-r13
    integerp-of-r14
    integerp-of-r15
    integerp-of-rsp
    integerp-of-rbp

    fix-of-rax
    fix-of-rbx
    fix-of-rcx
    fix-of-rdx
    fix-of-rsi
    fix-of-rdi
    fix-of-r8
    fix-of-r9
    fix-of-r10
    fix-of-r11
    fix-of-r12
    fix-of-r13
    fix-of-r14
    fix-of-r15
    fix-of-rsp
    fix-of-rbp

    msri-of-set-rip
    msri-of-set-rax
    msri-of-set-rbx
    msri-of-set-rcx
    msri-of-set-rdx
    msri-of-set-rsi
    msri-of-set-rdi
    msri-of-set-r8
    msri-of-set-r9
    msri-of-set-r10
    msri-of-set-r11
    msri-of-set-r12
    msri-of-set-r13
    msri-of-set-r14
    msri-of-set-r15
    msri-of-set-rsp
    msri-of-set-rbp
    msri-of-write
    msri-of-set-flag

    ;; These help make failures more clear, by dropping irrelevant
    ;; state writes inside rme-size:
    mv-nth-0-of-rme-size-of-set-rip
    mv-nth-0-of-rme-size-of-set-rax
    mv-nth-0-of-rme-size-of-set-rbx
    mv-nth-0-of-rme-size-of-set-rcx
    mv-nth-0-of-rme-size-of-set-rdx
    mv-nth-0-of-rme-size-of-set-rsi
    mv-nth-0-of-rme-size-of-set-rdi
    mv-nth-0-of-rme-size-of-set-r8
    mv-nth-0-of-rme-size-of-set-r9
    mv-nth-0-of-rme-size-of-set-r10
    mv-nth-0-of-rme-size-of-set-r11
    mv-nth-0-of-rme-size-of-set-r12
    mv-nth-0-of-rme-size-of-set-r13
    mv-nth-0-of-rme-size-of-set-r14
    mv-nth-0-of-rme-size-of-set-r15
    mv-nth-0-of-rme-size-of-set-rsp
    mv-nth-0-of-rme-size-of-set-rbp
<<<<<<< HEAD
    mv-nth-0-of-rme-size-of-set-undef

    if-of-set-rip-and-set-rip-same))
=======
    mv-nth-0-of-rme-size-of-set-undef ; move?
    ))
>>>>>>> e803b14a

(defund lifter-rules64-all ()
  (declare (xargs :guard t))
  (append (lifter-rules64)
          (lifter-rules64-new)))

;; Try this rule first
(set-axe-rule-priority read-of-write-disjoint -1)

;; Wait to try this rule until the read is cleaned up by removing irrelevant inner sets
(set-axe-rule-priority read-when-program-at-gen 1)


;; These rules expand operations on effective addresses, exposing the
;; underlying operations on linear addresses.
(defun low-level-rules-32 ()
    (declare (xargs :guard t))
  (append (linear-memory-rules)
          (read-introduction-rules)
          (write-introduction-rules)
          (read-rules)
          (write-rules)
          '(x86isa::rme08$inline
            x86isa::rme16$inline
            x86isa::rme32$inline
            x86isa::rme64$inline
            x86isa::rme128$inline
            x86isa::rme-size$inline
            x86isa::rime08$inline
            x86isa::rime16$inline
            x86isa::rime32$inline
            x86isa::rime64$inline
            x86isa::rime-size$inline
            x86isa::wme08$inline
            x86isa::wme16$inline
            x86isa::wme32$inline
            x86isa::wme64$inline
            x86isa::wme128$inline
            x86isa::wme-size$inline
            ea-to-la$inline
            x86isa::read-*ip$inline
            x86isa::write-*ip$inline
            x86isa::add-to-*ip$inline
            x86isa::read-*sp$inline
            x86isa::write-*sp$inline
            x86isa::add-to-*sp$inline

            ;; x86isa::data-segment-descriptor-attributesbits->e$inline
            ;; x86isa::data-segment-descriptor-attributesbits->d/b$inline
            ;; x86isa::data-segment-descriptor-attributesbits->w$inline
            ;; x86isa::code-segment-descriptor-attributesbits->d$inline
            ;; x86isa::code-segment-descriptor-attributesbits->r$inline
            ;; x86isa::data-segment-descriptor-attributesbits-fix
            ;; x86isa::code-segment-descriptor-attributesbits-fix

            ;x86isa::rflagsbits->res1$inline
            ;x86isa::rflagsbits->res2$inline
            )))

;; some commonly monitored stuff:
;;   :monitor (acl2::get-prefixes-opener-lemma-no-prefix-byte-conjunct-1 ;todo: handle multi-conjunct rules better
;;             acl2::get-prefixes-opener-lemma-no-prefix-byte-conjunct-2
;; ;            rb-in-terms-of-nth-and-pos-eric-gen
;;             rb-returns-no-error-app-view
;;             part-install-width-low-becomes-bvcat-axe
;;             car-create-canonical-address-list
;;             ;;canonical-address-p-between
;;             wb-returns-no-error-app-view
;;             addr-byte-alistp-create-addr-bytes-alist
;; ;            program-at-xw-in-app-view
;;             program-at-wb-disjoint
;;             strip-cars-of-create-addr-bytes-alist
;;             len-of-byte-ify
;;             rb-returns-x86-app-view
;; ;            x86p-xw ;big rule with forced hyps
;;             rb-wb-disjoint
;;             disjoint-p-two-create-canonical-address-lists-thm-1
;;             assoc-list-of-rev-of-create-addr-bytes-alist
;;             acl2::bvchop-identity
;;             unsigned-byte-p-64-of-xr-of-rgf
;;             )
;; ;;more:
;;  ( mv-nth-1-of-add-to-*sp-positive-offset
;;             mv-nth-1-of-add-to-*sp-gen-special
;;             read-from-segment-of-write-to-segment-same
;;             read-from-segment-of-write-to-segment-irrel
;;             eff-addrs-okp-of-+-of-esp-positive-offset
;;             unsigned-byte-p-of-+-of-esp
;;             eff-addr-okp-of-+-of-esp-positive-offset
;;             read-of-mv-nth-1-of-ea-to-la-becomes-read-from-segment
;;             not-mv-nth-0-of-add-to-*sp-gen-special
;;             X86ISA::X86P-XW
;;             not-mv-nth-0-of-add-to-*sp-gen-special
;; ;;             x86isa::write-*sp-when-not-64-bit-modep-gen2
;;              mv-nth-1-of-add-to-*sp-gen
;;              not-mv-nth-0-of-add-to-*sp-gen
;; ;;             not-mv-nth-0-of-add-to-*sp
;; ;;             read-*sp-becomes-esp
;; ;;             x86isa::write-*sp-when-not-64-bit-modep-gen
;; ;;             read-of-ea-to-la-becomes-read-byte-from-segment
;; ;;             x86isa::rb-returns-no-error-app-view
;; ;;             x86isa::x86p-xw
;;              not-mv-nth-0-of-add-to-*ip
;; ;;             x86p-of-write-to-segment
;; ;;             ;eff-addr-okp-when-code-segment-assumptions32
;; ;;             ;read-byte-from-segment-of-write-to-segment-diff-segments
;; ;;             ;; mv-nth-1-of-rme08-of-cs-becomes-read-byte-from-segment
;; ;;             ;; not-mv-nth-0-of-rme08-of-cs-gen
;; ;;             ;;read-when-equal-of-read
;; ;;             ;;read-when-equal-of-read-alt
;; ;;             ;read-when-program-at
;; ;;             ;read-of-write-disjoint2
;; ;;             ;read-of-write-disjoint
;; ;; ;acl2::<-becomes-bvlt-axe-both
;; ;; ;            read-byte-from-segment-when-code-segment-assumptions32
;; ;;  ;           mv-nth-1-of-add-to-*sp
;; ;;   ;          not-mv-nth-0-of-add-to-*sp
;; ;;             ;x86isa::write-*sp-when-not-64-bit-modep-gen
;; ;;             read-*ip-becomes-eip-gen
;; ;;             code-segment-assumptions32-of-write-to-segment-of-ss
;;             )

(defun debug-rules-common ()
  (declare (xargs :guard t))
  '(run-until-stack-shorter-than-opener
    not-mv-nth-0-of-wme-size ;gets rid of error branch
    mv-nth-1-of-wme-size     ;introduces write-to-segment
    mv-nth-1-of-rb-becomes-read
    mv-nth-1-of-rb-1-becomes-read
    ;; x86isa::x86-fetch-decode-execute-base
    x86isa::x86-fetch-decode-execute-base-new
    ))

(defun debug-rules32 ()
  (declare (xargs :guard t))
  (append (debug-rules-common)
          '(not-mv-nth-0-of-add-to-*sp-gen
            mv-nth-1-of-add-to-*sp-gen)))

(defun debug-rules64 ()
  (declare (xargs :guard t))
  (append (debug-rules-common)
          (get-prefixes-openers)
          ;; todo: flesh out this list:
          '(x86isa::wme-size-when-64-bit-modep-and-not-fs/gs
            x86isa::rme-size-when-64-bit-modep-and-not-fs/gs
            ;; could consider things like these:
            ;; READ-OF-WRITE-DISJOINT2
            )))

;;;;;;;;;;;;;;;;;;;;;;;;;;;;;;;;;;;;;;;;;;;;;;;;;;;;;;;;;;;;;;;;;;;;;;;;;;;;;;;;

;; TODO: Push many of these tester rules back into more fundamental rule sets

;; these are used both for lifting and proving
(defun extra-tester-rules ()
  (declare (xargs :guard t))
  (append '(acl2::bvchop-of-*
            acl2::integerp-of-expt
            acl2::integerp-of-*                 ; for array index calcs
            ACL2::<-OF-+-AND-+-CANCEL-CONSTANTS ; for array index calcs
            ACL2::MY-INTEGERP-<-NON-INTEGERP    ; for array index calcs
            acl2::bvsx-when-bvlt
            x86isa::canonical-address-p-between-special5
            x86isa::canonical-address-p-between-special5-alt
            x86isa::canonical-address-p-between-special6
            bitops::ash-is-expt-*-x
            acl2::natp-of-*
            acl2::<-of-constant-and-+-of-constant ; for address calcs
            <-of-15-and-*-of-4
            unsigned-byte-p-2-of-bvchop-when-bvlt-of-4
            acl2::bvlt-of-max-arg2
            <-of-*-when-constant-integers
            ;separate-when-separate-2 ; todo: drop? but that caused problems
            acl2::<-of-+-cancel-second-of-more-and-only ; more?
            acl2::<-of-+-cancel-1+-1+ ;; acl2::<-of-+-cancel-first-and-first
            acl2::collect-constants-over-<-2
            acl2::commutativity-of-*-when-constant
            <-of-*-of-constant-and-constant
            rationalp-when-integerp
            acl2::<-of-+-cancel-1+-1 ; todo: same as acl2::<-of-+-cancel.  kill that one
            acl2::+-of-+-of---same
            acl2::<-of-minus-and-constant ; ensure needed
            acl2::fix-when-acl2-numberp
            acl2::acl2-numberp-of--
            acl2::acl2-numberp-of-*
            bitops::ash-of-0-c ; at least for now
            ;;RFLAGSBITS->AF-of-myif
            acl2::eql ; drop soon?
            ACL2::EQUAL-OF-CONSTANT-AND-BVUMINUS
            ACL2::BVOR-OF-MYIF-ARG2 ; introduces bvif (myif can arise from expanding a shift into cases)
            ACL2::BVOR-OF-MYIF-ARG3 ; introduces bvif (myif can arise from expanding a shift into cases)
            ACL2::BVIF-OF-MYIF-ARG3 ; introduces bvif
            ACL2::BVIF-OF-MYIF-ARG4 ; introduces bvif
            ;; help to show that divisions don't overflow or underflow:
            not-sbvlt-of-constant-and-sbvdiv-32-64
            not-sbvlt-of-sbvdiv-and-minus-constant-32-64
            not-bvlt-of-constant-and-bvdiv-64-128
            not-bvlt-of-constant-and-bvdiv-32-64
            ACL2::SLICE-OF-BVSX-HIGH ; move back, but this introduces repeatbit
            bvcat-of-repeatbit-of-getbit-of-bvsx-same
            not-sbvlt-of-bvsx-of-constant-arg2-64-8
            not-sbvlt-of-bvsx-of-constant-arg2-64-16
            not-sbvlt-of-bvsx-of-constant-arg2-64-32
            not-sbvlt-of-bvsx-of-constant-arg2-128-64
            not-sbvlt-of-bvsx-of-constant-arg3-64-8
            not-sbvlt-of-bvsx-of-constant-arg3-64-16
            not-sbvlt-of-bvsx-of-constant-arg3-64-32
            not-sbvlt-of-bvsx-of-constant-arg3-128-64
            acl2::floor-of-1-when-integerp ; simplified something that showed up in an error case?
            unicity-of-1 ; simplified something that showed up in an error case
            bvcat-of-repeatbit-of-getbit-becomes-bvsx
            bvcat-of-repeatit-tighten-64-32 ;gen!
            ACL2::BVLT-OF-BVSX-ARG2
            sbvlt-of-bvsx-32-16-constant
;            RFLAGSBITS->AF-OF-IF
            ACL2::SBVLT-FALSE-WHEN-SBVLT-GEN ; did nothing?
            if-of-sbvlt-and-not-sbvlt-helper
            if-of-set-flag-and-set-flag
            XR-OF-!RFLAGS-IRREL ; todo: better normal form?
            64-bit-modep-OF-!RFLAGS
            app-view-OF-!RFLAGS
            x86p-OF-!RFLAGS
            read-OF-!RFLAGS
            boolif-same-arg1-arg2
            logext-of-+-of-bvplus-same-size
            logext-of-+-of-+-of-mult-same-size
            ACL2::MINUS-CANCELLATION-ON-RIGHT ; todo: use an arithmetic-light rule
            ACL2::BVCHOP-OF-NTH-BECOMES-BV-ARRAY-READ2 ; needed for STP to see the array op
            BV-ARRAY-READ-of-*-arg3 ; introduces bvmult for the index
            BV-ARRAY-READ-of-+-arg3 ; introduces bvplus for the index
            ACL2::NTH-BECOMES-BV-ARRAY-READ-STRONG2
            ACL2::BVPLUS-OF-*-ARG2 ; introduces bvmult -- todo: alt version?
            not-equal-of-+-and-+-when-separate
            not-equal-of-+-of-+-and-+-when-separate
            not-equal-of-+-of-+-and-+-when-separate-gen
            acl2::<-of-negative-constant-and-bv
            READ-OF-WRITE-BOTH-SIZE-1
            ACL2::BVLT-OF-CONSTANT-WHEN-USB-DAG ; rename
            ;; separate-of-1-and-1 ; do we ever need this?
            acl2::<-of-+-cancel-3-1
            acl2::equal-of-bvshl-and-constant ; move to core-rules-bv?
            acl2::bvchop-of-bvshl-same ; move?
            acl2::equal-of-myif-arg1-safe
            acl2::equal-of-myif-arg2-safe
            write-of-write-same
            write-of-write-of-write-same
            write-of-write-of-write-of-write-same
            acl2::bvminus-of-+-arg2
            acl2::bvminus-of-+-arg3
            acl2::bvminus-of-bvplus-and-bvplus-same-2-2
            acl2::right-cancellation-for-+ ; todo: switch to an arithmetic-light rule
            acl2::bvplus-of-unary-minus
            acl2::bvplus-of-unary-minus-arg2
            acl2::if-becomes-bvif-1-axe
            ;; acl2::boolif-of-t-and-nil-when-booleanp
            slice-of-bvand-of-constant
            acl2::myif-becomes-boolif-axe ; since STP translation supports disjuncts that are calls to boolif but not if.
            acl2::equal-of-bvplus-constant-and-constant
            acl2::equal-of-bvplus-constant-and-constant-alt
            acl2::bvchop-of-bvshr-same
            acl2::bvchop-of-lognot
            acl2::getbit-of-lognot ; todo: handle all cases of logops inside bvops
            acl2::bvif-of-if-constants-nil-nonnil
            acl2::bvif-of-if-constants-nonnil-nil
            acl2::bvminus-of-0-arg3
            acl2::bvif-same-branches
            acl2::equal-of-1-and-bitand
            ACL2::BOOLIF-OF-NIL-AND-T
            ACL2::BVIF-OF-BOOL-FIX
            acl2::boolif-same-branches
            ACL2::BOOLEANP-OF-MYIF ; or convert myif to boolif when needed
            ACL2::BITXOR-OF-1-BECOMES-BITNOT-ARG1
            ACL2::BITXOR-OF-1-BECOMES-BITNOT-ARG2
            ;; these next few did seem needed after lifting (todo: either add the rest like this or drop these):
            booleanp-of-jp-condition
            booleanp-of-jnp-condition
            booleanp-of-jz-condition
            booleanp-of-jnz-condition
            ACL2::GETBIT-0-OF-BOOL-TO-BIT
            ACL2::EQUAL-OF-BOOL-TO-BIT-AND-0 ; alt version needed, or do equals get turned around?
            ACL2::EQUAL-OF-BOOL-TO-BIT-AND-1 ; alt version needed, or do equals get turned around?
            ACL2::EQUAL-OF-1-AND-BITNOT ; todo: add 0 version
            ;;ACL2::BVIF-OF-1-AND-0-BECOMES-BOOL-TO-BIT ; introduces bool-to-bit?  maybe bad.
            ;; todo: just include boolean-rules?:
            acl2::bool-fix-when-booleanp
            acl2::booland-of-constant-arg1
            acl2::booland-of-constant-arg2
            acl2::boolor-of-constant-arg1
            acl2::boolor-of-constant-arg2
            ;; acl2::bvmult-tighten-when-power-of-2p-axe ; todo: uncomment
            ;; acl2::bvplus-of-bvmult-when-power-of-2p-tighten ; todo: uncomment
            bvchop-of-bool-to-bit ;todo: drop
            logext-of-bool-to-bit
            acl2::bool-fix-when-booleanp
            acl2::<-of-if-arg1-safe
            ;; acl2::<-of-if-arg2-safe
            acl2::bvif-of-logext-1
            acl2::bvif-of-logext-2
            equal-of-bvif-safe2
            acl2::unsigned-byte-p-of-+-becomes-unsigned-byte-p-of-bvplus-axe ; needed?
            )
          (acl2::convert-to-bv-rules) ; turns things like logxor into things like bvxor
          (acl2::booleanp-rules)
          (acl2::boolean-rules-safe)
          (acl2::type-rules)))

;; beyond what def-unrolled uses
(defun extra-tester-lifting-rules ()
  (declare (xargs :guard t))
  (append (lifter-rules64-new)
          (extra-tester-rules)
          '(X86ISA::WX32$inline ; more?
            X86ISA::WZ32$inline ; more?
            <-of-fp-to-rat ; do we want this?

            !RFLAGS-of-if-arg1
            !RFLAGS-of-if-arg2
            ;;xr-of-!rflags-irrel
            acl2::IF-X-X-Y-when-booleanp
            ;; ACL2::IF-OF-T-AND-NIL-WHEN-BOOLEANP
            ACL2::EQUAL-OF-IF-ARG1-WHEN-QUOTEP
            ACL2::EQUAL-OF-IF-ARG2-WHEN-QUOTEP
            eq
            X86ISA::SSE-CMP-SPECIAL ; scary
            X86ISA::FP-DECODE-CONSTANT-OPENER
            X86ISA::FP-to-rat-CONSTANT-OPENER
            RTL::BIAS-CONSTANT-OPENER
            RTL::expw-CONSTANT-OPENER
            ACL2::BVCHOP-OF-IF
            ifix-of-if

            ;; move all of these:
            x86isa::app-view-of-if
            x86isa::program-at-of-if
            x86isa::x86p-of-if
            ALIGNMENT-CHECKING-ENABLED-P-of-if
            get-flag-of-if
            x86isa::ctri-of-if
            ;; feature-flag-of-if
            read-of-if
            bvle
            ACL2::INTEGERP-OF-BVPLUS ;todo: more
            ACL2::INTEGERP-OF-BVCHOP

            ;zf-spec$inline     ; needed for unsigned_add_associates -- but does this ruin rules about jle-condition? zf-spec seems to be used in more things that just the conditional branches?

            ;x86isa::sub-zf-spec32-same ; this can mess up the condition rules...
            ;x86isa::if-of-sub-zf-spec32-arg2
            ACL2::BFIX-WHEN-BITP
            ;;stuff related to flags changes:

            bvchop-of-sub-zf-spec32
            equal-of-sub-zf-spec32-and-1
            equal-of-1-and-sub-zf-spec32

            logand-of-1-arg2
            acl2::ifix-does-nothing
            of-spec-of-logext-32
            ACL2::LOGXOR-BVCHOP-BVCHOP        ; introduce bvxor
            ACL2::LOGXOR-of-BVCHOP-becomes-bvxor-arg1 ; introduce bvxor
;            bvplus-of-logxor-arg1                     ; introduce bvxor
;            bvxor-of-logxor-arg2                      ; introduce bvxor
            integerp-of-logxor                        ;todo: more
            acl2::unsigned-byte-p-of-if
            acl2::unsigned-byte-p-of-bvplus ;todo: more
            ACL2::BVCHOP-OF-MYIF
            XR-OF-IF ;restrict?
            ACL2::SLICE-OUT-OF-ORDER
            X86ISA::DIV-SPEC$inline ; just a dispatch on the size
            ACL2::BVCAT-OF-0-arg2
            bvmod-tighten-64-32
            bvdiv-tighten-64-32
            not-bvlt-of-max-when-unsiged-byte-p
            ;X86ISA::SF-SPEC32-REWRITE ; trying without...
            jle-condition-rewrite-1-with-bvif ; this one works on bvif
            jle-condition-rewrite-1-with-bvif-and-bvchop
            jle-condition-rewrite-1-with-bvchop
            jnl-condition-of-getbit-31-and-0
            jnl-condition-rewrite-16
            jnl-condition-rewrite-16b
            bvchop-of-logext-becomes-bvsx ; needed for jnl-condition-rewrite-16
            ACL2::BVSX-WHEN-SIZES-MATCH
            ACL2::BVCHOP-OF-BVSX
            ACL2::BVCHOP-OF-BVCHOP
            ACL2::BVPLUS-OF-BVCHOP-ARG2
            bvchop-of-zf-spec
            logext-of-zf-spec
            integerp-of-zf-spec
            sbvle ; expand to sbvlt
            ACL2::SBVLT-OF-BVCHOP-ARG2
            ACL2::BVUMINUS-OF-BVUMINUS
            ACL2::BVPLUS-OF-BVUMINUS-SAME
            ACL2::BVCHOP-NUMERIC-BOUND
            ACL2::BVCHOP-OF-LOGXOR-BECOMES-BVXOR
            ;acl2::bvuminus-of-bvsx-low ; todo: other cases? todo: push back
            SF-SPEC64-of-bvchop-64
            jnl-condition-of-sf-spec32-and-of-spec32-same
            jnl-condition-of-sf-spec64-and-of-spec64-same
            jnl-condition-of-sf-spec64-and-0
            of-spec64-of-logext-64
            ACL2::SBVLT-OF-BVSX-ARG2
            ACL2::BVSX-OF-BVCHOP
            X86ISA::CHK-EXC-FN ; for floating point?
            eql

            X86ISA::XMMI-SIZE$inline ;trying
            X86ISA::!XMMI-SIZE$inline
            X86ISA::X86-OPERAND-TO-XMM/MEM
            cr0bits->ts-of-bvchop
            cr0bits->em-of-bvchop
            cr4bits->OSFXSR-of-bvchop
            X86ISA::WX128$inline
            X86ISA::WZ128$inline
            X86ISA::RX32$inline
            X86ISA::RX64$inline
            X86ISA::RZ32$inline
            X86ISA::RZ64$inline
            X86ISA::RX128$INLINE
            X86ISA::RZ128$INLINE
            X86ISA::ZMMI
            X86ISA::ZMMI$A
            X86ISA::!ZMMI
            X86ISA::!ZMMI$A
            X86ISA::N128$inline
            integerp-of-PART-INSTALL-WIDTH-LOW$INLINE
            X86ISA::SP-SSE-CMP
            ;;X86ISA::SSE-CMP ;todo: limit?
            X86ISA::MXCSR
            X86ISA::MXCSR$A
            X86ISA::!MXCSR
            X86ISA::!MXCSR$A
            64-BIT-MODEP-of-if
            ;; FEATURE-FLAG-sse-of-xw
            ;; FEATURE-FLAG-sse-of-write
            ;; FEATURE-FLAG-sse-of-set-flag
            ;; FEATURE-FLAG-sse2-of-xw
            ;; FEATURE-FLAG-sse2-of-write
            ;; FEATURE-FLAG-sse2-of-set-flag
            ACL2::EQUAL-OF-IF-CONSTANTS
            ACL2::BVLT-OF-BVPLUS-1-CANCEL-ALT ; optional
            ;X86ISA::IDIV-SPEC-32 ; trying
            ACL2::BVCHOP-WHEN-SIZE-IS-NOT-POSP
            mv-nth-0-of-idiv-spec-32
            mv-nth-1-of-idiv-spec-32
            mv-nth-0-of-idiv-spec-64
            mv-nth-1-of-idiv-spec-64
            acl2::bvcat-of-if-arg2
            acl2::bvcat-of-if-arg4
            ACL2::BVIF-OF-0-ARG1
            ACL2::BVPLUS-WHEN-SIZE-IS-NOT-POSITIVE ; todo: more like this, make a rule-list
            x86isa::X86-CWD/CDQ/CQO-alt-def
            acl2::bvcat-of-slice-of-bvsx-same
            not-sbvlt-64-of-sbvdiv-64-of-bvsx-64-32-and--2147483648
            not-sbvlt-64-of-2147483647-and-sbvdiv-64-of-bvsx-64-32
            IF-OF-IF-OF-CONS-AND-NIL ; why not already included
            ACL2::BVPLUS-COMMUTATIVE-INCREASING-AXE
            ACL2::BVPLUS-COMMUTATIVE-2-INCREASING-AXE
            ;;acl2::equal-same
            ;; bvcat-of-minus-becomes-bvshl ; except STP doesn't support the shift operators
            acl2::<-lemma-for-known-operators-axe
            acl2::bvlt-of-bvchop-arg2
            acl2::bvlt-of-bvchop-arg3
            acl2::sbvlt-of-bvchop-arg2
            acl2::sbvlt-of-bvchop-arg3
            ;; todo: more like this?:
            X86ISA::RFLAGSBITS->CF$inline-of-if
            X86ISA::RFLAGSBITS->PF$inline-of-if
            X86ISA::RFLAGSBITS->OF$inline-of-if
            X86ISA::RFLAGSBITS->SF$inline-of-if
            X86ISA::RFLAGSBITS->ZF$inline-of-if
            X86ISA::RFLAGSBITS->AF$inline-of-if
            acl2::bvand-of-bvchop-1 ;rename
            acl2::bvand-of-bvchop-2 ;rename
            ACL2::BVCHOP-OF-MINUS-BECOMES-BVUMINUS ; todo: or re-characterize the subl instruction
            ACL2::BVPLUS-OF-PLUS-ARG2 ; todo: drop once we characterize long negation?
            ACL2::BVPLUS-OF-PLUS-ARG3 ; todo: drop once we characterize long negation?
            acl2::integerp-when-unsigned-byte-p-free ; needed for the BVPLUS-OF-PLUS rules.
            ACL2::BVUMINUS-OF-+
            X86ISA::INTEGERP-OF-XR-RGF
            ACL2::NATP-OF-+-OF-- ; trying, or simplify (NATP (BINARY-+ '32 (UNARY-- (BVCHOP '5 x))))
            min ; why is min arising?  or add min-same
            ACL2::<-BECOMES-BVLT-DAG-ALT-GEN-BETTER2
            ACL2::<-BECOMES-BVLT-DAG-GEN-BETTER2
            ;; after adding core-rules-bv:
            ACL2::BVUMINUS-OF-LOGEXT
            acl2::bvlt-tighten-bind-and-bind-dag
            ACL2::UNSIGNED-BYTE-P-OF-0-ARG1 ; move to a more fundamental rule list
            ;; ACL2::BOOLIF-X-X-Y-BECOMES-BOOLOR ; introduces boolor
            boolor-becomes-boolif
            ;; bvlt-hack-1-gen
            ACL2::BVCHOP-SUBST-CONSTANT
            ACL2::BVCHOP-SUBST-CONSTANT-alt
            ACL2::BOOL-FIX$INLINE-CONSTANT-OPENER
            boolif-of-bvlt-strengthen-to-equal
            bvlt-reduce-when-not-equal-one-less
            acl2::bvchop-of-logand-becomes-bvand
            read-of-write-1-4
            read-of-write-1-both ; can make things, like failure to resolve RIP, hard to debug
            not-equal-of-+-when-separate
            not-equal-of-+-when-separate-alt
            x86isa::canonical-address-p-of-sum-when-unsigned-byte-p-32

            read-of-2 ; splits into 2 reads
            )
          (acl2::core-rules-bv) ; trying
          (acl2::unsigned-byte-p-rules)
          (acl2::unsigned-byte-p-forced-rules)))

(defun tester-proof-rules ()
  (declare (xargs :guard t))
  (append '(myif-of-sub-zf-spec32-arg2
            myif-of-sub-zf-spec32-arg3
            ACL2::INTEGERP-OF-BVPLUS ;todo: more
            ACL2::INTEGERP-OF-BVCHOP
            equal-of-sub-zf-spec32-and-1
            equal-of-1-and-sub-zf-spec32
            acl2::if-of-t-and-nil-when-booleanp
            acl2::equal-of-if-constants
            acl2::if-becomes-myif ; todo: do we want this when lifting?
            ACL2::MYIF-BECOMES-BVIF-1-axe
            ACL2::BVCHOP-OF-MYIF
            ACL2::BVIF-OF-+-ARG4
            ACL2::BVIF-OF-+-ARG3
            ACL2::BVIF-OF---ARG3
            ACL2::BVIF-OF---ARG4
            ACL2::INTEGERP-OF-BVIF
            ACL2::INTEGERP-OF---when-integerp
            ACL2::EQUAL-OF-BVPLUS-MOVE-BVMINUS-BETTER
            ACL2::EQUAL-OF-BVPLUS-MOVE-BVMINUS-ALT-BETTER
            ACL2::BVPLUS-COMMUTATIVE-INCREASING-AXE
            ACL2::BVCHOP-OF-BVMOD
            ACL2::BVPLUS-OF-0-ARG2
            ACL2::BVMOD-OF-BVCHOP-ARG2
            ACL2::BVMOD-OF-BVCHOP-ARG3
            bvuminus-of-bvif-constants
            ACL2::BVPLUS-OF-BVIF-ARG2-SAFE
            ACL2::BVPLUS-OF-BVIF-ARG3-SAFE
            ACL2::EQUAL-OF-BVIF ;restrict to constant x?
            ACL2::EQUAL-OF-BVIF-alt ;restrict to constant x?
            ACL2::BVCHOP-OF-BVIF
            ;; just include boolean-rules?
            acl2::boolif-when-quotep-arg2
            acl2::boolif-when-quotep-arg3
            acl2::bvchop-1-becomes-getbit
            ACL2::BVCHOP-OF-BVSX
            ACL2::BVCHOP-OF-BVUMINUS-SAME
            ACL2::BVUMINUS-OF-BVUMINUS
            ACL2::BVSX-OF-BVCHOP
            ACL2::BVCHOP-OF-BVCHOP
            ACL2::BVPLUS-OF-BVCHOP-ARG2
            ACL2::EQUAL-OF-BVSX-AND-BVSX
            acl2::equal-same
            ACL2::BVPLUS-OF-LOGEXT-arg2
            ACL2::BVPLUS-OF-LOGEXT-arg3
            ACL2::BVUMINUS-OF-LOGEXT
            ACL2::SIGNED-BYTE-P-OF-BVIF
            ACL2::LOGEXT-IDENTITY
            ACL2::SIGNED-BYTE-P-WHEN-UNSIGNED-BYTE-P-ONE-LESS
            ;ACL2::BOOLIF-X-X-Y-BECOMES-BOOLOR ; introduces boolor
            ACL2::BVLT-OF-CONSTANT-WHEN-USB-DAG
            boolor-becomes-boolif
            ;bvlt-hack-1-gen
            ACL2::BVCHOP-SUBST-CONSTANT
            ACL2::BVCHOP-SUBST-CONSTANT-alt
            ;; acl2::boolif-of-t-and-nil-when-booleanp
            ACL2::BOOL-FIX$INLINE-CONSTANT-OPENER
            boolif-of-bvlt-strengthen-to-equal
            bvlt-reduce-when-not-equal-one-less
            ;; trying opening these up if they surive to the proof stage (TODO: Add the rest, or drop these?):
            jp-condition
            jnp-condition
            jz-condition
            jnz-condition)
          (separate-rules) ; I am seeing some read-over-write reasoning persist into the proof stage
          (float-rules) ; I need booleanp-of-isnan, at least
          (extra-tester-rules)
          (lifter-rules64-new) ; overkill?
          (acl2::base-rules)
          (acl2::core-rules-bv) ; trying
          (acl2::unsigned-byte-p-rules)
          (acl2::unsigned-byte-p-forced-rules)))<|MERGE_RESOLUTION|>--- conflicted
+++ resolved
@@ -3433,14 +3433,10 @@
     mv-nth-0-of-rme-size-of-set-r15
     mv-nth-0-of-rme-size-of-set-rsp
     mv-nth-0-of-rme-size-of-set-rbp
-<<<<<<< HEAD
-    mv-nth-0-of-rme-size-of-set-undef
+
+    mv-nth-0-of-rme-size-of-set-undef ; move?
 
     if-of-set-rip-and-set-rip-same))
-=======
-    mv-nth-0-of-rme-size-of-set-undef ; move?
-    ))
->>>>>>> e803b14a
 
 (defund lifter-rules64-all ()
   (declare (xargs :guard t))
