; Rule Lists used by the x86 Axe tools
;
; Copyright (C) 2016-2022 Kestrel Technology, LLC
; Copyright (C) 2020-2025 Kestrel Institute
;
; License: A 3-clause BSD license. See the file books/3BSD-mod.txt.
;
; Author: Eric Smith (eric.smith@kestrel.edu)

;;;;;;;;;;;;;;;;;;;;;;;;;;;;;;;;;;;;;;;;;;;;;;;;;;;;;;;;;;;;;;;;;;;;;;;;;;;;;;;;

(in-package "X")

(include-book "kestrel/axe/rule-lists" :dir :system)
(include-book "kestrel/utilities/defconst-computed" :dir :system)
(include-book "../priorities")

(include-book "projects/x86isa/machine/instructions/top" :dir :system) ;needed to get the full ruleset instruction-decoding-and-spec-rules

;; TODO: Use union-equal instead of append?  Or even, in some cases, a version that detects duplicates.

;todo: add a variant of get-ruleset that complains if the ruleset doesn't exist..
(acl2::defconst-computed-simple *instruction-decoding-and-spec-rules*
  (acl2::get-ruleset 'x86isa::instruction-decoding-and-spec-rules (w state)))

(defun map-add-suffix (syms str)
  (declare (xargs :guard (and (symbol-listp syms)
                              (stringp str))))
  (if (endp syms)
      nil
    (cons (add-suffix (first syms) str)
          (map-add-suffix (rest syms) str))))

;; todo: some of these should be added to the X86 package:

;; n08$inline and many more
;; todo: go directly to bvchop?
(acl2::defconst-computed-simple *unsigned-choppers* (map-add-suffix (acl2::get-ruleset 'x86isa::nw-defs (w state)) "$INLINE"))

;; i08$inline and many more
(acl2::defconst-computed-simple *signed-choppers* (map-add-suffix (acl2::get-ruleset 'x86isa::iw-defs (w state)) "$INLINE"))

;; n08p$inline and many more
(acl2::defconst-computed-simple *unsigned-recognizers* (map-add-suffix (acl2::get-ruleset 'x86isa::nwp-defs (w state)) "$INLINE"))

;; i08p$inline and many more
(acl2::defconst-computed-simple *signed-recognizers* (map-add-suffix (acl2::get-ruleset 'x86isa::iwp-defs (w state)) "$INLINE"))

;; Most of these are just names of functions to open
(defund instruction-rules ()
  (declare (xargs :guard t))
  (append '(x86isa::gpr-arith/logic-spec-1 ;; dispatches based on operation
            x86isa::gpr-arith/logic-spec-2 ;; dispatches based on operation
            x86isa::gpr-arith/logic-spec-4 ;; dispatches based on operation
            x86isa::gpr-arith/logic-spec-8 ;; dispatches based on operation

            x86isa::gpr-and-spec-1-alt-def
            x86isa::gpr-and-spec-2-alt-def
            x86isa::gpr-and-spec-4-alt-def
            x86isa::gpr-and-spec-8-alt-def

            x86isa::gpr-or-spec-1-alt-def
            x86isa::gpr-or-spec-2-alt-def
            x86isa::gpr-or-spec-4-alt-def
            x86isa::gpr-or-spec-8-alt-def

            x86isa::gpr-adc-spec-1-alt-def
            x86isa::gpr-adc-spec-2-alt-def
            x86isa::gpr-adc-spec-4-alt-def
            x86isa::gpr-adc-spec-8-alt-def ;x86isa::gpr-adc-spec-8$inline
            x86isa::open-carry-of-rflagsbits->cf
            ;; open-carry-of-cf-spec8 ; open the cf function when used in certain places, like gpr-adc-spec-8
            ;; open-carry-of-cf-spec16
            ;; open-carry-of-cf-spec32
            ;; open-carry-of-cf-spec64
            open-carry-constant-opener ; also open when applied to a constant (or refrain from even this?)
            integerp-of-open-carry

            x86isa::gpr-xor-spec-1-alt-def
            x86isa::gpr-xor-spec-2-alt-def
            x86isa::gpr-xor-spec-4-alt-def
            gpr-xor-spec-8-alt-def-axe

            x86isa::gpr-add-spec-1-alt-def
            x86isa::gpr-add-spec-2-alt-def
            x86isa::gpr-add-spec-4-better ; $inline ; todo: make better rules for the rest
            ;;x86isa::gpr-add-spec-4-alt-def
            x86isa::gpr-add-spec-8-alt-def

            ;; x86isa::gpr-sub-spec-1$inline
            ;; x86isa::gpr-sub-spec-2$inline
            ;; x86isa::gpr-sub-spec-4$inline
            ;; x86isa::gpr-sub-spec-8$inline
            x86isa::gpr-sub-spec-1-alt-def
            x86isa::gpr-sub-spec-2-alt-def
            x86isa::gpr-sub-spec-4-alt-def-better
            ;;x86isa::gpr-sub-spec-4-alt-def ;; todo: make better versions of all of these, and of more ops
            x86isa::gpr-sub-spec-8-alt-def

            ;; unsigned multiply
            x86isa::mul-spec$inline ;; dispatches based on size
            x86isa::mul-spec-8 ; todo: make alt-defs with better rflags handling?
            x86isa::mul-spec-16
            x86isa::mul-spec-32
            x86isa::mul-spec-64

            ;; signed multiply
            x86isa::imul-spec$inline ;; dispatches based on size
            x86isa::imul-spec-8
            x86isa::imul-spec-16
            x86isa::imul-spec-32
            x86isa::imul-spec-64

            x86isa::div-spec$inline ; just a dispatch on the size
            ;; These recharacterize divide in terms of bvops:
            mv-nth-0-of-div-spec-8
            mv-nth-1-of-div-spec-8
            mv-nth-2-of-div-spec-8
            mv-nth-0-of-div-spec-16
            mv-nth-1-of-div-spec-16
            mv-nth-2-of-div-spec-16
            mv-nth-0-of-div-spec-32
            mv-nth-1-of-div-spec-32
            mv-nth-2-of-div-spec-32
            mv-nth-0-of-div-spec-64
            mv-nth-1-of-div-spec-64
            mv-nth-2-of-div-spec-64

            x86isa::idiv-spec$inline
            ;;X86ISA::IDIV-SPEC-64 ;need to re-characterize this as something nice
            x86isa::idiv-spec-64-trim-arg1-axe-all
            mv-nth-0-of-idiv-spec-32 ; more?
            mv-nth-1-of-idiv-spec-32
            mv-nth-0-of-idiv-spec-64
            mv-nth-1-of-idiv-spec-64

            x86isa::shr-spec$inline ;; dispatches based on size
            ;; x86isa::shr-spec-8
            ;; x86isa::shr-spec-16
            ;; x86isa::shr-spec-32
            ;; x86isa::shr-spec-64
            x86isa::shr-spec-8-alt-def
            x86isa::shr-spec-16-alt-def
            x86isa::shr-spec-32-alt-def
            x86isa::shr-spec-64-alt-def
            acl2::bvshr-rewrite-for-constant-shift-amount ; puts in slice, since we don't translate bvshr to stp

            x86isa::sal/shl-spec$inline ;; dispatches based on size
            ;; x86isa::sal/shl-spec-8
            ;; x86isa::sal/shl-spec-16
            ;; x86isa::sal/shl-spec-32
            ;; x86isa::sal/shl-spec-64
            x86isa::sal/shl-spec-8-alt-def
            x86isa::sal/shl-spec-16-alt-def
            x86isa::sal/shl-spec-32-alt-def
            x86isa::sal/shl-spec-64-alt-def
            ;; ACL2::BVSHL-REWRITE-FOR-CONSTANT-SHIFT-AMOUNT ; todo: consider this since we don't translate bvshl to stp

            x86isa::shlx-spec$inline ; just a dispatch
            x86isa::shlx-spec-32-alt-def
            x86isa::shlx-spec-64-alt-def

            x86isa::shrx-spec$inline ; just a dispatch
            x86isa::shrx-spec-32-alt-def
            x86isa::shrx-spec-64-alt-def

            x86isa::sarx-spec$inline ; just a dispatch
            x86isa::sarx-spec-32-alt-def
            x86isa::sarx-spec-64-alt-def

            x86isa::sar-spec$inline
            ;x86isa::sar-spec-32-nice
            ;x86isa::sar-spec-64-nice
            x86isa::sar-spec-8-alt-def
            x86isa::sar-spec-16-alt-def
            x86isa::sar-spec-32-alt-def
            x86isa::sar-spec-64-alt-def

            x86isa::rol-spec$inline ;; dispatches based on size
            x86isa::rol-spec-8
            x86isa::rol-spec-16
            x86isa::rol-spec-32
            x86isa::rol-spec-64

            x86isa::ror-spec$inline ; just a dispatch
            x86isa::ror-spec-8
            x86isa::ror-spec-16
            x86isa::ror-spec-32
            ror-spec-64-alt-def ; x86isa::ror-spec-64

            x86isa::x86-operand-to-xmm/mem

            x86isa::simd-add-spec-base-1 x86isa::simd-add-spec-base-2 x86isa::simd-add-spec-unroll
            x86isa::simd-sub-spec-base-1 x86isa::simd-sub-spec-base-2 x86isa::simd-sub-spec-unroll

            ;; Improved versions of instruction semantic functions:
            x86isa::x86-cbw/cwd/cdqe-alt-def
            x86isa::x86-cwd/cdq/cqo-alt-def)
          (set-difference-equal *instruction-decoding-and-spec-rules*
                                ;; We remove these because we have better versions:
                                '(x86isa::x86-cbw/cwd/cdqe
                                  x86isa::x86-cwd/cdq/cqo))))

;; todo: can we just use list-rules?
(defund list-rules-x86 ()
  (declare (xargs :guard t))
  '(atom ;open to expose consp
    car-cons
    acl2::consp-of-cons
    cdr-cons
    ;; lists as sets:
    x86isa::subset-p-of-singleton-arg1
    x86isa::disjoint-p-subset-p ;has free vars, somewhat aggressive
    x86isa::subset-p-reflexive  ;strengthen?
    x86isa::disjoint-p-nil-1
    ;;disjoint-p-cons-1 ;this may require more rules (e.g., (disjointp y z) and (subsetp x y) and (memberp a z) => (not (memberp a x)))
    ;;not-member-p-when-disjoint-p ;todo: make an alt version
    x86isa::subset-p-reflexive
    ))

;; For 64-bit mode and low-level 32-bit mode proofs.
;; When using these, also include (read-rules) and (write-rules).
(defund linear-memory-rules ()
  (declare (xargs :guard t))
  '(;; Rules about reads:

    x86isa::rime-size-when-64-bit-modep-and-not-fs/gs ; introduces riml-size
    x86isa::rime-size-when-64-bit-modep-fs/gs ; introduces segment-base-and-bounds and riml-size

    rme08-of-0-when-not-fs/gs-becomes-read ;; x86isa::rme08-when-64-bit-modep-and-not-fs/gs ; puts in rml08
    x86isa::rme16-when-64-bit-modep-and-not-fs/gs ; todo: go to read like we do for rme08? at least make strong versions that put the canonical hyp in the conclusion
    x86isa::rme32-when-64-bit-modep-and-not-fs/gs
    x86isa::rme48-when-64-bit-modep-and-not-fs/gs
    x86isa::rme64-when-64-bit-modep-and-not-fs/gs
    x86isa::rme80-when-64-bit-modep-and-not-fs/gs
    x86isa::rme128-when-64-bit-modep-and-not-fs/gs
    x86isa::rme256-when-64-bit-modep-and-not-fs/gs

    ;; rme-size can arize in 64-bit mode (e.g., when a stack protection value is read via the FS segment register):
    x86isa::rme-size-when-64-bit-modep-and-not-fs/gs-strong ; puts in rml-size
    x86isa::rme-size-when-64-bit-modep-fs/gs ; exposes segment-base-and-bounds and rml-size

    ;; Rules about rimlXX (there are only 4 of these):
    ;; We open these to expose RML08, etc (handled below):
    ;; TODO: go directly to logext of read
    riml08
    riml16
    riml32
    riml64
    riml-size$inline ; dispatches to riml08, etc.
    ;; riml-size-of-1-becomes-read ; todo: try these (for which proofs?)
    ;; riml-size-of-2-becomes-read
    ;; riml-size-of-4-becomes-read
    ;; riml-size-of-8-becomes-read

    rml-size$inline ;; dispatches to rml08, etc.  can become RB but only for ill-guarded calls.
    ;; rml-size-of-1-becomes-read ;; todo: try these, or combine them
    ;; rml-size-of-2-becomes-read
    ;; rml-size-of-4-becomes-read
    ;; rml-size-of-6-becomes-read
    ;; rml-size-of-8-becomes-read
    ;; rml-size-of-10-becomes-read
    ;; rml-size-of-16-becomes-read
    ;; rml-size-of-32-becomes-read
    ;; Or we could open these to expose RB and turn that into READ:
    rml08-becomes-read
    rml16-becomes-read
    rml32-becomes-read
    rml48-becomes-read
    rml64-becomes-read
    rml80-becomes-read
    rml128-becomes-read ;; x86isa::rml128-when-app-view ; introduces rb (handled below)
    rml256-becomes-read ;; x86isa::rml256-when-app-view ; introduces rb
    rml512-becomes-read ;;

    ;; rb-becomes-read ; could uncomment if RB ever shows up ; no need to target mv-nth-1-of-rb, etc. since this rewrites the entire rb
    ;; These just clarify failures to turn RB into READ: ; TODO: Only use when debugging?
    ;mv-nth-1-of-rb-of-set-rip
    ;mv-nth-1-of-rb-of-set-rax ; could add more like this
    ;; x86isa::mv-nth-0-of-rb-of-1 ; todo: gen
    ;; x86isa::rb-returns-no-error-app-view ;targets mv-nth-0-of-rb
    ;; x86isa::rb-in-terms-of-nth-and-pos-eric-gen ;rb-in-terms-of-nth-and-pos-eric ;targets mv-nth-1-of-rb ; todo: or do we just always go to read?
    ;;x86isa::rb-returns-x86-app-view ;targets mv-nth-2-of-rb

    ;; Rules about writes:

    x86isa::wme-size-when-64-bit-modep-and-not-fs/gs-strong ; puts in wml-size
    x86isa::wime-size-when-64-bit-modep-and-not-fs/gs

    ;; Rules about wimlXX (there are only 4 of these):
    ;; We open these to expose WML08, etc (handled below)::
    ;; TODO: Go directly to WRITE
    wiml08
    wiml16
    wiml32
    wiml64
    wiml-size$inline ; dispatches to wiml08, etc.

    wml-size$inline ; dispatches to wml08, etc.  can go to wb but only for ill-guarded calls.
    ;; TODO: Go directly to WRITE?
    wml08
    wml16
    wml32
    wml48
    wml64
    wml80
    x86isa::wml128-when-app-view
    x86isa::wml256-when-app-view
    x86isa::wml512-when-app-view

    wb-becomes-write-when-app-view
    ))

;; (set-axe-rule-priority rb-becomes-read -1) ; get rid of RB immediately


;; Now we just go to read
;; (defun read-byte-rules ()
;;   (declare (xargs :guard t))
;;   '(read-byte-of-xw-irrel
;;     ;;read-byte-when-program-at read-byte-when-program-at-gen
;;     read-byte-of-set-flag
;;     read-byte-of-write-byte
;;     read-byte-of-logext
;;     ))

;todo: some are only needed with the new normal forms
(defund read-rules ()
  (declare (xargs :guard t))
  '(unsigned-byte-p-of-read
    integerp-of-read
    natp-of-read
    <-of-read-and-non-positive
    read-of-xw-irrel
    read-of-set-flag
    read-of-!rflags
    read-of-set-undef
    read-of-set-mxcsr

    read-when-program-at ; trying just this one
    ;; since read-when-program-at can introduce bv-array-read-chunk-little
    ;; acl2::bv-array-read-chunk-little-constant-opener ; drop now that we can eval it
    acl2::bv-array-read-chunk-little-base ; todo: try to do better than these in some cases (try the other rules first)
    acl2::bv-array-read-chunk-little-unroll
    ;; read-when-program-at-1-byte-simple
    ;; read-when-program-at-2-bytes
    ;; read-when-program-at-4-bytes
    ;; read-when-program-at-8-bytes
    read-of-logext
    read-when-equal-of-read
    read-when-equal-of-read-alt
    <-of-constant-and-read ; in case we backchain to < to try to resolve a bvlt
    <-of-read-and-constant ; in case we backchain to < to try to resolve a bvlt
    bvchop-of-read
    trim-of-read
    slice-of-read
    svblt-of-read-trim-arg2
    svblt-of-read-trim-arg3

    ;; we will just unroll read-chunks (at least for now):
    read-chunks-base
    read-chunks-unroll))

;; Mostly for 64-bit mode
;todo: some are only needed with the new normal forms
(defund write-rules ()
  (declare (xargs :guard t))
  '(xr-of-write-when-not-mem
    x86p-of-write
    64-bit-modep-of-write
    app-view-of-write
    alignment-checking-enabled-p-of-write
    get-flag-of-write
    ctri-of-write ; may be needed for lifter, which does not use the new-normal-form-rules64 (todo: move other similar rules here?)
    undef-of-write
    mxcsr-of-write
    ms-of-write
    fault-of-write
    set-undef-of-write
    msri-of-write

    write-of-xw-irrel
    set-flag-of-write

    ;; I guess we are not normalizing write nests, perhaps due to partial overlap?  could sort when known disjoint...
    write-of-write-same
    write-of-write-of-write-same
    write-of-write-of-write-of-write-same
    ;; write-of-write-of-write-of-write-of-write-same

    write-of-bvchop-arg3-gen
    ))

(defund region-rules ()
  (declare (xargs :guard t))
  '( ;; WARNING: Keep in sync with the list for 64 bits below
    in-region48p-cancel-constants-1-1+
    in-region48p-cancel-constants-1+-1
    in-region48p-cancel-constants-1+-1+
    in-region48p-cancel-1-1+
    in-region48p-cancel-1+-1
    in-region48p-cancel-1+-1+
    in-region48p-cancel-1-2
    in-region48p-cancel-2-1
    in-region48p-cancel-1+-2
    in-region48p-cancel-2-1+
    in-region48p-cancel-1-3
    in-region48p-cancel-3-1
    in-region48p-cancel-2-2
    in-region48p-when-non-negative-and-negative-range
    in-region48p-of-0-arg3 ; introduces bvlt
    in-region48p-of-bvchop-arg1
    in-region48p-of-bvchop-arg3
    in-region48p-same

    ;; Seems ok to always have these on: ; todo: add more
    disjoint-regions48p-cancel-1-1+
    disjoint-regions48p-cancel-1+-1
    disjoint-regions48p-cancel-1+-1+
    disjoint-regions48p-cancel-1-2
    disjoint-regions48p-cancel-2-1
    disjoint-regions48p-cancel-1+-2
    disjoint-regions48p-cancel-2-1+
    disjoint-regions48p-cancel-2-2
    disjoint-regions48p-of-bvplus-of-constant-and-constant
    subregion48p-cancel-1-1
    subregion48p-cancel-1+-1
    subregion48p-cancel-1-1+
    subregion48p-cancel-2-1
    subregion48p-cancel-2-1+
    subregion48p-cancel-1-2
    subregion48p-cancel-1+-2
    subregion48p-cancel-2-2
    subregion48p-cancel-constants-1+-1
    subregion48p-cancel-constants-1+-1+
    subregion48p-reduce-sizes
    ;; subregion48p-same-ads-same-lens ; consider this
    subregion48p-when-non-negative-and-negative-range
    subregion48p-of-1-arg1 ; introduces in-region48p
    acl2::bvminus-of-bvplus-and-bvplus-same-2-2 ; move?  open bvminus?
    acl2::bvminus-of-bvplus-same
    subregion48p-of-bvchop-arg2
    subregion48p-of-bvchop-arg4
    disjoint-regions48p-of-bvchop-arg2
    disjoint-regions48p-of-bvchop-arg4
    acl2::bvmult-tighten-when-power-of-2p-axe ; helps rules like in-region48p-when-non-negative-and-negative-range fire
    ))

;; Non-SMT-amendable read-of-write rules:
(defund read-and-write-rules-non-bv ()
  (declare (xargs :guard t))
  '(read-of-write-irrel
    read-of-write-when-separate ; todo: rename to have separate in the name
    ))

;; SMT-amendable read-of-write rules:
(defund read-and-write-rules-bv ()
  (declare (xargs :guard t))
  '(read-of-write-when-disjoint-regions48p-gen
    read-of-write-when-disjoint-regions48p-gen-alt
    read-of-write-when-disjoint-regions48p ; for different regions with the same base address?
    in-region48p-of-+-arg1
    in-region48p-of-+-arg3
    in-region48p-of-logext-arg1
    in-region48p-of-logext-arg3
    in-region48p-of-bvplus-tighten-arg1
    in-region48p-of-bvplus-tighten-arg3
    subregion48p-of-+-arg2
    subregion48p-of-+-arg4
    disjoint-regions48p-of-+-arg2
    disjoint-regions48p-of-+-arg4
    read-of-+-arg2
    write-of-+-arg2
    read-when-equal-of-read-and-subregion48p ; for a program-at-like hyp
    read-when-equal-of-read-bytes-and-subregion48p ; for a program-at-like hyp todo: add alt version?
    read-when-equal-of-read-and-subregion48p
    read-when-equal-of-read-and-subregion48p-alt
    acl2::bvchop-of-+-becomes-bvplus
    acl2::bvplus-of-*-arg1
    acl2::bvplus-of-*-arg2
    acl2::bvminus-of-bvplus-tighten-arg2
    acl2::bvminus-of-bvplus-tighten-arg3
    ))

;; Rules about the actual functions READ and WRITE.
(defund read-and-write-rules ()
  (declare (xargs :guard t))
  (append
  '(read-1-of-write-1-diff
    ;read-1-of-write-1-both-alt ; trying
    read-of-write-same
    ;; read-of-write-within-same-address  ;todo: uncomment but first simplify the assumptions we give about RSP
    ;; todo: more variants of these:
    ;; todo: uncomment:
    ;;read-of-write-of-set-flag ; these just make terms nicer (todo: these break proofs -- why?)
    ;;read-of-write-of-write-of-set-flag
    ;;read-of-write-of-write-of-write-of-set-flag
    read-1-of-write-within-new
    )
  (region-rules)))

;; For both 32-bit and 64-bit
(defund new-normal-form-rules-common ()
  (declare (xargs :guard t))
  '(;; Introduce fault, etc:
    xr-becomes-fault
    xr-becomes-ms
    xr-becomes-mxcsr
    xr-becomes-undef
    ;; Introduce set-fault, etc:
    xw-becomes-set-fault
    xw-becomes-set-ms
    xw-becomes-set-mxcsr
    xw-becomes-set-undef
    !fault-becomes-set-fault
    !ms-becomes-set-ms
    !mxcsr-becomes-set-mxcsr
    !undef-becomes-set-undef))

;; todo: some of these are write-over-write rules
;; These are used for both 32 and 64 bit modes.
;; Most of these are for the new normal form (fault, etc.)
(defund read-over-write-rules-common ()
  (declare (xargs :guard t))
  '( ; rule to intro app-view?
    x86isa::app-view-of-xw ; needed?
    app-view-of-set-flag
    ;; app-view-of-set-ms ;; we don't want to continue once a branch has a call of set-ms
    app-view-of-set-mxcsr
    app-view-of-set-undef
    app-view-of-!rflags

    ;; Rules about x86p:
    x86isa::x86p-xw
    x86p-of-set-flag
    ;; x86p-of-set-ms
    x86p-of-set-mxcsr
    x86p-of-set-undef
    x86p-of-!rflags

    ;; Rules about fault:
    fault-of-xw ; currently needed at least for writes to float registers
    fault-of-set-flag
    ;; fault-of-set-ms
    fault-of-set-mxcsr
    fault-of-set-undef
    fault-of-!rflags ; why is !rflags not going away?

    xr-of-set-undef-irrel
    xr-of-set-mxcsr-irrel
    ;; xr-of-set-ms-irrel

    get-flag-of-set-undef
    get-flag-of-set-mxcsr
    ;; get-flag-of-set-ms

    ;; Rules about set-fault:
    ;; we probably don't need read-over-write rules for set-fault, because a fault means the symbolic execution will stop (on that branch)

    ;; Rules about ms:

    ;; ms-of-set-ms
    ms-of-set-flag
    ;; ms-of-myif
    ms-of-!rflags         ; why is !rflags not going away?
    ms-of-set-rip         ; move to 64 rules?
    ms-of-set-undef
    ms-of-set-mxcsr
    ms-of-xw ; currently needed at least for writes to float registers

    ctri-of-!rflags          ; rename !rflags?
    ctri-of-xw-irrel         ; why?
    ctri-of-set-flag
    ctri-of-set-undef
    ctri-of-set-mxcsr
    integerp-of-ctri

    ;; Rules about set-ms:
    ;; set-ms-of-set-rip ; move to 64 rules?

    ;; x86isa::undef x86isa::undef$a
    undef-of-xw
    undef-of-set-undef
    undef-of-set-mxcsr
    undef-of-set-flag
    ;; undef-of-myif
    undef-of-!rflags         ; why is !rflags not going away?
    undef-of-set-rip         ; move to 64 rules?

    mxcsr-of-xw
    mxcsr-of-set-flag
    mxcsr-of-set-mxcsr ; read-of-write
    mxcsr-of-set-undef
    ;; mxcsr-of-myif
    mxcsr-of-!rflags         ; why is !rflags not going away?
    mxcsr-of-set-rip         ; move to 64 rules?

    x86isa::64-bit-modep-of-xw
    64-bit-modep-of-set-flag
    64-bit-modep-of-set-mxcsr
    64-bit-modep-of-set-undef
    ;; 64-bit-modep-of-set-ms ; could omit (since set-ms means the run will stop, but this can help clarify things)
    64-bit-modep-of-!rflags

    x86isa::alignment-checking-enabled-p-and-xw ; targets alignment-checking-enabled-p-of-xw
    x86isa::alignment-checking-enabled-p-of-xw-irrel ; todo: compare to x86isa::alignment-checking-enabled-p-and-xw
    x86isa::alignment-checking-enabled-p-of-set-flag ; todo: change package
    alignment-checking-enabled-p-of-set-mxcsr
    alignment-checking-enabled-p-of-set-undef
    alignment-checking-enabled-p-of-!rflags

    msri-of-set-flag
    msri-of-set-mxcsr
    msri-of-set-undef

    set-undef-of-undef-same

    set-undef-of-set-undef
    ;;            set-undef-of-set-mxcsr
    set-undef-of-set-flag
    ;; set-undef-of-myif
    set-undef-of-!rflags         ; why is !rflags showing up?
    set-undef-of-set-rip         ; move to 64 rules?

    set-mxcsr-of-set-mxcsr
    set-mxcsr-of-set-flag
    ;; set-mxcsr-of-myif
    set-mxcsr-of-!rflags         ; why is !rflags showing up?
    set-mxcsr-of-set-rip         ; move to 64 rules?

    rip-of-set-undef         ; also used in 32-bit mode?  or not?
    rip-of-set-mxcsr         ; also used in 32-bit mode?  or not?
    ;; rip-of-set-ms            ; also used in 32-bit mode?  or not?
    ))

(defund read-over-write-rules32 ()
  (declare (xargs :guard t))
  '(get-flag-of-write-to-segment
    get-flag-of-write-byte-to-segment

    ms-of-write-to-segment
    ms-of-write-byte-to-segment

    fault-of-write-to-segment
    fault-of-write-byte-to-segment

    undef-of-write-to-segment
    undef-of-write-byte-to-segment

    set-rax-high-of-write-to-segment
    set-rbx-high-of-write-to-segment
    set-rcx-high-of-write-to-segment
    set-rdx-high-of-write-to-segment
    set-rsp-high-of-write-to-segment
    set-rbp-high-of-write-to-segment

    set-rax-high-of-write-byte-to-segment
    set-rbx-high-of-write-byte-to-segment
    set-rcx-high-of-write-byte-to-segment
    set-rdx-high-of-write-byte-to-segment
    set-rsp-high-of-write-byte-to-segment
    set-rbp-high-of-write-byte-to-segment

    mxcsr-of-write-to-segment
    mxcsr-of-write-byte-to-segment
    ))

;; sophisticated scheme for removing inner, shadowed writes
(defund shadowed-write-rules ()
  (declare (xargs :guard t))
  '(write-becomes-write-of-clear-extend-axe
    clear-extend-of-write-continue-axe
    clear-extend-of-write-finish
    clear-extend-of-write-of-clear-retract
    write-of-clear-retract))

(defund read-write-set-flag-rules ()
  (declare (xargs :guard t))
  '(read-of-write-becomes-read-of-write-of-clear-flags-extend-axe
    clear-flags-extend-of-write-continue-axe
    clear-flags-extend-of-set-flag-finish
    clear-flags-extend-of-write-of-clear-flags-retract
    read-of-write-of-clear-flags-retract))

;; Rules that require the rewriter-x86, due to axe-syntaxp or axe-bind-free functions.
;; To be excluded when pruning (with the non-x86 rewriter)
(defund x86-rewriter-rules ()
  (declare (xargs :guard t))
  (append (shadowed-write-rules)
          (read-write-set-flag-rules)))

;; 'Read Over Write' and similar rules for state components. Our normal form
;; (at least for 64-bit code) includes 3 kinds of state changes, namely calls
;; to XW, WRITE, and SET-FLAG (todo: update this comment).
(defund state-rules ()
  (declare (xargs :guard t))
  '(
    force ;todo: think about this, could only open force on a constant arg
    ;x86isa::x86p-of-wb ;  wb-returns-x86p ;targets x86p-of-mv-nth-1-of-wb ;drop if WB will always be rewritten to WRITE

    ;; Flags:
    unsigned-byte-p-of-get-flag-one-bit ; todo: other case
    get-flag-of-xw
    xr-of-set-flag
    set-flag-of-xw
    get-flag-of-set-flag
    set-flag-of-set-flag-diff-axe
    set-flag-of-set-flag-same
    set-flag-of-get-flag-same-gen ;; set-flag-of-get-flag-same

    acl2::expt2$inline-constant-opener

;;     ;; x86isa::get-flag-set-flag ;covers both cases, with a twist for a 2-bit flag
;;     ;; x86isa::set-flag-set-flag-same
;;     ;; x86isa::set-flag-set-flag-different-concrete-indices

    x86isa::rflagsbits$inline-constant-opener

    x86isa::!rflagsbits->ac$inline-constant-opener
    x86isa::!rflagsbits->af$inline-constant-opener
    x86isa::!rflagsbits->cf$inline-constant-opener
    x86isa::!rflagsbits->of$inline-constant-opener
    x86isa::!rflagsbits->pf$inline-constant-opener
    x86isa::!rflagsbits->sf$inline-constant-opener
    x86isa::!rflagsbits->zf$inline-constant-opener

    x86isa::rflagsbits->ac$inline-constant-opener
    x86isa::rflagsbits->af$inline-constant-opener
    x86isa::rflagsbits->cf$inline-constant-opener
    x86isa::rflagsbits->of$inline-constant-opener
    x86isa::rflagsbits->pf$inline-constant-opener
    x86isa::rflagsbits->sf$inline-constant-opener
    x86isa::rflagsbits->zf$inline-constant-opener
    x86isa::rflagsbits->res1$inline-constant-opener
    x86isa::rflagsbits->res2$inline-constant-opener
    x86isa::rflagsbits->res3$inline-constant-opener
    x86isa::rflagsbits->tf$inline-constant-opener
    x86isa::rflagsbits->intf$inline-constant-opener
    x86isa::rflagsbits->df$inline-constant-opener
    x86isa::rflagsbits->iopl$inline-constant-opener
    x86isa::rflagsbits->nt$inline-constant-opener
    x86isa::rflagsbits->res4$inline-constant-opener
    x86isa::rflagsbits->rf$inline-constant-opener
    x86isa::rflagsbits->vm$inline-constant-opener
    x86isa::rflagsbits->vif$inline-constant-opener
    x86isa::rflagsbits->vip$inline-constant-opener
    x86isa::rflagsbits->id$inline-constant-opener
    x86isa::rflagsbits->res5$inline-constant-opener    ;todo: more like this, or do we have them all?

    x86isa::rflagsbits-fix$inline-constant-opener

    unsigned-byte-p-of-rflagsbits

    ;; These introduce get-flag:
    rflagsbits->cf$inline-of-xr
    rflagsbits->pf$inline-of-xr
    rflagsbits->af$inline-of-xr
    rflagsbits->zf$inline-of-xr
    rflagsbits->sf$inline-of-xr
    rflagsbits->tf$inline-of-xr
    rflagsbits->intf$inline-of-xr
    rflagsbits->df$inline-of-xr
    rflagsbits->of$inline-of-xr
    rflagsbits->iopl$inline-of-xr
    rflagsbits->nt$inline-of-xr
    rflagsbits->rf$inline-of-xr
    rflagsbits->vm$inline-of-xr
    rflagsbits->ac$inline-of-xr
    rflagsbits->vif$inline-of-xr
    rflagsbits->vip$inline-of-xr
    rflagsbits->id$inline-of-xr

    ;; These introduce set-flag:
    !rflags-of-!rflagsbits->af
    !rflags-of-!rflagsbits->cf
    !rflags-of-!rflagsbits->of
    !rflags-of-!rflagsbits->pf
    !rflags-of-!rflagsbits->sf
    !rflags-of-!rflagsbits->zf

    x86isa::rflagsbits->af-of-rflagsbits ; these are generated by defbitstruct
    x86isa::rflagsbits->cf-of-rflagsbits
    x86isa::rflagsbits->of-of-rflagsbits
    x86isa::rflagsbits->pf-of-rflagsbits
    x86isa::rflagsbits->sf-of-rflagsbits
    x86isa::rflagsbits->zf-of-rflagsbits    ;; todo: more?

    rflagsbits->af$inline-of-bvchop-32
    rflagsbits->cf$inline-of-bvchop-32
    rflagsbits->pf$inline-of-bvchop-32
    rflagsbits->of$inline-of-bvchop-32
    rflagsbits->sf$inline-of-bvchop-32
    rflagsbits->zf$inline-of-bvchop-32    ;; todo: more?

    ;; Or perhaps instead of these we should recharacterize
    ;; some instruction semantic functions so as not to need these:
    ;; x86isa::rflagsbits->af$inline-of-if-safe
    ;; x86isa::rflagsbits->cf$inline-of-if-safe
    ;; x86isa::rflagsbits->of$inline-of-if-safe
    ;; x86isa::rflagsbits->pf$inline-of-if-safe
    ;; x86isa::rflagsbits->sf$inline-of-if-safe
    ;; x86isa::rflagsbits->zf$inline-of-if-safe
    x86isa::rflagsbits->af$inline-of-if
    x86isa::rflagsbits->cf$inline-of-if
    x86isa::rflagsbits->of$inline-of-if
    x86isa::rflagsbits->pf$inline-of-if
    x86isa::rflagsbits->sf$inline-of-if
    x86isa::rflagsbits->zf$inline-of-if    ;; todo: more?

    rflagsbits->af-of-bvif
    rflagsbits->cf-of-bvif
    rflagsbits->of-of-bvif
    rflagsbits->pf-of-bvif
    rflagsbits->sf-of-bvif
    rflagsbits->zf-of-bvif    ;; todo: more?

    flags-af-cf
    flags-af-pf
    flags-af-of
    flags-af-sf
    flags-af-zf

    flags-cf-af
    flags-cf-pf
    flags-cf-of
    flags-cf-sf
    flags-cf-zf

    flags-pf-af
    flags-pf-cf
    flags-pf-of
    flags-pf-sf
    flags-pf-zf

    flags-of-af
    flags-of-cf
    flags-of-pf
    flags-of-sf
    flags-of-zf

    flags-sf-af
    flags-sf-cf
    flags-sf-pf
    flags-sf-of
    flags-sf-zf

    flags-zf-af
    flags-zf-cf
    flags-zf-pf
    flags-zf-of
    flags-zf-sf

    flags-af-af
    flags-cf-cf
    flags-pf-pf
    flags-of-of
    flags-sf-sf
    flags-zf-zf

    !rflags-of-xr-rflags-of-set-flag
    xr-rflags-of-!rflags
    !rflags-of-xw
    !rflags-of-write
    !rflags-of-set-flag
    !rflags-of-!rflags
    !rflags-does-nothing
;;     x86isa::!rflags$inline

    ;; For these, we can look inside !rflagsbits->cf, because it is not an argument to !rflags
    getbit-of-!rflagsbits->af
    getbit-of-!rflagsbits->cf
    getbit-of-!rflagsbits->pf
    getbit-of-!rflagsbits->of
    getbit-of-!rflagsbits->sf
    getbit-of-!rflagsbits->zf
    getbit-of-!rflagsbits->res1
    getbit-of-!rflagsbits->res2
    getbit-of-!rflagsbits->res3

;;     x86isa::!rflagsbits->ac$inline
;;     x86isa::!rflagsbits->af$inline
;;     x86isa::!rflagsbits->cf$inline ;it would be better if these called rflagsbits?
;;     x86isa::!rflagsbits->of$inline
;;     x86isa::!rflagsbits->pf$inline
;;     x86isa::!rflagsbits->sf$inline
;;     x86isa::!rflagsbits->zf$inline

    x86isa::unsigned-byte-p-1-of-rflagsbits->res1$inline
    x86isa::unsigned-byte-p-1-of-rflagsbits->cf$inline
    x86isa::unsigned-byte-p-1-of-rflagsbits->pf$inline
    x86isa::unsigned-byte-p-1-of-rflagsbits->id$inline
    x86isa::unsigned-byte-p-1-of-rflagsbits->vip$inline
    x86isa::unsigned-byte-p-1-of-rflagsbits->vif$inline
    x86isa::unsigned-byte-p-1-of-rflagsbits->ac$inline
    x86isa::unsigned-byte-p-1-of-rflagsbits->vm$inline
    x86isa::unsigned-byte-p-1-of-rflagsbits->rf$inline
    x86isa::unsigned-byte-p-1-of-rflagsbits->res4$inline
    x86isa::unsigned-byte-p-1-of-rflagsbits->nt$inline
    x86isa::unsigned-byte-p-1-of-rflagsbits->of$inline
    x86isa::unsigned-byte-p-1-of-rflagsbits->df$inline
    x86isa::unsigned-byte-p-1-of-rflagsbits->intf$inline
    x86isa::unsigned-byte-p-1-of-rflagsbits->tf$inline
    x86isa::unsigned-byte-p-1-of-rflagsbits->sf$inline
    x86isa::unsigned-byte-p-1-of-rflagsbits->zf$inline
    x86isa::unsigned-byte-p-1-of-rflagsbits->res3$inline
    x86isa::unsigned-byte-p-1-of-rflagsbits->af$inline
    x86isa::unsigned-byte-p-1-of-rflagsbits->res2$inline
    x86isa::unsigned-byte-p-2-of-rflagsbits->iopl$inline ;this one is 2 bits

;;     ;x86isa::rflagsbits->ac$inline
;;     ;X86ISA::RFLAGSBITS$INLINE
;;     ;X86ISA::RFLAGSBITS->AC$INLINE-CONSTANT-OPENER
;;     x86isa::RFLAGSBITS-rewrite
;; ;    x86isa::get-flag-xw

;    x86isa::get-flag-wb-in-app-view
    ;x86isa::xr-wb
    ;;x86isa::xr-ms-mv-nth-1-wb ;new  (see also xr-wb-in-app-view)

    acl2::bfix-when-bitp ; move? or drop if we go to unsigned-byte-p
    x86isa::unsigned-byte-p-of-bfix
    acl2::bitp-becomes-unsigned-byte-p

    ;; Just for making terms in failures more readable:
    ;; mv-nth-1-of-rb-1-of-set-rip
    ))

(defund decoding-and-dispatch-rules ()
  (declare (xargs :guard t))
  '(x86isa::two-byte-opcode-execute ;todo: restrict to constants?  ;big case split
    x86isa::64-bit-mode-one-byte-opcode-modr/m-p-rewrite-quotep ; axe can't eval this
    x86isa::64-bit-mode-one-byte-opcode-modr/m-p$inline-of-if-when-constants
    x86isa::64-bit-mode-two-byte-opcode-modr/m-p-base ;;64-bit-mode-two-byte-opcode-modr/m-p-rewrite-quotep ;because axe can't eval this?
    x86isa::two-byte-opcode-decode-and-execute ;shilpi leaves this enabled
    aref1-rewrite
    ;; x86isa::compute-mandatory-prefix-for-two-byte-opcode$inline
    ;; x86isa::64-bit-compute-mandatory-prefix-for-two-byte-opcode
    x86isa::32-bit-compute-mandatory-prefix-for-two-byte-opcode$inline-constant-opener
    x86isa::32-bit-mode-two-byte-opcode-modr/m-p-constant-opener
    ;; x86isa::two-byte-opcode-modr/m-and-mandatory-prefix
    x86isa::compute-mandatory-prefix-for-two-byte-opcode$inline
    x86isa::64-bit-compute-mandatory-prefix-for-two-byte-opcode$inline

    x86isa::prefixes-fix$inline ; or use constant-openers for these
    x86isa::prefixes->num$inline
    x86isa::prefixes->lck$inline
    x86isa::prefixes->rep$inline
    x86isa::prefixes->seg$inline
    x86isa::prefixes->opr$inline
    x86isa::prefixes->adr$inline
    x86isa::prefixes->nxt$inline
    ;; x86isa::prefixes->rep$inline-constant-opener ; for floating point?

    x86isa::!prefixes->nxt$inline ; why are these needed?
    x86isa::!prefixes->num$inline
    x86isa::!prefixes->opr$inline
    x86isa::!prefixes->lck$inline
    ;; are constant-openers better than enabling these funtions? todo: remove once built into x86 evaluator and other evaluators no longer used
    X86ISA::!PREFIXES->REP$INLINE-CONSTANT-OPENER ; for floating point?
    x86isa::!prefixes->seg$inline-constant-opener

    x86isa::vex-prefixes-fix$inline-constant-opener
    x86isa::vex-prefixes->byte0$inline-constant-opener
    x86isa::vex-prefixes->byte1$inline-constant-opener
    x86isa::vex-prefixes->byte2$inline-constant-opener
    x86isa::!vex-prefixes->byte0$inline-constant-opener ; kind of surprised that we are writing into such a struct
    x86isa::!vex-prefixes->byte1$inline-constant-opener
    x86isa::!vex-prefixes->byte2$inline-constant-opener

    x86isa::vex2-byte1-fix$inline-constant-opener
    x86isa::vex2-byte1->pp$inline-constant-opener
    x86isa::vex2-byte1->l$inline-constant-opener
    x86isa::vex2-byte1->vvvv$inline-constant-opener
    x86isa::vex2-byte1->r$inline-constant-opener

    x86isa::vex3-byte1-fix$inline-constant-opener
    x86isa::vex3-byte1->m-mmmm$inline-constant-opener
    x86isa::vex3-byte1->b$inline-constant-opener
    x86isa::vex3-byte1->x$inline-constant-opener
    x86isa::vex3-byte1->r$inline-constant-opener

    x86isa::vex3-byte2-fix$inline-constant-opener
    x86isa::vex3-byte2->pp$inline-constant-opener
    x86isa::vex3-byte2->l$inline-constant-opener
    x86isa::vex3-byte2->vvvv$inline-constant-opener
    x86isa::vex3-byte2->w$inline-constant-opener

    x86isa::evex-prefixes->byte0$inline-constant-opener
    x86isa::evex-prefixes->byte1$inline-constant-opener
    x86isa::evex-prefixes->byte2$inline-constant-opener
    x86isa::evex-prefixes->byte3$inline-constant-opener
    x86isa::!evex-prefixes->byte0$inline-constant-opener

    x86isa::evex-byte1->mmm$inline-constant-opener
    x86isa::evex-byte1->res$inline-constant-opener
    x86isa::evex-byte1->r-prime$inline-constant-opener
    x86isa::evex-byte1->b$inline-constant-opener
    x86isa::evex-byte1->x$inline-constant-opener
    x86isa::evex-byte1->r$inline-constant-opener

    x86isa::evex-byte2->pp$inline-constant-opener
    x86isa::evex-byte2->res$inline-constant-opener
    x86isa::evex-byte2->vvvv$inline-constant-opener
    x86isa::evex-byte2->w$inline-constant-opener

    x86isa::evex-byte3->aaa$inline-constant-opener
    x86isa::evex-byte3->v-prime$inline-constant-opener
    x86isa::evex-byte3->b$inline-constant-opener
    x86isa::evex-byte3->vl/rc$inline-constant-opener
    x86isa::evex-byte3->z$inline-constant-opener

    x86isa::rex-byte-from-vex-prefixes-constant-opener

    x86isa::vex-vvvv-reg-index-constant-opener

;    x86isa::num-prefixes-fix$inline

;    x86isa::next-byte-fix
;    x86isa::opr-fix
    ;; todo: just use constant openers for these?
    modr/m-fix$inline
    modr/m->mod$inline
    modr/m->reg$inline
    modr/m->r/m$inline
    sib-fix$inline
    sib->scale$inline
    sib->base$inline
    sib->index$inline

    x86isa::vex-opcode-modr/m-p$inline-constant-opener
    x86isa::vex-prefixes-map-p$inline-constant-opener

    x86isa::vex->vvvv$inline-constant-opener
    x86isa::vex->l$inline-constant-opener
    x86isa::vex->pp$inline-constant-opener
    x86isa::vex->r$inline-constant-opener
    x86isa::vex->w$inline-constant-opener
    x86isa::vex->b$inline-constant-opener
    x86isa::vex->x$inline-constant-opener

    ;; todo: more constant-openers for the bitstructs (or add to evaluator)

    x86isa::vex-decode-and-execute ; restrict to when we can resolve the instruction?
    x86isa::vex-0f38-execute  ; move?
    x86isa::vex-0f-execute
))

(defund x86-type-rules ()
  (declare (xargs :guard t))
  '(x86isa::unsigned-byte-p-of-cf-spec8
    x86isa::unsigned-byte-p-of-cf-spec16
    x86isa::unsigned-byte-p-of-cf-spec32
    x86isa::unsigned-byte-p-of-cf-spec64
    x86isa::bitp-of-cf-spec8
    x86isa::bitp-of-cf-spec16
    x86isa::bitp-of-cf-spec32
    x86isa::bitp-of-cf-spec64
    integerp-of-cf-spec64 ; todo: more

    x86isa::unsigned-byte-p-of-of-spec8
    x86isa::unsigned-byte-p-of-of-spec16
    x86isa::unsigned-byte-p-of-of-spec32
    x86isa::unsigned-byte-p-of-of-spec64
    x86isa::bitp-of-of-spec8
    x86isa::bitp-of-of-spec16
    x86isa::bitp-of-of-spec32
    x86isa::bitp-of-of-spec64

    x86isa::unsigned-byte-p-of-pf-spec8
    x86isa::unsigned-byte-p-of-pf-spec16
    x86isa::unsigned-byte-p-of-pf-spec32
    x86isa::unsigned-byte-p-of-pf-spec64
    x86isa::bitp-of-pf-spec8
    x86isa::bitp-of-pf-spec16
    x86isa::bitp-of-pf-spec32
    x86isa::bitp-of-pf-spec64

    x86isa::unsigned-byte-p-of-sf-spec8
    x86isa::unsigned-byte-p-of-sf-spec16
    x86isa::unsigned-byte-p-of-sf-spec32
    x86isa::unsigned-byte-p-of-sf-spec64
    x86isa::bitp-of-sf-spec8
    x86isa::bitp-of-sf-spec16
    x86isa::bitp-of-sf-spec32
    x86isa::bitp-of-sf-spec64

    x86isa::unsigned-byte-p-of-zf-spec ; zf-spec is not size-specific (32, 64, etc)
    ;; todo: now we turn bitp into unsigned-byte-p, so these won't fire:
    x86isa::bitp-of-zf-spec
    x86isa::integerp-of-zf-spec

    x86isa::unsigned-byte-p-of-add-af-spec8
    x86isa::unsigned-byte-p-of-add-af-spec16
    x86isa::unsigned-byte-p-of-add-af-spec32
    x86isa::unsigned-byte-p-of-add-af-spec64
    x86isa::bitp-of-add-af-spec8
    x86isa::bitp-of-add-af-spec16
    x86isa::bitp-of-add-af-spec32
    x86isa::bitp-of-add-af-spec64

    x86isa::unsigned-byte-p-of-sub-af-spec8
    x86isa::unsigned-byte-p-of-sub-af-spec16
    x86isa::unsigned-byte-p-of-sub-af-spec32
    x86isa::unsigned-byte-p-of-sub-af-spec64

    x86isa::unsigned-byte-p-of-sub-cf-spec8
    x86isa::unsigned-byte-p-of-sub-cf-spec16
    x86isa::unsigned-byte-p-of-sub-cf-spec32 ;bitp becomes unsigned-byte-p 1 ?
    x86isa::unsigned-byte-p-of-sub-cf-spec64 ;bitp becomes unsigned-byte-p 1 ?
    x86isa::bitp-of-sub-cf-spec8
    x86isa::bitp-of-sub-cf-spec16
    x86isa::bitp-of-sub-cf-spec32
    x86isa::bitp-of-sub-cf-spec64
    x86isa::integerp-of-sub-cf-spec8
    x86isa::integerp-of-sub-cf-spec16
    x86isa::integerp-of-sub-cf-spec32
    x86isa::integerp-of-sub-cf-spec64

    x86isa::unsigned-byte-p-of-sub-of-spec8
    x86isa::unsigned-byte-p-of-sub-of-spec16
    x86isa::unsigned-byte-p-of-sub-of-spec32
    x86isa::unsigned-byte-p-of-sub-of-spec64
    x86isa::bitp-of-sub-of-spec8
    x86isa::bitp-of-sub-of-spec16
    x86isa::bitp-of-sub-of-spec32
    x86isa::bitp-of-sub-of-spec64
    x86isa::integerp-of-sub-of-spec8
    x86isa::integerp-of-sub-of-spec16
    x86isa::integerp-of-sub-of-spec32
    x86isa::integerp-of-sub-of-spec64

    x86isa::unsigned-byte-p-of-sub-pf-spec8
    x86isa::unsigned-byte-p-of-sub-pf-spec16
    x86isa::unsigned-byte-p-of-sub-pf-spec32
    x86isa::unsigned-byte-p-of-sub-pf-spec64
    x86isa::bitp-of-sub-pf-spec8
    x86isa::bitp-of-sub-pf-spec16
    x86isa::bitp-of-sub-pf-spec32
    x86isa::bitp-of-sub-pf-spec64
    x86isa::integerp-of-sub-pf-spec8
    x86isa::integerp-of-sub-pf-spec16
    x86isa::integerp-of-sub-pf-spec32
    x86isa::integerp-of-sub-pf-spec64

    x86isa::unsigned-byte-p-of-sub-sf-spec8
    x86isa::unsigned-byte-p-of-sub-sf-spec16
    x86isa::unsigned-byte-p-of-sub-sf-spec32
    x86isa::unsigned-byte-p-of-sub-sf-spec64
    x86isa::bitp-of-sub-sf-spec8
    x86isa::bitp-of-sub-sf-spec16
    x86isa::bitp-of-sub-sf-spec32
    x86isa::bitp-of-sub-sf-spec64
    x86isa::integerp-of-sub-sf-spec8
    x86isa::integerp-of-sub-sf-spec16
    x86isa::integerp-of-sub-sf-spec32
    x86isa::integerp-of-sub-sf-spec64

    x86isa::unsigned-byte-p-of-sub-zf-spec8
    x86isa::unsigned-byte-p-of-sub-zf-spec16
    x86isa::unsigned-byte-p-of-sub-zf-spec32
    x86isa::unsigned-byte-p-of-sub-zf-spec64
    x86isa::bitp-of-sub-zf-spec8
    x86isa::bitp-of-sub-zf-spec16
    x86isa::bitp-of-sub-zf-spec32
    x86isa::bitp-of-sub-zf-spec64
    x86isa::integerp-of-sub-zf-spec8
    x86isa::integerp-of-sub-zf-spec16
    x86isa::integerp-of-sub-zf-spec32
    x86isa::integerp-of-sub-zf-spec64

    acl2::unsigned-byte-p-of-+ ; can work with cf-spec64-becomes-getbit

    ;;todo: not x86-specific
    acl2::integerp-of-logext
    acl2::signed-byte-p-of-logext
    acl2::integerp-of--))

(defund arith-to-bv-rules ()
  (declare (xargs :guard t))
  '(acl2::bvchop-of-*-becomes-bvmult
    acl2::getbit-of-*-becomes-getbit-of-bvmult
    acl2::slice-of-*-becomes-slice-of-bvmult
    acl2::bvuminus-of-+
    acl2::bvminus-of-+-arg2 ; caused loops with bvplus-of-constant-and-esp-when-overflow.  probably want to go to bvuminus anyway?
    acl2::bvminus-of-+-arg3
    acl2::bvif-of-+-arg4
    acl2::bvif-of-+-arg3
    acl2::bvif-of---arg3
    acl2::bvif-of---arg4
    ;; todo: more
    ))

;; Rules to introduce our BV operators (todo: move these):
;rename bv-intro-rules-logops?
;move?  maybe only needed for x86 (for now?)
(defund logops-to-bv-rules ()
  (declare (xargs :guard t))
  '(acl2::logand-becomes-bvand-arg1-axe
    acl2::logand-becomes-bvand-arg2-axe
    acl2::logior-becomes-bvor-arg1-axe ; based on the form of arg1
    acl2::logior-becomes-bvor-arg1-axe ; based on the form of arg2
    acl2::logxor-becomes-bvxor-arg1-axe ; based on the form of arg1
    acl2::logxor-becomes-bvxor-arg1-axe ; based on the form of arg2
    ;acl2::logxor-bvchop-bvchop        ; introduce bvxor
    ;acl2::logxor-of-bvchop-becomes-bvxor-arg1 ; introduce bvxor
    ;;            acl2::bvplus-of-logxor-arg1                     ; introduce bvxor
    ;;            acl2::bvxor-of-logxor-arg2                      ; introduce bvxor

    acl2::loghead-becomes-bvchop
    acl2::bvchop-of-lognot-becomes-bvnot
    acl2::bvchop-of-logand-becomes-bvand
    acl2::bvchop-of-logior-becomes-bvor
    acl2::bvchop-of-logxor-becomes-bvxor
    acl2::bvchop-of-+-becomes-bvplus

    acl2::logapp-becomes-bvcat-bind-free-axe
    acl2::logtail-becomes-slice-bind-free-axe
    acl2::logtail-of-bvchop-becomes-slice ; todo: other way?

    ;; Can help get rid of an intervening ifix:
    acl2::integerp-of-logand
    acl2::integerp-of-logior ; useful for mxcsr bits
    acl2::integerp-of-logxor
    ))

;; combine with the logops-to-bv-rules rules?
(defund logops-rules ()
  (declare (xargs :guard t))
  '(acl2::logapp-constant-opener
    common-lisp::lognot-constant-opener
    common-lisp::logcount-constant-opener))

;; These are x86-specific since they know about READ:
(defund logops-to-bv-rules-x86 ()
  (declare (xargs :guard t))
  '(logtail-of-read-becomes-slice
    logapp-of-read-becomes-bvcat))

;; Rules to introduce our BV operators (todo: move these):
(defund bitops-to-bv-rules ()
  (declare (xargs :guard t))
  '(acl2::part-select-width-low-becomes-slice

    acl2::slice-of-part-install-width-low ; introduces bvcat
    acl2::bvchop-of-part-install-width-low-becomes-bvcat
    acl2::part-install-width-low-becomes-bvcat ; gets the size of X from an assumption
    acl2::part-install-width-low-becomes-bvcat-axe ; gets the size of X from the form of X
    acl2::part-install-width-low-becomes-bvcat-32
    acl2::part-install-width-low-becomes-bvcat-64
    acl2::part-install-width-low-becomes-bvcat-128
    acl2::part-install-width-low-becomes-bvcat-256
    acl2::part-install-width-low-becomes-bvcat-512
    acl2::integerp-of-part-install-width-low$inline ; needed?

    acl2::rotate-right-becomes-rightrotate
    acl2::rotate-left-becomes-leftrotate
    acl2::logbit-becomes-getbit
    acl2::b-and-becomes-bitand
    acl2::b-ior-becomes-bitor
    acl2::b-xor-becomes-bitxor))

;; See also bitops-to-bv-rules.
;; todo: add more constant openers
(defund bitops-rules ()
  (declare (xargs :guard t))
  '(bitops::rotate-left-8$inline ; rewrites to the non-fast rotate
    bitops::rotate-left-9$inline ; rewrites to the non-fast rotate
    bitops::rotate-left-16$inline ; rewrites to the non-fast rotate
    bitops::rotate-left-17$inline ; rewrites to the non-fast rotate
    bitops::rotate-left-32$inline ; rewrites to the non-fast rotate
    bitops::rotate-left-33$inline ; rewrites to the non-fast rotate
    bitops::rotate-left-64$inline ; rewrites to the non-fast rotate
    bitops::rotate-left-65$inline ; rewrites to the non-fast rotate
    bitops::rotate-right-8$inline ; rewrites to the non-fast rotate
    bitops::rotate-right-9$inline ; rewrites to the non-fast rotate
    bitops::rotate-right-16$inline ; rewrites to the non-fast rotate
    bitops::rotate-right-17$inline ; rewrites to the non-fast rotate
    bitops::rotate-right-32$inline ; rewrites to the non-fast rotate
    bitops::rotate-right-33$inline ; rewrites to the non-fast rotate
    bitops::rotate-right-64$inline ; rewrites to the non-fast rotate
    bitops::rotate-right-65$inline ; rewrites to the non-fast rotate
    acl2::rotate-left-constant-opener
    acl2::rotate-right-constant-opener))

;todo: classify these
(defund x86-bv-rules ()
  (declare (xargs :guard t))
  '( ;acl2::bvlt-of-0-arg3 ;todo: more like this?

    acl2::logext-of-bvplus-64 ;somewhat unusual

    acl2::bvlt-of-constant-when-unsigned-byte-p-tighter

    acl2::logext-trim-arg-axe-all

    acl2::bvchop-of-if-when-constants

    ;; this is needed to handle a divide:
    acl2::bvcat-of-if-becomes-bvsx-64-64
    acl2::bvlt-of-bvplus-1-cancel
    acl2::bvlt-of-bvplus-1-cancel-alt
    acl2::bvsx-when-unsigned-byte-p ; without this, we'd need rules like bvsx-of-read (when the read is small)

    acl2::bvlt-trim-arg1-axe-all
    acl2::bvlt-trim-arg2-axe-all

    acl2::bvlt-of-bvmult-of-expt-arg2-constant-version2
    acl2::bvlt-of-bvmult-of-expt-arg3-constant-version

    acl2::bvplus-of-bvplus-tighten-arg3 ; new
    acl2::bvsx-of-logext
    acl2::logext-of-+-of-logext-arg2
    ))

;; ;not used?
;; (defund canonical-address-rules ()
;;  (declare (xargs :guard t))
;;   '(x86isa::not-member-p-canonical-address-listp ;drop the not and strengthen?
;;     x86isa::subset-p-two-create-canonical-address-lists-general ;strengthen?
;;     ;;not-member-p-canonical-address-listp-when-disjoint-p ;free vars? looped? ;why?
;;     ;;not-member-p-canonical-address-listp-when-disjoint-p-alt ;free vars? looped? ;why?
;;     ;;not-member-p-when-disjoint-p ;todo: make an alt version
;;     x86isa::canonical-address-listp-of-cdr
;;     x86isa::cdr-create-canonical-address-list
;;     x86isa::car-create-canonical-address-list
;;     x86isa::canonical-address-p-of-i48
;;     x86isa::i48-when-canonical-address-p))

;; These are about if but are not 'if lifting' rules.
(defund if-rules ()
  (declare (xargs :guard t))
  '(acl2::if-nil-t
    acl2::if-of-t-and-nil-becomes-bool-fix
    acl2::if-of-not
    acl2::if-of-if-same-arg2
    acl2::if-of-if-same-arg3
    acl2::if-of-if-t-nil
    acl2::if-of-if-of-cons-arg1-arg2
    acl2::if-of-if-of-cons-arg1-arg3
    ))

;; For this strategy, we lower the IF when the 2 states have the same PC and no
;; faults. This allows the symbolic execution to continue with just the single
;; merged state.  (The need for this may be due to an instruction semantic
;; function, or a rewrite rule, that introduces an unnecessary IF on states.)
;; TODO: If the stack height is different, we might want to refrain (but then
;; it would be a bit odd to have the same RIP).
(defund if-lowering-rules64 ()
  (declare (xargs :guard t))
  '(mergeable-states64p
    if-of-set-rip-and-set-rip-same

    if-of-set-rax-arg2-64
    if-of-set-rbx-arg2-64
    if-of-set-rcx-arg2-64
    if-of-set-rdx-arg2-64 ; todo: more

    if-of-set-rax-arg3-64
    if-of-set-rbx-arg3-64
    if-of-set-rcx-arg3-64
    if-of-set-rdx-arg3-64

    if-of-set-flag-arg2-64
    if-of-set-flag-arg3-64
    if-of-set-undef-arg2-64
    if-of-set-undef-arg3-64
    if-of-set-mxcsr-arg2-64
    if-of-set-mxcsr-arg3-64
;    if-of-write-byte-arg2-64
;    if-of-write-byte-arg3-64
    if-of-write-arg2-64
    if-of-write-arg3-64 ; todo: more?
    ))

;these help with conditional branches
;but see if-lifting strategies below for ifs on state transformers.
(defund if-lifting-rules ()
  (declare (xargs :guard t))
  '(x86isa::app-view-of-if
    ;x86isa::program-at-of-if
    x86isa::x86p-of-if
    x86isa::alignment-checking-enabled-p-of-if
    x86isa::64-bit-modep-of-if
    x86isa::ctri-of-if
    x86isa::canonical-address-p-of-if
    get-flag-of-if
    ;; feature-flag-of-if
    read-of-if
    undef-of-if
    mxcsr-of-if
    ms-of-if
    fault-of-if
    acl2::mv-nth-of-if ;could restrict to when both branches are cons nests
    x86isa::equal-of-if-constants    ;seems safe
    x86isa::equal-of-if-constants-alt ;seems safe
    x86isa::combine-bytes-of-if-when-constants
    x86isa::member-p-of-if-arg1
    x86isa::+-of-if-arg1
    x86isa::+-of-if-arg2
    acl2::nth-of-if-arg1
    x86isa::cons-of-if-when-constants
    ;; x86isa::one-byte-opcode-execute-of-if-arg1 ; drop?
    ;; x86isa::if-of-one-byte-opcode-execute-of-if-arg2 ;do we need this?
    ;; x86isa::if-of-one-byte-opcode-execute-of-if-arg5 ;do we need this?
    x86isa::<-of-if-arg2 ;could be dangerous
    x86isa::logext-of-if-arg2))

;; if-lifting strategy: where we lift the ifs (todo: restrict to provably different pcs or fault statuses?):
;; set-rax-of-if-arg2
;; set-rdi-of-if-arg2
;; set-rip-of-if
;; set-undef-of-if
;; set-flag-of-if
;; ;xr-of-if ; overkill?  also one in the x86isa pkg?

;; ;; Strategy 2b: don't lift or lower the if because the states all have the same pc (instead, we just try to resolve the next instruction).  warning: if some of these rules are missing, very large terms can result:
;; ;; x86isa::xr-of-if-special-case-for-ms
;; ;; x86isa::xr-of-if-special-case-for-fault ; this was bad without x86isa::64-bit-modep-of-if.  why?  maybe lets us expand fetch-decode-execute when we shouldn't?  may also need rb-of-if and such to help get-prefixes.  maybe only open fetch-code-execute when we can resolve the get-prefixes.  but that might cause work to be redone, unless we add support for binding hyps
;; ;; ;x86isa::rb-of-if-arg2
;;   ;; x86isa::app-view-of-if x86isa::x86p-of-if read-of-if
;;   ;;acl2::<-minus-zero
;;   x86isa::64-bit-modep-of-if
;;   x86isa::app-view-of-if
;;   x86isa::x86p-of-if
;;   read-of-if
;;   ;; or lower ifs with if-of-write
;;   xr-of-if ; too much?  need ms
;;   x86isa::alignment-checking-enabled-p-of-if

(defund simple-opener-rules ()
  (declare (xargs :guard t))
  '(; 64-bit-modep ; using rules about this instead, since this is no longer just true
    ))

;; These open the branch conditions, without trying to make the expressions nice.
;; Instead, consider adding more rules like jle-condition-rewrite-1.
;; TODO: Some of these are only for 64 or only for 32 bit mode?
;; (defund branch-condition-openers ()
;;  (declare (xargs :guard t))
;;   '(jo-condition
;;     jno-condition
;;     jb-condition
;;     jnb-condition
;;     jz-condition
;;     jnz-condition
;;     jbe-condition
;;     jnbe-condition
;;     js-condition
;;     jns-condition
;;     jp-condition
;;     jnp-condition
;;     jl-condition
;;     jnl-condition
;;     jle-condition
;;     jnle-condition))

;; these are for functions axe can't evaluate
(defund constant-opener-rules ()
  (declare (xargs :guard t))
  '(x86isa::zf-spec$inline-constant-opener

    x86isa::cf-spec8$inline-constant-opener
    x86isa::of-spec8$inline-constant-opener
    x86isa::pf-spec8$inline-constant-opener
    x86isa::sf-spec8$inline-constant-opener
    x86isa::adc-af-spec8$inline-constant-opener
    x86isa::add-af-spec8$inline-constant-opener
    x86isa::sub-af-spec8$inline-constant-opener
    x86isa::sub-cf-spec8-constant-opener
    x86isa::sub-of-spec8-constant-opener
    x86isa::sub-pf-spec8-constant-opener
    x86isa::sub-sf-spec8-constant-opener
    x86isa::sub-zf-spec8-constant-opener

    x86isa::cf-spec16$inline-constant-opener
    x86isa::of-spec16$inline-constant-opener
    x86isa::pf-spec16$inline-constant-opener
    x86isa::sf-spec16$inline-constant-opener
    x86isa::adc-af-spec16$inline-constant-opener
    x86isa::add-af-spec16$inline-constant-opener
    x86isa::sub-af-spec16$inline-constant-opener
    x86isa::sub-cf-spec16-constant-opener
    x86isa::sub-of-spec16-constant-opener
    x86isa::sub-pf-spec16-constant-opener
    x86isa::sub-sf-spec16-constant-opener
    x86isa::sub-zf-spec16-constant-opener

    x86isa::cf-spec32$inline-constant-opener
    x86isa::of-spec32$inline-constant-opener
    x86isa::pf-spec32$inline-constant-opener
    x86isa::sf-spec32$inline-constant-opener
    x86isa::adc-af-spec32$inline-constant-opener
    x86isa::add-af-spec32$inline-constant-opener
    x86isa::sub-af-spec32$inline-constant-opener
    x86isa::sub-cf-spec32-constant-opener
    x86isa::sub-of-spec32-constant-opener
    x86isa::sub-pf-spec32-constant-opener
    x86isa::sub-sf-spec32-constant-opener
    x86isa::sub-zf-spec32-constant-opener

    x86isa::cf-spec64$inline-constant-opener
    x86isa::of-spec64$inline-constant-opener
    x86isa::pf-spec64$inline-constant-opener
    x86isa::sf-spec64$inline-constant-opener
    x86isa::adc-af-spec64$inline-constant-opener
    x86isa::add-af-spec64$inline-constant-opener
    x86isa::sub-af-spec64$inline-constant-opener
    x86isa::sub-cf-spec64-constant-opener
    x86isa::sub-of-spec64-constant-opener
    x86isa::sub-pf-spec64-constant-opener
    x86isa::sub-sf-spec64-constant-opener
    x86isa::sub-zf-spec64-constant-opener

    ;; acl2::bool->bit$inline-constant-opener
    ;; byte-ify-base
    ;; x86isa::byte-listp-unroll ;todo: improve (the __function__ put in by define makes this gross)
    ;; x86isa::byte-listp-base-1

    jo-condition-constant-opener
    jno-condition-constant-opener
    jb-condition-constant-opener
    jnb-condition-constant-opener
    jz-condition-constant-opener
    jnz-condition-constant-opener
    jbe-condition-constant-opener
    jnbe-condition-constant-opener
    js-condition-constant-opener
    jns-condition-constant-opener
    jp-condition-constant-opener
    jnp-condition-constant-opener
    jl-condition-constant-opener
    jnl-condition-constant-opener
    jle-condition-constant-opener
    jnle-condition-constant-opener

    x86isa::one-byte-opcode-modr/m-p$inline-constant-opener
    x86isa::two-byte-opcode-modr/m-p$inline-constant-opener

    acl2::logmask$inline-constant-opener ; add to evaluator?
    ;;acl2::binary-logand-constant-opener

    subregion48p-constant-opener
    in-region48p-constant-opener
    disjoint-regions48p-constant-opener))

(defund get-prefixes-openers ()
  (declare (xargs :guard t))
  '(x86isa::get-prefixes-base-1
    ;; x86isa::get-prefixes-base-2 ; error case
    ;; x86isa::get-prefixes-base-3 ; error case
    x86isa::get-prefixes-base-4
    ;; x86isa::get-prefixes-base-5 ; error case
    x86isa::get-prefixes-base-6
    ;; x86isa::get-prefixes-base-7 ; error case
    ;; x86isa::get-prefixes-base-8 ; error case
    x86isa::get-prefixes-unroll-1
    x86isa::get-prefixes-unroll-2
    x86isa::get-prefixes-unroll-3
    x86isa::get-prefixes-unroll-4
    ;; x86isa::get-prefixes-opener-lemma-no-prefix-byte
    ;; x86isa::get-prefixes-opener-lemma-group-1-prefix-simple
    ;; x86isa::get-prefixes-opener-lemma-group-2-prefix-simple
    ;; x86isa::get-prefixes-opener-lemma-group-3-prefix-simple
    ;; x86isa::get-prefixes-opener-lemma-group-4-prefix-simple
    ))

(set-axe-rule-priority x86isa::get-prefixes-base-1 1) ; try late (unusual case)

;todo: separate out the 64-bit rules
(defund segment-base-and-bounds-rules-general ()
  (declare (xargs :guard t))
  '(x86isa::segment-base-and-bounds-of-xw ; needed?
    segment-base-and-bounds-of-set-flag
    segment-base-and-bounds-of-set-undef
    segment-base-and-bounds-of-set-mxcsr
    ;; segment-base-and-bounds-of-set-ms
    integerp-of-mv-nth-0-of-segment-base-and-bounds-gen
    ))

(defund segment-base-and-bounds-rules-64 ()
  (declare (xargs :guard t))
  '(segment-base-and-bounds-of-set-rip
    segment-base-and-bounds-of-set-rsp
    segment-base-and-bounds-of-set-rbp
    segment-base-and-bounds-of-set-rax
    segment-base-and-bounds-of-set-rbx
    segment-base-and-bounds-of-set-rcx
    segment-base-and-bounds-of-set-rdx
    segment-base-and-bounds-of-set-rsi
    segment-base-and-bounds-of-set-rdi
    segment-base-and-bounds-of-set-r8
    segment-base-and-bounds-of-set-r9
    segment-base-and-bounds-of-set-r10
    segment-base-and-bounds-of-set-r11
    segment-base-and-bounds-of-set-r12
    segment-base-and-bounds-of-set-r13
    segment-base-and-bounds-of-set-r14
    segment-base-and-bounds-of-set-r15

    segment-base-and-bounds-of-set-flag
;    segment-base-and-bounds-of-write-byte
    segment-base-and-bounds-of-write
    ))

(defund segment-base-and-bounds-rules-32 ()
  (declare (xargs :guard t))
  '(segment-base-and-bounds-of-set-eip
    segment-base-and-bounds-of-set-eax
    segment-base-and-bounds-of-set-ebx
    segment-base-and-bounds-of-set-ecx
    segment-base-and-bounds-of-set-edx
    segment-base-and-bounds-of-set-esp
    segment-base-and-bounds-of-set-ebp
    segment-base-and-bounds-of-set-rax-high
    segment-base-and-bounds-of-set-rbx-high
    segment-base-and-bounds-of-set-rcx-high
    segment-base-and-bounds-of-set-rdx-high
    segment-base-and-bounds-of-set-rsp-high
    segment-base-and-bounds-of-set-rbp-high
    segment-base-and-bounds-of-write-to-segment
    segment-base-and-bounds-of-write-byte-to-segment))

;; are these only for making failures clearer?
(defund get-prefixes-rules64 ()
  (declare (xargs :guard t))
  '(mv-nth-0-of-get-prefixes-of-set-rip
    mv-nth-0-of-get-prefixes-of-set-rax
    mv-nth-0-of-get-prefixes-of-set-rdx
    mv-nth-0-of-get-prefixes-of-set-rsi
    mv-nth-0-of-get-prefixes-of-set-rdi
    mv-nth-0-of-get-prefixes-of-set-rsp
    mv-nth-0-of-get-prefixes-of-set-rbp
    mv-nth-1-of-get-prefixes-of-set-rip
    mv-nth-1-of-get-prefixes-of-set-rax
    mv-nth-1-of-get-prefixes-of-set-rdx
    mv-nth-1-of-get-prefixes-of-set-rsi
    mv-nth-1-of-get-prefixes-of-set-rdi
    mv-nth-1-of-get-prefixes-of-set-rsp
    mv-nth-1-of-get-prefixes-of-set-rbp))

(defund float-rules ()
  (declare (xargs :guard t))
  '(is-nan-intro ; targets an IF
    is-nan-intro-from-boolif
    if-of-equal-of-indef-and-is-nan
    if-of-equal-of-qnan-and-is-nan
    if-of-equal-of-snan-and-is-nan
    booleanp-of-is-nan
    not-mv-nth-0-of-sse-cmp

    integerp-of-mxcsr
    ;; maybe drop these:
    ;;integerp-of-xr-mxcsr
    ;;x86isa::n32p-xr-mxcsr ; targets unsigned-byte-p-of-mxcsr

    x86isa::mxcsrbits-fix-constant-opener
    x86isa::mxcsrbits->ie$inline-constant-opener
    x86isa::mxcsrbits->de$inline-constant-opener
    x86isa::mxcsrbits->ze$inline-constant-opener
    x86isa::mxcsrbits->oe$inline-constant-opener
    x86isa::mxcsrbits->ue$inline-constant-opener
    x86isa::mxcsrbits->pe$inline-constant-opener
    x86isa::mxcsrbits->daz$inline-constant-opener
    x86isa::mxcsrbits->im$inline-constant-opener
    x86isa::mxcsrbits->dm$inline-constant-opener
    x86isa::mxcsrbits->zm$inline-constant-opener
    x86isa::mxcsrbits->om$inline-constant-opener
    x86isa::mxcsrbits->um$inline-constant-opener
    x86isa::mxcsrbits->pm$inline-constant-opener
    x86isa::mxcsrbits->rc$inline-constant-opener
    x86isa::mxcsrbits->ftz$inline-constant-opener

    mxcsrbits->ie-of-bvor
    mxcsrbits->de-of-bvor
    mxcsrbits->ze-of-bvor
    mxcsrbits->oe-of-bvor
    mxcsrbits->ue-of-bvor
    mxcsrbits->pe-of-bvor
    mxcsrbits->daz-of-bvor
    mxcsrbits->im-of-bvor
    mxcsrbits->dm-of-bvor
    mxcsrbits->zm-of-bvor
    mxcsrbits->om-of-bvor
    mxcsrbits->um-of-bvor
    mxcsrbits->pm-of-bvor
    mxcsrbits->rc-of-bvor
    mxcsrbits->ftz-of-bvor
    mxcsrbits->reserved-of-bvor

    mxcsrbits->ie-of-logior
    mxcsrbits->de-of-logior
    mxcsrbits->ze-of-logior
    mxcsrbits->oe-of-logior
    mxcsrbits->ue-of-logior
    mxcsrbits->pe-of-logior
    mxcsrbits->daz-of-logior
    mxcsrbits->im-of-logior
    mxcsrbits->dm-of-logior
    mxcsrbits->zm-of-logior
    mxcsrbits->om-of-logior
    mxcsrbits->um-of-logior
    mxcsrbits->pm-of-logior
    mxcsrbits->rc-of-logior
    mxcsrbits->ftz-of-logior
    mxcsrbits->reserved-of-logior

    ;todo: more
    mxcsrbits->daz-of-bvchop
    mxcsrbits->dm-of-bvchop
    mxcsrbits->im-of-bvchop
    mxcsrbits->ie-of-bvchop

    mxcsrbits->daz-of-ifix
    mxcsrbits->dm-of-ifix
    mxcsrbits->im-of-ifix
    mxcsrbits->ie-of-ifix

    ;; more?  or make rules about bvif
    x86isa::mxcsrbits->im-of-if
    x86isa::mxcsrbits->dm-of-if
    x86isa::mxcsrbits->daz-of-if

    mxcsrbits->daz-of-mv-nth-2-of-sse-cmp
    mxcsrbits->dm-of-mv-nth-2-of-sse-cmp
    mxcsrbits->im-of-mv-nth-2-of-sse-cmp

    unsigned-byte-p-32-of-!mxcsrbits->ie
    unsigned-byte-p-32-of-!mxcsrbits->de
    integerp-of-!mxcsrbits->de
    integerp-of-!mxcsrbits->ie
    mxcsrbits->im-of-!mxcsrbits->ie
    mxcsrbits->im-of-!mxcsrbits->de
    mxcsrbits->dm-of-!mxcsrbits->de
    mxcsrbits->dm-of-!mxcsrbits->ie
    mxcsrbits->daz-of-!mxcsrbits->de
    mxcsrbits->daz-of-!mxcsrbits->ie

    sse-cmp-of-bvchop-arg2
    sse-cmp-of-bvchop-arg3
    sse-cmp-of-bvchop-arg4
    unsigned-byte-p-of-mv-nth-1-of-sse-cmp-32
    integerp-of-mv-nth-2-of-sse-cmp
    mv-nth-1-of-sse-cmp-of-mv-nth-2-of-sse-cmp
    sse-cmp-of-op-ucomi-same
    x86isa::sse-cmp-base ; when operation and operands are constant
    unsigned-byte-p-of-mv-nth-1-of-sse-cmp-of-OP-UCOMI
    ;; todo: some of these may be more general than just float rules:
    jb-condition-of-bvif-1-0-1
    jb-condition-of-bvif-1-1-0
    jnb-condition-of-bvif-1-0-1
    jnb-condition-of-bvif-1-1-0
    ;;acl2::bool-fix-of-myif
    ;;boolif-of-myif-arg1-true ; drop
    equal-of-0-and-mv-nth-1-of-sse-cmp-of-ucomi-reorder-axe ;equal-of-0-and-mv-nth-1-of-sse-cmp-of-ucomi
    equal-of-1-and-mv-nth-1-of-sse-cmp-of-ucomi-reorder-axe
    equal-of-7-and-mv-nth-1-of-sse-cmp-of-ucomi-reorder-axe
    not-equal-of-7-and-mv-nth-1-of-sse-cmp

    sse-daz-of-nil

    ;sse-cmp ; scary
    sp-sse-cmp ; single precision wrapper for sse-cmp
    dp-sse-cmp ; double precision wrapper for sse-cmp
    dazify-of-0-arg2
    unmasked-excp-p-of-63-arg2 ; may help a lot
    mxcsr-rc-redef
    mxcsr-masks-redef

    acl2::bitn-becomes-getbit ; the rules below target getbit
    getbit-of-daz-becomes-mxcsrbits->daz
    getbit-of-omsk-becomes-mxcsrbits->-om
    getbit-of-umsk-becomes-mxcsrbits->-um
    getbit-of-ftz-becomes-mxcsrbits->-ftz
    natp-of-omsk
    natp-of-umsk
    natp-of-ftz
    natp-of-daz

    x86isa::fp-decode-constant-opener
    x86isa::fp-to-rat-constant-opener
    rtl::bias-constant-opener
    rtl::expw-constant-opener))

;; Try to introduce is-nan as soon as possible:
(set-axe-rule-priority is-nan-intro -1)

;; Do this late, to give the bitp rules a chance to fire first:
(set-axe-rule-priority acl2::bitp-becomes-unsigned-byte-p 1)

;; Fire very early to remove bvchop from things like (+ 4 (ESP X86)), at least for now:
(set-axe-rule-priority bvchop-of-+-of-esp-becomes-+-of-esp -2)

;; Careful, this one broke things by introducing bvplus into esp expressions.  So we added bvchop-of-+-of-esp-becomes-+-of-esp.
;; Ensures that rules targetting things like (bvchop 32 (+ x y)) have a chance to fire first.
;; Or we could recharacterize things like X86ISA::GPR-ADD-SPEC-8 to just use bvplus.
(set-axe-rule-priority acl2::bvchop-identity 1)

;; for 32-bit mode, with no stop-pcs
(defund symbolic-execution-rules32 ()
  (declare (xargs :guard t))
  '(    ;; newer scheme, 32-bit:
    run-until-return4
    run-until-esp-is-above-opener-axe ; not for IFs
    run-until-esp-is-above-base-axe ; not for IFs
    run-until-esp-is-above-of-if-arg2 ;careful, this can cause splits, todo: add support for smart IF handling
    esp-is-abovep
    ))

;; for 64-bit mode, with no stop-pcs
(defund symbolic-execution-rules64 ()
  (declare (xargs :guard t))
  '(run-until-return ; we always open this, to expose run-until-stack-shorter-than
    run-until-stack-shorter-than-opener-axe ; not for IFs
    run-until-stack-shorter-than-base-axe ; not for IFs
    run-until-stack-shorter-than-of-if-arg2 ;careful, this can cause splits, todo: add support for smart IF handling
    stack-shorter-thanp

    ;; new scheme:
    run-until-return32
    run-until-return64
    run-until-rsp-is-opener-axe ; not for IFs
    run-until-rsp-is-base-axe ; not for IFs
    run-until-rsp-is-of-if-arg2 ;careful, this can cause splits, todo: add support for smart IF handling
    acl2::equal-of-+-cancel-2

    ;; newer scheme:
    run-until-return3
    run-until-rsp-is-above-opener-axe ; not for IFs
    run-until-rsp-is-above-base-axe ; not for IFs
    run-until-rsp-is-above-of-if-arg2 ;careful, this can cause splits, todo: add support for smart IF handling
    rsp-is-abovep
    acl2::bvminus-of-bvplus-same-arg2 ; more like this?
    ;; acl2::bvminus-of-+-arg2 ; disabled later due to problems?
    ;; acl2::bvminus-of-+-arg3
    acl2::bvminus-of-+-cancel-arg3))

;; Extra rules to support the :stop-pcs option:
;;newer-scheme, 32-bits:
(defund symbolic-execution-rules-with-stop-pcs32 ()
  (declare (xargs :guard t))
  '(run-until-return-or-reach-pc4
    run-until-esp-is-above-or-reach-pc-opener-axe
    run-until-esp-is-above-or-reach-pc-base-axe
    run-until-esp-is-above-or-reach-pc-of-if-arg2
    esp-is-abovep))

;; Extra rules to support the :stop-pcs option:
(defund symbolic-execution-rules-with-stop-pcs64 ()
  (declare (xargs :guard t))
  '(run-until-return-or-reach-pc ; we always open this, to expose run-until-stack-shorter-than
    run-until-stack-shorter-than-or-reach-pc-opener-axe ; not for IFs
    run-until-stack-shorter-than-or-reach-pc-base-axe ; not for IFs
    ;; stack-shorter-thanp
    run-until-stack-shorter-than-or-reach-pc-of-if-arg2 ;careful, this can cause splits, todo: add support for smart IF handling

    ;; new scheme:
    run-until-return-or-reach-pc32
    run-until-return-or-reach-pc64
    run-until-rsp-is-or-reach-pc-opener-axe ; not for IFs
    run-until-rsp-is-or-reach-pc-base-axe ; not for IFs
    ;; stack-shorter-thanp
    run-until-rsp-is-or-reach-pc-of-if-arg2 ;careful, this can cause splits, todo: add support for smart IF handling

    ;;newer-scheme:
    run-until-return-or-reach-pc3
    run-until-rsp-is-above-or-reach-pc-opener-axe
    run-until-rsp-is-above-or-reach-pc-base-axe
    run-until-rsp-is-above-or-reach-pc-of-if-arg2
    rsp-is-abovep
    acl2::bvminus-of-bvplus-same-arg2
    ;; acl2::bvminus-of-+-arg2 ; disabled later due to problems?
    ;; acl2::bvminus-of-+-arg3
    acl2::bvminus-of-+-cancel-arg3))

(defund separate-rules ()
  (declare (xargs :guard t))
  '(x86isa::separate-normalize-r-w-x-1
    x86isa::separate-normalize-r-w-x-2
    x86isa::not-separate-self
    x86isa::separate-of-plus
    x86isa::separate-of-plus-alt
    x86isa::separate-below-and-above
    x86isa::separate-below-and-above-alt
    x86isa::separate-lemma-1
    x86isa::separate-lemma-1-alt
    x86isa::separate-lemma-1b
    x86isa::separate-lemma-1b-alt
    x86isa::separate-lemma-2b
    x86isa::separate-lemma-2b-alt
    x86isa::separate-lemma-3
    x86isa::separate-lemma-3-alt
    x86isa::separate-of-if-arg3
    x86isa::separate-of-if-arg6
    x86isa::separate-below-and-above-offset
    x86isa::separate-below-and-above-offset-alt
    x86isa::separate-same-lemma-1
    x86isa::separate-same-lemma-1-alt
    x86isa::separate-from-separate-lemma-1
    x86isa::separate-from-separate-lemma-1b
    x86isa::separate-from-separate-lemma-1c
    x86isa::separate-from-separate-lemma-1d
    x86isa::separate-from-separate-lemma-1-alt
    x86isa::separate-from-separate-lemma-1b-alt
    x86isa::separate-from-separate-lemma-1c-alt
    x86isa::separate-from-separate-lemma-1d-alt
    ;; these 2 may subsume much of the stuff above:
    x86isa::separate-when-separate
    x86isa::separate-when-separate-alt
    ;; these may be expensive but seem necessary in some cases
    ;; todo: led to loops (involving <-BECOMES-BVLT-DAG-ALT-GEN-BETTER2?)
    ;;x86isa::not-equal-when-separate
    ;;x86isa::not-equal-when-separate-alt
    x86isa::not-equal-constant-when-separate-of-constants ; these are needed when we agressively turn address claims into BV claims
    x86isa::not-equal-constant-when-separate-of-constants-alt
    acl2::equal-of-+-combine-constants
    acl2::equal-of-+-combine-constants-alt
    acl2::equal-of-+-and-+-cancel-constants
    ))

(defund canonical-rules-non-bv ()
  (declare (xargs :guard t))
  '(booleanp-of-canonical-address-p
    x86isa::canonical-address-p-of-logext-48
    x86isa::logext-48-does-nothing-when-canonical-address-p
    ;; x86isa::create-canonical-address-list-1
    ;; x86isa::canonical-address-listp-of-cons
    ;; x86isa::canonical-address-listp-of-nil ;wouldn't need this if we could evaluate it
    ;; x86isa::member-p-of-create-canonical-address-list-same
    ;; x86isa::canonical-address-listp-create-canonical-address-list
    ;; x86isa::pos-and-create-canonical-address-list
    ;; x86isa::car-create-canonical-address-list
    x86isa::canonical-address-p-between ;this was involved in loops (other rules backchained from < to canonical-address-p but this does the reverse)
    ;;will axe try all free variable matches?
    ;; x86isa::canonical-address-p-between-special1
    ;; x86isa::canonical-address-p-between-special2
    ;; x86isa::canonical-address-p-between-special3
    ;; x86isa::canonical-address-p-between-special4
    x86isa::canonical-address-p-of-+-of-constant-when-natp ; useful for non-PIE code
    x86isa::integerp-when-canonical-address-p-cheap ; requires acl2::equal-same
    ;; x86isa::member-p-canonical-address-listp
    ;; x86isa::true-listp-create-canonical-address-list
    ;; x86isa::len-of-create-canonical-address-list
    x86isa::signed-byte-p-64-when-canonical-address-p-cheap ;i guess axe ignores the backchain-limit-lst ;might loop (but maybe not anymore)?
    x86isa::canonical-address-p-becomes-signed-byte-p-when-constant
    ;; x86isa::disjoint-p-two-create-canonical-address-lists-thm-1
    ;; x86isa::subset-p-two-create-canonical-address-lists-same-base-address
    x86isa::canonical-address-p-of-logext-64
    ;; x86isa::no-duplicates-p-create-canonical-address-list
    ;; x86isa::not-member-p-canonical-address-listp-when-disjoint-p
    ;; looped! not-member-p-canonical-address-listp-when-disjoint-p-alt
    ;; <-when-canonical-address-p
    ;; x86isa::disjoint-of-create-canonical-address-list-and-create-canonical-address-list-stack-and-text
    x86isa::write-canonical-address-to-memory
    ;; x86isa::canonical-address-listp-of-cdr
    ;; x86isa::car-create-canonical-address-list
    ;; x86isa::cdr-create-canonical-address-list
    ;; x86isa::disjoint-of-create-canonical-address-list-and-create-canonical-address-list-stack-and-text-special
    ;; signed-byte-p-when-between-canonical-addresses
    x86isa::canonical-address-p-+-signed-byte-p-16-is-signed-byte-p-64 ;looped
    ;;signed-byte-p-of-+-when-canonical-and-canonical ; todo: remove the one just above?
    logext-64-of-+-when-canonical-and-canonical
    ;; x86isa::not-<-when-canonical-address-p ;looped with the between lemma?
    ;; canonical-address-p-of-+-when-canonical-address-p-of-+ ;has a natp hyp that is problematic ;todo: drop?
    ;; canonical-address-p-of-+-when-canonical-address-p-of-+-alt ;todo: drop?
    ;; x86isa::disjoint-p-two-create-canonical-address-lists-thm-0-gen
    ;; x86isa::disjoint-p-two-create-canonical-address-lists-thm-1-gen
    x86isa::canonical-address-p-of-i48
    x86isa::i48-when-canonical-address-p
    ;; x86isa::canonical-address-p-of-if
    acl2::logext-of-bvplus-64 ; new, to get rid of bvplus
    ))

(defund unsigned-canonical-rules ()
  (declare (xargs :guard t))
  '(canonical-address-p-becomes-unsigned-canonical-address-p-of-bvchop
    unsigned-canonical-address-p-when-canonical-regionp-and-in-region64p
    canonical-regionp-of-+-arg2
    unsigned-canonical-address-p-of-bvif
    unsigned-canonical-address-p-of-if
    unsigned-canonical-address-p-of-bvsx-64-48
    unsigned-canonical-address-p-of-bvchop
    bvsx-64-48-of-bvplyus-48-when-unsigned-canonical-address-p
    unsigned-canonical-address-p-constant-opener
    write-of-logext-arg2 ; move?
    unsigned-canonical-address-p-of-+-when-small
    unsigned-canonical-address-p-of-bvplus-when-small
    acl2::bvplus-associative-when-constant-arg1 ; hope this is ok (had to turn it off for a blake proof).  for cancellation rules for in-region64p.  use an alias, or just a better, general cancellation rule that doesn't enforce any normal form?
    ))

(defund canonical-rules-bv ()
  (declare (xargs :guard t))
  '(
    ;; these are for the full, 64-bit address space:
    ;; WARNING: Keep in sync with the list for 48 bits above
    in-region64p-of-bvchop-arg1
    in-region64p-of-bvchop-arg3
    in-region64p-same
    in-region64p-cancel-constants-1-1+
    in-region64p-cancel-constants-1+-1
    in-region64p-cancel-constants-1+-1+
    in-region64p-cancel-1-1+
    in-region64p-cancel-1+-1
    in-region64p-cancel-1+-1+
    in-region64p-cancel-1-2
    in-region64p-cancel-2-1
    in-region64p-cancel-1+-2
    in-region64p-cancel-2-1+
    in-region64p-cancel-1-3
    in-region64p-cancel-3-1
    in-region64p-cancel-2-2
    in-region64p-when-non-negative-and-negative-range
    in-region64p-of-0-arg3 ; introduces bvlt
    in-region64p-of-+-arg1
    in-region64p-of-+-arg3

    subregion64p-constant-opener
    in-region64p-constant-opener
    disjoint-regions64p-constant-opener

    ;; some of these might become unnecesary after we switch to hiding the signed values
    ;x86isa::add-to-*ip-of-*64-bit-mode*-safe
    x86isa::canonical-address-p-+-signed-byte-p-16-is-signed-byte-p-64 ; could generalize
    ;;acl2::logext-of-plus-of-logext
    ;;write-of-logext-arg2
    ;;set-rip-of-+-of-logext
    set-rip-of-+-of-bvplus
    ;;x86isa::logext-48-does-nothing-when-canonical-address-p
    acl2::bvplus-of-logext-arg3-convert-to-bv ; crucial
    acl2::bvsx-convert-arg3-to-bv-axe ; crucial

    x86isa::integerp-when-canonical-address-p-cheap ; also in the non-bv case!
    ))

;; These are for both 32 and 64 bit modes.
;; todo: move some of these to lifter-rules32 or lifter-rules64
;; todo: should this include core-rules-bv (see below)?
(defund lifter-rules-common ()
  (declare (xargs :guard t))
  (append (read-over-write-rules-common) ; todo: don't use all these?
          (shadowed-write-rules) ; requires the x86 rewriter ; todo: not needed for 32-bit?
          (read-write-set-flag-rules) ; requires the x86 rewriter ; todo: not needed for 32-bit?
          (acl2::base-rules)
          (acl2::type-rules)
          ;; (acl2::logext-rules) ;;caused problems ;;todo: there are also logext rules below
          ;; trying these, though they are not yet as clean as they could be:
          ;; (acl2::trim-rules) ;; without these, float-macho-64 is not as nice (but better safe trim rules may help with that (e.g., when both branches of a bvif are safe to trim))
          (acl2::unsigned-byte-p-rules)
          (constant-opener-rules)
          (simple-opener-rules)
          (instruction-rules)
          (list-rules-x86)
          (state-rules)
          (if-rules)
          (decoding-and-dispatch-rules)
          (get-prefixes-openers)
          (separate-rules) ; todo: don't always use these
          (x86-type-rules)
          (logops-to-bv-rules)
          (logops-to-bv-rules-x86)
          (logops-rules)
          (acl2::bv-of-logext-rules)
          (arith-to-bv-rules)
          (bitops-to-bv-rules)
          (x86-bv-rules)
          (acl2::reassemble-bv-rules) ; add to core-rules-bv?
          (acl2::array-reduction-rules)
          (if-lifting-rules)
          (acl2::convert-to-bv-rules) ; turns things like logxor into things like bvxor
          '(acl2::boolor-of-non-nil)
          (segment-base-and-bounds-rules-general)
          (float-rules)
          (acl2::core-rules-bv)
          (acl2::bvif-rules)
          (bitops-rules)
          (acl2::if-becomes-bvif-rules)
          (acl2::list-to-bv-array-rules) ; for simplifying output-extractors
          '(acl2::len-of-cons acl2::nth-of-cons-constant-version) ; add to list-to-bv-array-rules?
          *unsigned-choppers* ;; these are just logead, aka bvchop
          *signed-choppers* ;; these are just logext
          *unsigned-recognizers* ;; these are just unsigned-byte-p
          *signed-recognizers* ;; these are just signed-byte-p
          '(;; It would be nice is all uses of !rflags could become calls to set-flag, but sometimes we seem to set all of the flags?
            ;; !rflags-becomes-xw ; todo: now get rid of rules about !rflags and rflags
            ;; rflags-becomes-xr
            ;; xw-of-rflags-and-set-flag
            ;; x86isa::xw-of-xr
            ;; xw-of-rflags-does-nothing ; use a more general rule?
            ;; alignment-checking-enabled-p-of-xw-rflags-of-xr-rflags

            ;; get-flag-of-xw-rflags-of-xr-rflags
            get-flag-of-!rflags-of-xr
            ;; xw-of-rflags-of-xw
            ;; xw-rflags-of-set-flag

            myif ; trying this, so that we only have to deal with if ; todo: remove all other rules aboute myif.  todo: try this first

            ;; These are just logext: ; todo: more!
            x86isa::n08-to-i08$inline
            x86isa::n16-to-i16$inline
            x86isa::n32-to-i32$inline
            x86isa::n64-to-i64$inline
            x86isa::n128-to-i128$inline
            x86isa::n256-to-i256$inline
            x86isa::n512-to-i512$inline

            ;; x86isa::jcc/cmovcc/setcc-spec ;case dispatch ;;disabling this to produce better results
            ;; These turn jcc/cmovcc/setcc-spec into more specialized forms,
            ;; which can be either opened or, for some, turned into better
            ;; tests.
            jcc/cmovcc/setcc-spec-rewrite-jo
            jcc/cmovcc/setcc-spec-rewrite-jno
            jcc/cmovcc/setcc-spec-rewrite-jb
            jcc/cmovcc/setcc-spec-rewrite-jnb
            jcc/cmovcc/setcc-spec-rewrite-jz
            jcc/cmovcc/setcc-spec-rewrite-jnz
            jcc/cmovcc/setcc-spec-rewrite-jbe
            jcc/cmovcc/setcc-spec-rewrite-jnbe
            jcc/cmovcc/setcc-spec-rewrite-js
            jcc/cmovcc/setcc-spec-rewrite-jns
            jcc/cmovcc/setcc-spec-rewrite-jp
            jcc/cmovcc/setcc-spec-rewrite-jnp
            jcc/cmovcc/setcc-spec-rewrite-jl
            jcc/cmovcc/setcc-spec-rewrite-jnl
            jcc/cmovcc/setcc-spec-rewrite-jle
            jcc/cmovcc/setcc-spec-rewrite-jnle

            ;; State component read-over-write rules:
;            x86isa::xr-set-flag ;this is the -diff rule

            ;; Flags:
            x86isa::sub-af-spec32-same ; rewrites to 0, so perhaps worth including this rule

            ;; todo: organize these:

            ;; x86isa::rb-wb-equal
            ;; x86isa::rb-of-if-arg2

;            x86isa::set-flag-of-mv-nth-1-of-wb

            poor-mans-quotep-constant-opener

            the-check
            ;; get-prefixes:
            ;; todo: drop these if we are no longer using xw:
            x86isa::get-prefixes-does-not-modify-x86-state-in-app-view-new ;targets mv-nth-3-of-get-prefixes
            x86isa::mv-nth-0-of-get-prefixes-of-xw-of-irrel
            x86isa::mv-nth-1-of-get-prefixes-of-xw-of-irrel

            ;x86isa::mv-nth-of-cons ;mv-nth ;or do mv-nth of cons.  rules like rb-in-terms-of-nth-and-pos-eric target mv-nth

            inverse-of-+
            x86isa::combine-bytes-when-singleton

            x86isa::get-one-byte-prefix-array-code-rewrite-quotep ;;get-one-byte-prefix-array-code ;this is applied to a constant (the function is gross because it uses an array)

            ;; some of these can be needed for x86isa::canonical-address-p-between: ; move to canonical-rules-non-bv?
            acl2::<-of-+-cancel-1-2
            acl2::<-of-+-cancel-2-1
            acl2::<-of-+-cancel-2-2
            acl2::<-of-+-cancel-second-of-more-and-only ; more? rename
            acl2::<-of-+-cancel-1+-1+ ;; acl2::<-of-+-cancel-first-and-first
            acl2::<-of-+-cancel-1+-1 ; todo: same as acl2::<-of-+-cancel.  kill that one
            acl2::<-of-+-cancel-1-3
            acl2::<-of-+-cancel-3-1

            acl2::<-of-+-and-+-cancel-constants ; for array index calcs, and separateness ; todo: make these 3 names more similar?
            acl2::<-of-+-combine-constants-1
            acl2::<-of-+-combine-constants-2

            acl2::integerp-of-+-when-integerp-1-cheap
            acl2::fix-when-integerp
            acl2::integerp-when-signed-byte-p

            ;; acl2::acl2-numberp-when-signed-byte-p

            acl2::fold-consts-in-+
            acl2::ash-negative-becomes-slice-axe ; move?

            ;;one-byte-opcode-execute ;shilpi leaves this enabled, but it seems dangerous
            x86isa::one-byte-opcode-execute-base

            acl2::binary-+-bring-constant-forward ;improve to disallow the other arg to be constant

            x86isa::reg-index$inline ;not sure what this is, maybe restrict to ground terms?
            acl2::logbitp-to-getbit-equal-1 ;rename to use 'becomes'

            associativity-of-+
            x86isa::integerp-of-xr-rgf ; drop if we always use a different normal form
            ;x86isa::wb-returns-no-error-app-view ;targets mv-nth 0 of wb
;            addr-byte-alistp-create-addr-bytes-alist
;            byte-listp-byte-ify
            x86isa::xr-of-xw-diff
            ;;x86isa::xr-xw-intra-simple-field
            ;;x86isa::xr-xw-intra-array-field
            x86isa::xr-of-xw-intra-field
            x86isa::xr-of-xw-inter-field
            x86isa::program-at-xw-in-app-view
            ;x86isa::xr-wb
            ;x86isa::xr-app-view-mv-nth-1-wb ;has a hyp of t
            ;x86isa::program-at-wb-disjoint ;drop?
;            strip-cars-of-create-addr-bytes-alist
;            len-of-byte-ify ;can we drop the integerp hyp?


            ;x86isa::xr-wb-in-app-view ;targets xr-of-mv-nth-1-of-wb
            x86isa::x86-decode-sib-p               ;restrict to ground terms?
            x86isa::x86-operand-to-reg/mem         ;shilpi leaves this enabled
            x86isa::mv-nth-becomes-nth-when-constants
            acl2::distributivity-of-minus-over-+
            acl2::commutativity-2-of-+-when-constant

            acl2::signed-byte-p-of-logext
;these deal with instruction semantics?:

            x86isa::x86-effective-addr
            x86isa::x86-effective-addr-32/64
            x86isa::x86-effective-addr-from-sib

            x86isa::trunc$inline        ;shilpi leaves this enabled

            acl2::backchain-signed-byte-p-to-unsigned-byte-p-non-const
            ;x86isa::alignment-checking-enabled-p-and-wb-in-app-view ;targets alignment-checking-enabled-p-of-mv-nth-1-of-wb
            acl2::unicity-of-0         ;introduces a fix
            acl2::ash-of-0
            ;acl2::acl2-numberp-of-+    ;we also have acl2::acl2-numberp-of-sum
            ;; x86isa::rb-xw-values ; targets mv-nth-0-of-rb-of-xw and mv-nth-1-of-rb-of-xw
            ;x86isa::mv-nth-1-rb-xw-rip         ;targets mv-nth-1-of-rb
            ;x86isa::mv-nth-1-rb-xw-rgf         ;targets mv-nth-1-of-rb
            ;x86isa::mv-nth-1-rb-xw-undef

            ;; x86isa::rb-wb-disjoint-eric
            ;; x86isa::rb-wb-subset
            ;;x86isa::xw-xw-intra-array-field-shadow-writes
            ;;x86isa::xw-xw-intra-simple-field-shadow-writes
            x86isa::xw-xw-shadow-writes
            x86isa::xw-xw-inter-field-arrange-writes ;axe puts in a loop-stopper hyp
            x86isa::xw-xw-intra-field-arrange-writes ;axe puts in a loop-stopper hyp
;            assoc-list-of-rev-of-create-addr-bytes-alist
;            true-listp-of-byte-ify
            ;acl2::slice-becomes-bvchop
            ;acl2::bvchop-of-bvchop
            ;acl2::bvchop-of-bvplus
            acl2::bvchop-identity
;            combine-bytes-and-byte-ify
            acl2::open-ash-positive-constants
            acl2::logext-of-bvchop-same
            acl2::logext-identity
;            x86isa::xw-xr-same
            ;; acl2::bvplus-commutative-axe ;is this based on nodenum or term weight?

            x86isa::select-operand-size$inline ;shilpi leaves this enabled (could restrict to ground terms)
            x86isa::select-segment-register$inline
            x86isa::x86-operand-from-modr/m-and-sib-bytes
            ;; x86isa::write-user-rflags-rewrite ;x86isa::write-user-rflags$inline ;shilpi leaves this enabled
            x86isa::write-user-rflags-rewrite-better

            x86isa::check-instruction-length$inline

            ;acl2::bvchop-of-bvcat-cases
            ;acl2::slice-becomes-getbit
            ;acl2::getbit-of-bvcat-all
            ;; x86isa::program-at-set-flag

;            x86isa::rb-set-flag-in-app-view
            acl2::getbit-of-slice-both

;            x86isa::set-flag-and-wb-in-app-view ;shilpi leaves this enabled

            acl2::getbit-identity ;might be slow
            acl2::getbit-of-if-two-constants ;this caused the execution to split? (or maybe not?)

            acl2::unsigned-byte-p-of-if-two-constants

            ;; stuff from the timessix example:
            ;acl2::getbit-of-bvchop

            x86isa::disjoint-p-cons-1 ;restrict to a singleton?
            ;x86isa::disjoint-p-nil-1
            x86isa::not-memberp-of-+-when-disjoint-from-larger-chunk
            ;acl2::bvplus-combine-constants
            x86isa::<-of-logext-and-bvplus-of-constant

            ;acl2::logext-of-bvplus-64 ; a bit scary (instead, see todo #1 above)

            x86isa::combine-bytes-unroll
            x86isa::combine-bytes-base
            x86isa::if-of-xr-app-view

;            x86isa::set-flag-undefined$inline ;trying this..
;            x86isa::xr-set-flag-undefined
 ;           x86isa::program-at-set-flag-undefined
;xr-rgf-mv-nth-2-rb
;xr-app-view-mv-nth-2-rb

;            x86isa::x86p-of-set-flag-undefined-eric ;x86p-of-set-flag-undefined ;drop?
;            x86isa::rb-set-flag-undefined-in-app-view ;drop?

            x86isa::<-of-logext-and-+-of-constant
            ;;signed-byte-p-of-+-between

            acl2::logext-of-+-of-constant
            x86isa::unsigned-byte-p-of-bool->bit
;            x86isa::set-flag-of-set-flag-undefined-different-concrete-indices ;drop?

            x86isa::undef-flg$notinline
            x86isa::undef-flg-logic
            x86isa::undef-read$notinline
            x86isa::undef-read-logic
            ;x86isa::!undef x86isa::!undef$a

            ;x86isa::wb-xw-in-app-view

            ;acl2::bvchop-of-bvmult
            acl2::bvchop-of-ash
            acl2::nfix-does-nothing
            acl2::natp-of-+
            acl2::natp-of-nfix
            acl2::bvmult-commutative-axe
            acl2::bvmult-of-bvcat-of-0
            acl2::bvmult-of-bvchop-arg3

            x86isa::not-memberp-of-+-when-disjoint-from-larger-chunk-pos ;only needed for pe file?

            acl2::bvplus-of-unary-minus
            acl2::slice-of-bvchop-low
            x86isa::rflags x86isa::rflags$a ;exposes xr
;            x86isa::rflags-set-flag ;targets xr-of-set-flag ;drop?
            x86isa::elem-p-of-xr-rflags ; unsigned-byte-p-32-of-rflags
             ;targets unsigned-byte-p-of-rflags
            ;; acl2::bvcat-trim-arg4-axe-all
            ;; acl2::bvcat-trim-arg2-axe-all

            ;x86isa::64-bit-modep-of-mv-nth-1-of-wb

            ;;todo: include all of the lifter rules:

            x86isa::select-address-size$inline

            cf-spec64-when-unsigned-byte-p

            ;; nice rules: fixme: add the rest!
            jb-condition-of-sub-cf-spec8
            jb-condition-of-sub-cf-spec16
            jb-condition-of-sub-cf-spec32
            jb-condition-of-sub-cf-spec64
            jb-condition-of-cf-spec8
            jb-condition-of-cf-spec16
            jb-condition-of-cf-spec32
            jb-condition-of-cf-spec64
            ;jb-condition-of-getbit ; for when we turn a cf-spec function into getbit (do we still do that?)
            jnb-condition-of-sub-cf-spec8
            jnb-condition-of-sub-cf-spec16
            jnb-condition-of-sub-cf-spec32
            jnb-condition-of-sub-cf-spec64
            jbe-condition-of-sub-cf-spec8-and-sub-zf-spec8
            jbe-condition-of-sub-cf-spec16-and-sub-zf-spec16
            jbe-condition-of-sub-cf-spec32-and-sub-zf-spec32
            jbe-condition-of-sub-cf-spec64-and-sub-zf-spec64
            jnbe-condition-of-sub-cf-spec8-and-sub-zf-spec8
            jnbe-condition-of-sub-cf-spec16-and-sub-zf-spec16
            jnbe-condition-of-sub-cf-spec32-and-sub-zf-spec32
            jnbe-condition-of-sub-cf-spec64-and-sub-zf-spec64
            jl-condition-of-sub-sf-spec8-and-sub-of-spec8
            jl-condition-of-sub-sf-spec16-and-sub-of-spec16
            jl-condition-of-sub-sf-spec32-and-sub-of-spec32
            jl-condition-of-sub-sf-spec64-and-sub-of-spec64

            ;; jnl-condition-of-sf-spec32-and-of-spec32-same
            ;; jnl-condition-of-sf-spec64-and-of-spec64-same
            ;; jnl-condition-of-sf-spec64-and-0
            jnl-condition-of-sub-sf-spec8-and-sub-of-spec8-same
            jnl-condition-of-sub-sf-spec16-and-sub-of-spec16-same
            jnl-condition-of-sub-sf-spec32-and-sub-of-spec32-same
            jnl-condition-of-sub-sf-spec64-and-sub-of-spec64-same

            jle-condition-of-sub-zf-spec8-and-sub-sf-spec8-and-sub-of-spec8
            jle-condition-of-sub-zf-spec16-and-sub-sf-spec16-and-sub-of-spec16
            jle-condition-of-sub-zf-spec32-and-sub-sf-spec32-and-sub-of-spec32
            jle-condition-of-sub-zf-spec64-and-sub-sf-spec64-and-sub-of-spec64
            jnle-condition-of-sub-zf-spec8-and-sub-sf-spec8-and-sub-of-spec8
            jnle-condition-of-sub-zf-spec16-and-sub-sf-spec16-and-sub-of-spec16
            jnle-condition-of-sub-zf-spec32-and-sub-sf-spec32-and-sub-of-spec32
            jnle-condition-of-sub-zf-spec64-and-sub-sf-spec64-and-sub-of-spec64
            jo-condition-of-of-spec8
            jo-condition-of-of-spec16
            jo-condition-of-of-spec32
            jo-condition-of-of-spec64
            jo-condition-of-sub-of-spec8
            jo-condition-of-sub-of-spec16
            jo-condition-of-sub-of-spec32
            jo-condition-of-sub-of-spec64
            jz-condition-of-zf-spec
            jz-condition-of-sub-zf-spec8
            jz-condition-of-sub-zf-spec16
            jz-condition-of-sub-zf-spec32
            jz-condition-of-sub-zf-spec64
            jnz-condition-of-zf-spec
            jnz-condition-of-sub-zf-spec8
            jnz-condition-of-sub-zf-spec16
            jnz-condition-of-sub-zf-spec32
            jnz-condition-of-sub-zf-spec64
            js-condition-of-sub-sf-spec8
            js-condition-of-sub-sf-spec16
            js-condition-of-sub-sf-spec32
            js-condition-of-sub-sf-spec64
            jns-condition-of-sub-sf-spec8
            jns-condition-of-sub-sf-spec16
            jns-condition-of-sub-sf-spec32
            jns-condition-of-sub-sf-spec64
            ;;if-of-jz-condition-and-1-and-0
            ;;if-of-jnz-condition-and-1-and-0
            ;;jz-condition-of-if-of-1-and-0
            ;;jnbe-condition-of-bool->bit-of-<-of-bvchop-and-zf-spec-of-bvplus-of-bvuminus

            ;todo: drop some of these?
            jz-condition-of-bvif-1-0-1
            jz-condition-of-bvif-1-1-0
            jnz-condition-of-bvif-1-0-1
            jnz-condition-of-bvif-1-1-0
            jp-condition-of-bvif-1-0-1
            jp-condition-of-bvif-1-1-0
            jnp-condition-of-bvif-1-0-1
            jnp-condition-of-bvif-1-1-0
            jbe-condition-of-bvif-1-arg1
            jbe-condition-of-bvif-1-arg2
            jnbe-condition-of-bvif-1-arg1
            jnbe-condition-of-bvif-1-arg2

            ;; can we get rid of these?:
            ;; jle-condition-rewrite-1
            ;; jle-condition-rewrite-2
            ;; jle-condition-rewrite-3
            ;; jnle-condition-rewrite
            ;; jnle-condition-rewrite-2
            ;; jnle-condition-rewrite-2-alt
            ;; jnle-condition-rewrite-3-32
            ;; jnl-condition-rewrite-1
            ;; jnl-condition-rewrite-1-32
            ;; jnl-condition-rewrite-1-32-constant-version
            ;; jnle-condition-rewrite-3
            ;; jnz-condition-rule-2

            ;; more like this?
            bvchop-of-zf-spec
            logext-of-zf-spec

            ;; more like this?
            bvchop-of-sub-zf-spec32
            equal-of-sub-zf-spec32-and-1
            equal-of-1-and-sub-zf-spec32

            x86isa::memory-byte-accesses-are-always-aligned
            x86isa::address-aligned-p-of-8-and-nil
            x86isa::address-aligned-p-of-4-and-nil

            ;acl2::bvplus-trim-leading-constant
            ;acl2::bvplus-of-0-arg2
            acl2::bvchop-subst-constant
            x86isa::byte-listp-becomes-all-unsigned-byte-p
            acl2::lnfix$inline
            gl::gl-mbe-fn ;used by bitops.  yuck.

            x86isa::x86-operation-mode

            ;acl2::slice-of-bvcat-gen

            acl2::truncate-becomes-floor-gen ;it might be better to avoid explosing truncate in the first place

            acl2::<-of-constant-when-<-of-constant-integer
            acl2::<-of-constant-when-<=-of-constant-integer
            acl2::bvplus-of-+-combine-constants

            ;common-lisp::logcount-constant-opener ; for flags
            common-lisp::evenp-constant-opener ; appears in parity flag
            acl2::nonnegative-integer-quotient-constant-opener ; appears in parity flag
            acl2::zip-constant-opener ; for flags

            x86isa::x86-elem-fix ;new
            x86isa::elem-p-of-xr-rgf ; drop?
            seg-hidden-attri
            x86isa::seg-hidden-attri$a
            seg-hidden-basei
            x86isa::seg-hidden-basei$a
            seg-hidden-limiti
            x86isa::seg-hidden-limiti$a
            x86isa::!ms ; todo: use set-ms?
            x86isa::!ms$a

            acl2::bv-array-read-shorten-axe
            acl2::integerp-of-if-strong

            x86isa::feature-flags-constant-opener  ; move

            acl2::lookup-becomes-lookup-equal ; or try just executing lookup itself

            ;; Can help resolve overflow conditions in rust code:
            acl2::unsigned-byte-p-of-+-becomes-unsigned-byte-p-of-bvplus-axe

            acl2::not-of-cons

            cr0bits->ts-of-bvchop
            cr0bits->em-of-bvchop
            cr4bits->osfxsr-of-bvchop

            x86isa::chk-exc-fn ; for floating point and/or avx/vex?

            x86isa::n512p-xr-zmm ; targets unsigned-byte-p-of-xr-of-zmm

            xmmi-size$inline ; dispatches to rx32, etc
            !xmmi-size$inline ; dispatched to wx32, etc

            zmmi-size$inline ; dispatches to rz32, etc
            !zmmi-size$inline ; dispatches to wz32, etc

            rx32$inline ; these expose the rz variants ; there seem to be only 3 of these
            rx64$inline
            rx128$inline

            wx32$inline ; these expose the wz variants  ; there seem to be only 3 of these
            wx64$inline
            wx128$inline

            rz32$inline ; these expose zmmi ; there seem to be only 5 of these
            rz64$inline
            rz128$inline
            rz256$inline
            rz512$inline

            wz32$inline ; these do zmmi and then !zmmi to write part of the register ; there seem to be only 5 of these
            wz64$inline
            wz128$inline
            wz256$inline
            wz512$inline

            zmmi ; exposes zmmi$a
            zmmi$a ; exposes xr

            !zmmi ; exposes !zmmi$a
            !zmmi$a ; exposes xw

            x86isa::x86-operand-to-zmm/mem

            acl2::integerp-of-ash
            acl2::bvplus-of-bvmult-when-power-of-2p-tighten

            ;; See books/projects/x86isa/utils/basic-structs.lisp
            ;; x86isa::2bits-fix-constant-opener
            ;; x86isa::3bits-fix-constant-opener
            ;; x86isa::4bits-fix-constant-opener
            ;; x86isa::5bits-fix-constant-opener
            ;; x86isa::6bits-fix-constant-opener
            ;; x86isa::7bits-fix-constant-opener
            ;; x86isa::8bits-fix-constant-opener
            ;; x86isa::10bits-fix-constant-opener
            ;; x86isa::11bits-fix-constant-opener
            ;; x86isa::12bits-fix-constant-opener
            ;; x86isa::13bits-fix-constant-opener
            ;; x86isa::16bits-fix-constant-opener
            ;; x86isa::17bits-fix-constant-opener
            ;; x86isa::19bits-fix-constant-opener
            ;; x86isa::22bits-fix-constant-opener
            ;; x86isa::24bits-fix-constant-opener
            ;; x86isa::31bits-fix-constant-opener
            ;; x86isa::32bits-fix-constant-opener
            ;; x86isa::36bits-fix-constant-opener
            ;; x86isa::40bits-fix-constant-opener
            ;; x86isa::45bits-fix-constant-opener
            ;; x86isa::54bits-fix-constant-opener
            ;; x86isa::64bits-fix-constant-opener
            2bits-fix
            3bits-fix
            4bits-fix
            5bits-fix
            6bits-fix
            7bits-fix
            8bits-fix
            10bits-fix
            11bits-fix
            12bits-fix
            13bits-fix
            16bits-fix
            17bits-fix
            19bits-fix
            22bits-fix
            24bits-fix
            31bits-fix
            32bits-fix
            36bits-fix
            40bits-fix
            45bits-fix
            54bits-fix
            64bits-fix

            ;; maybe eventually remove, but needed for the loop lifter (at least remove other mentions)
            x86isa::integerp-when-canonical-address-p-cheap
            )))

;; This needs to fire before bvplus-convert-arg3-to-bv-axe-restricted to avoid loops on things like (bvplus 32 k (+ k (esp x86))).
;; Note that bvplus-of-constant-and-esp-when-overflow will turn a bvplus into a +.
(set-axe-rule-priority acl2::bvplus-of-+-combine-constants -1)

;; Not needed?:
;; (set-axe-rule-priority x86isa::separate-when-separate -1)
;; (set-axe-rule-priority x86isa::separate-when-separate-alt -1)

;; note: mv-nth-1-wb-and-set-flag-commute loops with set-flag-and-wb-in-app-view

;; Used in both versions of the lifter
;; TODO: Split into 32-bit and 64-bit rules:
(defund assumption-simplification-rules ()
  (declare (xargs :guard t))
  (append
   '(standard-state-assumption
     standard-state-assumption-32
     standard-assumptions-core-64
     standard-state-assumption-64
     standard-assumptions-mach-o-64
     standard-assumptions-elf-64
     standard-assumptions-pe-64
     bytes-loaded-at-address-64
     ;; Mach-O stuff:
     acl2::get-mach-o-code
     acl2::subroutine-address-mach-o
     acl2::get-mach-o-symbol-table
     acl2::get-mach-o-code-address
     acl2::get-mach-o-section-base-1
     acl2::get-mach-o-section-base-2
     acl2::get-mach-o-section-unroll
     acl2::get-mach-o-segment-base-1
     acl2::get-mach-o-segment-base-2
     acl2::get-mach-o-segment-unroll-1
     acl2::get-mach-o-segment-unroll-2
     acl2::get-symbol-entry-mach-o-base-1
     acl2::get-symbol-entry-mach-o-base-2
     acl2::get-symbol-entry-mach-o-unroll
     acl2::get-text-section-number-mach-o
     acl2::get-all-sections-from-mach-o
     acl2::get-all-sections-from-mach-o-load-commands-base
     acl2::get-all-sections-from-mach-o-load-commands-unroll
     acl2::get-all-sections-from-mach-o-load-command
     acl2::get-section-number-mach-o
     acl2::get-section-number-mach-o-aux-base-1
     acl2::get-section-number-mach-o-aux-base-2
     acl2::get-section-number-mach-o-aux-unroll
     acl2::get-mach-o-load-command-base-1
     acl2::get-mach-o-load-command-base-2
     acl2::get-mach-o-load-command-unroll
     ;; PE stuff:
     acl2::get-pe-sections
     acl2::get-pe-section
     acl2::get-pe-text-section
     acl2::get-pe-section-info-bytes
     acl2::get-pe-text-section-bytes
     acl2::get-pe-section-aux-base-1
     acl2::get-pe-section-aux-base-2
     acl2::get-pe-section-aux-unroll
     acl2::lookup-pe-symbol-base-1
     acl2::lookup-pe-symbol-base-2
     acl2::lookup-pe-symbol-unroll
     acl2::subroutine-address-within-text-section-pe-64
     ;; ELF stuff:
     lookup-equal-safe
     acl2::subroutine-address-elf
     acl2::parsed-elf-symbol-table
     acl2::get-elf-section-address
     acl2::get-elf-section-bytes
     acl2::get-elf-code
     acl2::get-elf-code-address
     acl2::get-elf-section-header-base-1
     acl2::get-elf-section-header-base-2
     acl2::get-elf-section-header-unroll
     acl2::get-elf-symbol-address
     acl2::get-elf-symbol-address-aux-base-1
     acl2::get-elf-symbol-address-aux-base-2
     acl2::get-elf-symbol-address-aux-unroll

     acl2::equal-of-0-and-mod ;acl2::mod-=-0 ;yuck
     acl2::mv-nth-of-if
     acl2::mv-nth-of-cons-safe
     x86isa::canonical-address-p-of-if
     the-check
     lookup-eq-safe
     eql ; just include base-rules?
     acl2::+-commutative-axe
     unicity-of-0
     ;; all-addreses-of-stack-slots

     rgfi rgfi$a ;expose xr -- why?  shouldn't we then turn these into get-rax, set-rax, etc?  we could use the (get-register-intro-rules64) but only for the non-loop-lifter
     x86isa::integerp-of-xr-rgf ; drop if we are not using this normal form?
     x86isa::fix-of-xr-rgf-4 ; drop if we are not using this normal form?

     x86isa::canonical-address-p$inline-constant-opener
     addresses-of-subsequent-stack-slots
     ;; addresses-of-subsequent-stack-slots-aux-base
     ;; addresses-of-subsequent-stack-slots-aux-unroll
     canonical-address-listp-of-addresses-of-subsequent-stack-slots-aux ; seems needed, for assumption simplification
     x86isa::canonical-address-listp-of-cons
     x86isa::canonical-address-p-between-special1
     x86isa::canonical-address-p-between-special2
     x86isa::canonical-address-p-between-special3
     acl2::fold-consts-in-+
     x86isa::canonical-address-listp-of-nil
     acl2::integerp-of-+-when-integerp-1-cheap
     x86isa::integerp-when-canonical-address-p-cheap ; requires acl2::equal-same
     acl2::fix-when-integerp
     acl2::equal-same
     acl2::if-of-nil
     acl2::if-of-t

     acl2::bvplus-of-logext-arg2
     acl2::bvplus-of-logext-arg3
     acl2::signed-byte-p-logext)
   (region-rules)
   (acl2::lookup-rules)
   (constant-opener-rules)
   ;; needed for BV-mode:
   '(acl2::bvchop-of-+-becomes-bvplus
     acl2::bvplus-trim-leading-constant)))

;move?
;todo: most of these are not myif rules
;; only used in loop-lifter
(defund myif-rules ()
  (declare (xargs :guard t))
  (append '(acl2::myif-same-branches ;add to lifter-rules?
            acl2::myif-of-t-and-nil-when-booleanp
            acl2::myif-nil-t
            ;; acl2::boolif-of-nil-and-t ;redundant?
            )
          (acl2::boolean-rules)
          ;; '(acl2::boolif-x-x-y-becomes-boolor
          ;; acl2::boolif-x-y-x-becomes-booland
          ;; acl2::boolif-same-branches
          ;; acl2::boolif-when-quotep-arg1
          ;; acl2::boolif-when-quotep-arg2
          ;; acl2::boolif-when-quotep-arg3)
          ))

;;;;;;;;;;;;;;;;;;;;;;;;;;;;;;;;;;;;;;;;;;;;;;;;;;;;;;;;;;;;;;;;;;;;;;;;;;;;;;;;

;; Used to add limits
(defund step-opener-rules32 ()
  (declare (xargs :guard t))
  '(;; x86-fetch-decode-execute-opener ; this had binding hyps
    ;; x86-fetch-decode-execute ; this splits into too many cases when things can't be resolved
    ;; x86isa::x86-fetch-decode-execute-base ; even this can introduce confusing cases when things can't be resolved
    ;; todo: support using this one only when debugging:
    ;;x86isa::x86-fetch-decode-execute-base-new ; prevents opening when we can't resolve the pc
    ;; just use one of these 2:
    ;; x86isa::x86-fetch-decode-execute-base
    x86isa::x86-fetch-decode-execute-base-new ; todo: make a faster version, like we do for 64 bit
    ))

;; Used to add limits
(defund step-opener-rules64 ()
  (declare (xargs :guard t))
  '(x86-fetch-decode-execute-opener-safe-64))

;;;;;;;;;;;;;;;;;;;;;;;;;;;;;;;;;;;;;;;;;;;;;;;;;;;;;;;;;;;;;;;;;;;;;;;;;;;;;;;;

;; Used in loop-lifter (old normal form) and unroller (new normal form)
;; todo: move some of these to lifter-rules-common
(defund lifter-rules32 ()
  (declare (xargs :guard t))
  (set-difference-equal
   (append (lifter-rules-common)
           (read-over-write-rules32)
           (segment-base-and-bounds-rules-32)
           (step-opener-rules32)
          '(;; x86isa::get-prefixes-opener-lemma-group-1-prefix-simple-32
            ;; x86isa::get-prefixes-opener-lemma-group-2-prefix-simple-32
            ;; x86isa::get-prefixes-opener-lemma-group-3-prefix-simple-32
            ;; x86isa::get-prefixes-opener-lemma-group-4-prefix-simple-32
            ;; x86isa::segment-base-and-bounds$inline ;todo: give a nicer body ;; trying to keep this closed
            acl2::bvplus-when-equal-of-constant-and-bvchop-arg3
            ;; wb-is-wb-1-for-app-view
            x86isa::i48$inline
            x86isa::<-of-if-arg2
            acl2::<-of-if-arg1
            x86isa::if-of-if-of-nil-and-consp
            acl2::unsigned-byte-p-when-unsigned-byte-p-smaller
            x86isa::canonical-address-p-when-unsigned-byte-p
            x86isa::canonical-address-p-of-sum-when-unsigned-byte-p-32
            acl2::collect-constants-over-<-2
            acl2::<-of-negative-when-usbp
            x86isa::canonical-address-p-of-if
            acl2::<-becomes-bvlt-axe-bind-free-and-bind-free
            acl2::bvlt-of-bvplus-constant-and-constant-other
            acl2::bvlt-transitive-4-a
            acl2::bvlt-transitive-4-b
            acl2::bvlt-transitive-3-a
            acl2::bvlt-transitive-3-b
            acl2::bvlt-transitive-2-a
            acl2::bvlt-transitive-2-b
            acl2::bvlt-transitive-1-a
            acl2::bvlt-transitive-1-b
            acl2::collect-constants-over-<
            acl2::bvlt-of-bvplus-constant-and-constant-safe2
            acl2::<-of-bvplus-same-gen
            acl2::+-of-bvplus-of-x-and-minus-x
            acl2::<-of-minus-and-constant
            acl2::not-equal-of-constant-when-bvlt-constant-1
            acl2::not-equal-of-constant-when-bvlt-constant-2
            acl2::acl2-numberp-when-unsigned-byte-p
            acl2::integerp-when-unsigned-byte-p-free
            x86isa::32-bit-mode-one-byte-opcode-modr/m-p-rewrite-quotep
            code-segment-readable-bit-of-xw-irrel
            code-segment-readable-bit-of-set-flag
            code-segment-readable-bit-of-write-byte-to-segment
            code-segment-readable-bit-of-write-to-segment

            data-segment-writeable-bit-of-xw-irrel
            data-segment-writeable-bit-of-set-flag
            data-segment-writeable-bit-of-set-mxcsr
            data-segment-writeable-bit-of-set-undef
            data-segment-writeable-bit-of-write-byte-to-segment
            data-segment-writeable-bit-of-write-to-segment

            code-segment-descriptor-attributesbits->r-of-bvchop
            data-segment-descriptor-attributesbits->w-of-bvchop
            data-segment-descriptor-attributesbits->e-of-bvchop
            data-segment-descriptor-attributesbits->d/b-of-bvchop

            seg-visible-not-equal-0-when-well-formed-32-bit-segmentp

            esp-of-write-to-segment

            ;; These are not strictly necessary but can help make failures more
            ;; clear / smaller:
            x86isa::mv-nth-0-of-rme-size-of-xw-when-app-view
            ;; todo: make 64-bit versions of these:
            mv-nth-0-of-rme-size-of-set-eip-when-app-view
            mv-nth-0-of-rme-size-of-set-esp-when-app-view
            mv-nth-0-of-rme-size-of-set-ebp-when-app-view
            mv-nth-0-of-rme-size-of-set-eax-when-app-view
            mv-nth-0-of-rme-size-of-set-ebx-when-app-view
            mv-nth-0-of-rme-size-of-set-ecx-when-app-view
            mv-nth-0-of-rme-size-of-set-edx-when-app-view
            mv-nth-1-of-rme-size-of-set-eip-when-app-view
            mv-nth-1-of-rme-size-of-set-esp-when-app-view
            mv-nth-1-of-rme-size-of-set-ebp-when-app-view
            mv-nth-1-of-rme-size-of-set-eax-when-app-view
            mv-nth-1-of-rme-size-of-set-ebx-when-app-view
            mv-nth-1-of-rme-size-of-set-ecx-when-app-view
            mv-nth-1-of-rme-size-of-set-edx-when-app-view

            write-to-segment-of-set-eip
            write-byte-to-segment-of-set-eip
            ))
   '(; caused loops with bvplus-of-constant-and-esp-when-overflow.  probably want to go to bvuminus anyway?:
     acl2::bvminus-of-+-arg2
     acl2::bvminus-of-+-arg3)))

(defund new-memory-rules32 ()
  (declare (xargs :guard t))
  '(;; Rules to introduce read-from-segment:
    mv-nth-1-of-rme08-becomes-read-from-segment
    mv-nth-1-of-rme16-becomes-read-from-segment
    mv-nth-1-of-rme-size$inline-becomes-read-from-segment
    mv-nth-1-of-rime-size$inline-becomes-read-from-segment-1
    mv-nth-1-of-rime-size$inline-becomes-read-from-segment-2
    mv-nth-1-of-rime-size$inline-becomes-read-from-segment-4
    mv-nth-1-of-rime-size$inline-becomes-read-from-segment-8
;    read-of-mv-nth-1-of-ea-to-la-becomes-read-from-segment

    ;; Type rules, etc for read-from-segment:
    read-from-segment-not-negative
    unsigned-byte-p-of-read-from-segment
    integerp-of-read-from-segment
    slice-of-read-from-segment-too-high

    ;; Read-over-write rules for read-from-segment:
    read-from-segment-of-write-to-segment-same
    read-from-segment-of-write-to-segment-irrel
    read-from-segment-of-write-to-segment-diff-segments
    read-from-segment-of-set-eip
    read-from-segment-of-set-eax
    read-from-segment-of-set-ebx
    read-from-segment-of-set-ecx
    read-from-segment-of-set-edx
    read-from-segment-of-set-esp
    read-from-segment-of-set-ebp
    read-from-segment-of-set-rax-high
    read-from-segment-of-set-rbx-high
    read-from-segment-of-set-rcx-high
    read-from-segment-of-set-rdx-high
    read-from-segment-of-set-rsp-high
    read-from-segment-of-set-rbp-high
    read-from-segment-of-xw
    read-from-segment-of-set-flag
    read-from-segment-of-set-undef
    read-from-segment-of-set-mxcsr
    ;; read-from-segment-of-set-ms

    read-from-segment-of-1 ;; simplifies to read-byte-from-segment

    ;; write-to-segment-of-bvchop ; todo: rename and uncomment here
    write-to-segment-of-bvchop-arg4

    write-to-segment-of-write-to-segment-same
    write-to-segment-of-write-to-segment-diff-axe

    ;; mv-nth-1-of-rme08-of-cs-becomes-read-byte-from-segment
    ;; mv-nth-1-of-rme08-of-cs-becomes-read-byte-from-segment-gen

    read-byte-from-segment-when-code-segment-assumptions32-for-code
    read-from-segment-when-code-segment-assumptions32-for-code

    xr-of-write-byte-to-segment
    xr-of-write-to-segment
    stack-segment-assumptions32-of-write-to-segment

    ;; Rules about read-byte-list-from-segment
    read-byte-list-from-segment-of-xw
    read-byte-list-from-segment-of-write-to-segment-diff-segments
    read-byte-list-from-segment-of-set-flag
    ;; read-byte-list-from-segment-of-set-undef
    ;; read-byte-list-from-segment-of-set-mxcsr
    ;; read-byte-list-from-segment-of-set-ms

    read-byte-from-segment-of-write-to-segment-diff-segments

    x86p-of-write-to-segment

    segment-is-32-bitsp-of-write-byte-to-segment
    segment-is-32-bitsp-of-write-to-segment

    32-bit-segment-size-of-write-byte-to-segment
    32-bit-segment-size-of-write-to-segment

    32-bit-segment-start-of-write-byte-to-segment
    32-bit-segment-start-of-write-to-segment

    segment-expand-down-bit-of-write-byte-to-segment
    segment-expand-down-bit-of-write-to-segment

    well-formed-32-bit-segmentp-of-write-byte-to-segment
    well-formed-32-bit-segmentp-of-write-to-segment

    segments-separate-of-write-byte-to-segment
    segments-separate-of-write-to-segment

    ;; Rules about code-and-stack-segments-separate (todo: do we need these and the rules about segments-separate?)
    code-and-stack-segments-separate-of-write-byte-to-segment
    code-and-stack-segments-separate-of-write-to-segment

    alignment-checking-enabled-p-of-write-byte-to-segment
    alignment-checking-enabled-p-of-write-to-segment

    64-bit-modep-of-write-bytes-to-segment

    app-view-of-write-to-segment

    code-segment-well-formedp-of-write-to-segment

    code-segment-assumptions32-for-code-of-write-to-segment

    eff-addrs-okp-of-write-to-segment

    set-flag-of-write-to-segment
    set-flag-of-write-byte-to-segment

    ;; Rules about read-byte-from-segment
    read-byte-from-segment-of-xw
    read-byte-from-segment-of-set-eip
    read-byte-from-segment-of-set-eax
    read-byte-from-segment-of-set-ebx
    read-byte-from-segment-of-set-ecx
    read-byte-from-segment-of-set-edx
    read-byte-from-segment-of-set-esp
    read-byte-from-segment-of-set-ebp
    read-byte-from-segment-of-set-rax-high
    read-byte-from-segment-of-set-rbx-high
    read-byte-from-segment-of-set-rcx-high
    read-byte-from-segment-of-set-rdx-high
    read-byte-from-segment-of-set-rsp-high
    read-byte-from-segment-of-set-rbp-high
    read-byte-from-segment-of-set-flag
    read-byte-from-segment-of-set-undef
    read-byte-from-segment-of-set-mxcsr

    ;; push memory writes inward:
    write-byte-to-segment-of-xw-rgf
    write-to-segment-of-xw-rgf

    ;; push undef stuff inward:
    set-undef-of-write-to-segment
    set-undef-of-write-byte-to-segment

    write-byte-to-segment-of-set-eax
    write-byte-to-segment-of-set-ebx
    write-byte-to-segment-of-set-ecx
    write-byte-to-segment-of-set-edx ;todo: more?
    write-byte-to-segment-of-set-esp
    write-byte-to-segment-of-set-ebp

    write-to-segment-of-set-eax
    write-to-segment-of-set-ebx
    write-to-segment-of-set-ecx
    write-to-segment-of-set-edx
    write-to-segment-of-set-esp
    write-to-segment-of-set-ebp

    read-stack-dword-of-write-to-segment-diff-segments
    write-to-segment-of-write-byte-to-segment-included
    write-to-segment-of-write-to-segment-included
    ))

;; The new normal form uses:
;; EAX, etc.
;; SET-EAX, etc.
;; RAX-HIGH, etc. (these should go away)
;; what else?
;; new batch of rules for the more abstract lifter (but move some of these elsewhere):
;; todo: restrict this to memory stuff?
(defund new-normal-form-rules32 ()
  (declare (xargs :guard t))
  (append
  '(;; Introduce register writers:
    xw-becomes-set-eax
    xw-becomes-set-ebx
    xw-becomes-set-ecx
    xw-becomes-set-edx
    xw-becomes-set-esp
    xw-becomes-set-ebp
    set-rax-high-of-bvchop
    set-rbx-high-of-bvchop
    set-rcx-high-of-bvchop
    set-rdx-high-of-bvchop
    set-rsp-high-of-bvchop
    set-rbp-high-of-bvchop
    set-rax-high-does-nothing
    set-rbx-high-does-nothing
    set-rcx-high-does-nothing
    set-rdx-high-does-nothing
    set-rsp-high-does-nothing
    set-rbp-high-does-nothing

    rax-high-of-write-byte-to-segment
    rbx-high-of-write-byte-to-segment
    rcx-high-of-write-byte-to-segment
    rdx-high-of-write-byte-to-segment
    rsp-high-of-write-byte-to-segment
    rbp-high-of-write-byte-to-segment

    rax-high-of-write-to-segment
    rbx-high-of-write-to-segment
    rcx-high-of-write-to-segment
    rdx-high-of-write-to-segment
    rsp-high-of-write-to-segment
    rbp-high-of-write-to-segment

    ;; rax-high-of-write-bytes-to-segment
    ;; rbx-high-of-write-bytes-to-segment
    ;; rcx-high-of-write-bytes-to-segment
    ;; rdx-high-of-write-bytes-to-segment
    ;; rsp-high-of-write-bytes-to-segment
    ;; rbp-high-of-write-bytes-to-segment

    ;; Introduce EIP (we put in eip instead of rip since these rules are for 32-bit reasoning -- eip now returns a u32)
    xr-becomes-eip
    rip-becomes-eip
    read-*ip-becomes-eip

    ;; Introduce set-eip
    xw-becomes-set-eip
    !rip-becomes-set-eip

    ;; Introduce register readers:
    xr-becomes-eax
    xr-becomes-ebx
    xr-becomes-ecx
    xr-becomes-edx
    xr-becomes-ebp
    xr-becomes-esp

    data-segment-writeable-bit-of-set-eip
    data-segment-writeable-bit-of-set-eax
    data-segment-writeable-bit-of-set-ebx
    data-segment-writeable-bit-of-set-ecx
    data-segment-writeable-bit-of-set-edx
    data-segment-writeable-bit-of-set-esp
    data-segment-writeable-bit-of-set-ebp
    data-segment-writeable-bit-of-set-rax-high
    data-segment-writeable-bit-of-set-rbx-high
    data-segment-writeable-bit-of-set-rcx-high
    data-segment-writeable-bit-of-set-rdx-high
    data-segment-writeable-bit-of-set-rsp-high
    data-segment-writeable-bit-of-set-rbp-high

    get-flag-of-set-eip
    get-flag-of-set-eax
    get-flag-of-set-ebx
    get-flag-of-set-ecx
    get-flag-of-set-edx
    get-flag-of-set-esp
    get-flag-of-set-ebp
    get-flag-of-set-rax-high
    get-flag-of-set-rbx-high
    get-flag-of-set-rcx-high
    get-flag-of-set-rdx-high
    get-flag-of-set-rsp-high
    get-flag-of-set-rbp-high

    program-at-of-set-eip ; only needed for loop lifter?
    program-at-of-set-eax
    program-at-of-set-ebx
    program-at-of-set-ecx
    program-at-of-set-edx
    program-at-of-set-esp
    program-at-of-set-ebp
    program-at-of-set-rax-high
    program-at-of-set-rbx-high
    program-at-of-set-rcx-high
    program-at-of-set-rdx-high
    program-at-of-set-rsp-high
    program-at-of-set-rbp-high

    code-segment-readable-bit-of-set-eip
    code-segment-readable-bit-of-set-eax
    code-segment-readable-bit-of-set-ebx
    code-segment-readable-bit-of-set-ecx
    code-segment-readable-bit-of-set-edx
    code-segment-readable-bit-of-set-esp
    code-segment-readable-bit-of-set-ebp
    code-segment-readable-bit-of-set-rax-high
    code-segment-readable-bit-of-set-rbx-high
    code-segment-readable-bit-of-set-rcx-high
    code-segment-readable-bit-of-set-rdx-high
    code-segment-readable-bit-of-set-rsp-high
    code-segment-readable-bit-of-set-rbp-high

    acl2::bvchop-numeric-bound ; move
    acl2::fix-of-ifix ; move

;    not-mv-nth-0-of-ea-to-la-of-cs
    not-mv-nth-0-of-rme08
    not-mv-nth-0-of-rme16

    return-address-okp-intro

    ;; Rules about writing:
    not-mv-nth-0-of-wme-size ;gets rid of error branch

    ;; Rules about reading:
    not-mv-nth-0-of-rme-size$inline ;; gets rid of error branch
    mv-nth-2-of-rme-size$inline ;; shows that reading does not change the state
    not-mv-nth-0-of-rime-size$inline ;; gets rid of error branch
    mv-nth-2-of-rime-size$inline ;; shows that reading does not change the state


    x86isa::rme08-does-not-affect-state-in-app-view ;; targets mv-nth-2-of-rme08
    x86isa::rme16-does-not-affect-state-in-app-view ;; targets mv-nth-2-of-rme16

    ;xr-of-set-reg-high-irrel

    ;; Rules about EIP/SET-EIP:
    xw-of-set-eip-irrel
    xr-of-set-eip-irrel
    xr-of-set-eip-same ; or turn xr into eip or get-eip?
    set-eip-of-set-eip
    ;; bring eip to the front:
    set-eax-of-set-eip
    set-ebx-of-set-eip
    set-ecx-of-set-eip
    set-edx-of-set-eip
    set-esp-of-set-eip
    set-ebp-of-set-eip

    eip-of-set-eip
    eip-of-set-eax
    eip-of-set-ebx
    eip-of-set-ecx
    eip-of-set-edx
    eip-of-set-esp
    eip-of-set-ebp
    eip-of-set-rax-high
    eip-of-set-rbx-high
    eip-of-set-rcx-high
    eip-of-set-rdx-high
    eip-of-set-rsp-high
    eip-of-set-rbp-high
    eip-of-xw-irrel
;eip-of-xw-of-rip ;drop?
    not-mv-nth-0-of-add-to-*ip
;mv-nth-1-of-add-to-*ip
    mv-nth-1-of-add-to-*ip-gen

    set-eax-of-bvchop
    set-ebx-of-bvchop
    set-ecx-of-bvchop
    set-edx-of-bvchop
    set-ebp-of-bvchop
    set-esp-of-bvchop

    set-eax-when-equal-eax ; could restrict to when the val is (eax x86)
    set-ebx-when-equal-ebx
    set-ecx-when-equal-ecx
    set-edx-when-equal-edx
    set-esp-when-equal-esp
    set-ebp-when-equal-ebp
    set-undef-of-undef-same-gen ; rename?  ; in case set-reg-high is inside the set-undef

    undef-of-set-eip
    undef-of-set-eax
    undef-of-set-ebx
    undef-of-set-ecx
    undef-of-set-edx
    undef-of-set-esp
    undef-of-set-ebp
    undef-of-set-rax-high
    undef-of-set-rbx-high
    undef-of-set-rcx-high
    undef-of-set-rdx-high
    undef-of-set-rsp-high
    undef-of-set-rbp-high

    set-rax-high-of-set-eax
    set-rax-high-of-set-ebx
    set-rax-high-of-set-ecx
    set-rax-high-of-set-edx
    set-rax-high-of-set-esp
    set-rax-high-of-set-ebp

    set-rbx-high-of-set-eax
    set-rbx-high-of-set-ebx
    set-rbx-high-of-set-ecx
    set-rbx-high-of-set-edx
    set-rbx-high-of-set-esp
    set-rbx-high-of-set-ebp

    set-rcx-high-of-set-eax
    set-rcx-high-of-set-ebx
    set-rcx-high-of-set-ecx
    set-rcx-high-of-set-edx
    set-rcx-high-of-set-esp
    set-rcx-high-of-set-ebp

    set-rdx-high-of-set-eax
    set-rdx-high-of-set-ebx
    set-rdx-high-of-set-ecx
    set-rdx-high-of-set-edx
    set-rdx-high-of-set-esp
    set-rdx-high-of-set-ebp

    set-rsp-high-of-set-eax
    set-rsp-high-of-set-ebx
    set-rsp-high-of-set-ecx
    set-rsp-high-of-set-edx
    set-rsp-high-of-set-esp
    set-rsp-high-of-set-ebp

    set-rbp-high-of-set-eax
    set-rbp-high-of-set-ebx
    set-rbp-high-of-set-ecx
    set-rbp-high-of-set-edx
    set-rbp-high-of-set-esp
    set-rbp-high-of-set-ebp

    set-rax-high-of-set-eip
    set-rbx-high-of-set-eip
    set-rcx-high-of-set-eip
    set-rdx-high-of-set-eip
    set-rsp-high-of-set-eip
    set-rbp-high-of-set-eip

    set-rax-high-of-set-eax
    set-rax-high-of-set-ebx
    set-rax-high-of-set-ecx
    set-rax-high-of-set-edx
    set-rax-high-of-set-esp
    set-rax-high-of-set-ebp
    set-rbx-high-of-set-eax
    set-rbx-high-of-set-ebx
    set-rbx-high-of-set-ecx
    set-rbx-high-of-set-edx
    set-rbx-high-of-set-esp
    set-rbx-high-of-set-ebp
    set-rcx-high-of-set-eax
    set-rcx-high-of-set-ebx
    set-rcx-high-of-set-ecx
    set-rcx-high-of-set-edx
    set-rcx-high-of-set-esp
    set-rcx-high-of-set-ebp
    set-rdx-high-of-set-eax
    set-rdx-high-of-set-ebx
    set-rdx-high-of-set-ecx
    set-rdx-high-of-set-edx
    set-rdx-high-of-set-esp
    set-rdx-high-of-set-ebp
    set-rsp-high-of-set-eax
    set-rsp-high-of-set-ebx
    set-rsp-high-of-set-ecx
    set-rsp-high-of-set-edx
    set-rsp-high-of-set-esp
    set-rsp-high-of-set-ebp
    set-rbp-high-of-set-eax
    set-rbp-high-of-set-ebx
    set-rbp-high-of-set-ecx
    set-rbp-high-of-set-edx
    set-rbp-high-of-set-esp
    set-rbp-high-of-set-ebp

    set-rax-high-of-set-flag
    set-rbx-high-of-set-flag
    set-rcx-high-of-set-flag
    set-rdx-high-of-set-flag
    set-rsp-high-of-set-flag
    set-rbp-high-of-set-flag

    set-rax-high-of-!rflags
    set-rbx-high-of-!rflags
    set-rcx-high-of-!rflags
    set-rdx-high-of-!rflags
    set-rsp-high-of-!rflags
    set-rbp-high-of-!rflags

    set-rax-high-of-set-undef
    set-rbx-high-of-set-undef
    set-rcx-high-of-set-undef
    set-rdx-high-of-set-undef
    set-rsp-high-of-set-undef
    set-rbp-high-of-set-undef

    ;; set-reg-high-of-set-reg-high-same
    ;; set-reg-high-of-set-reg-high-diff

    mxcsr-of-set-eip
    mxcsr-of-set-eax
    mxcsr-of-set-ebx
    mxcsr-of-set-ecx
    mxcsr-of-set-edx
    mxcsr-of-set-esp
    mxcsr-of-set-ebp
    mxcsr-of-set-rax-high
    mxcsr-of-set-rbx-high
    mxcsr-of-set-rcx-high
    mxcsr-of-set-rdx-high
    mxcsr-of-set-rsp-high
    mxcsr-of-set-rbp-high

    ms-of-set-eip
    ms-of-set-eax
    ms-of-set-ebx
    ms-of-set-ecx
    ms-of-set-edx
    ms-of-set-esp
    ms-of-set-ebp
    ms-of-set-rax-high
    ms-of-set-rbx-high
    ms-of-set-rcx-high
    ms-of-set-rdx-high
    ms-of-set-rsp-high
    ms-of-set-rbp-high

    fault-of-set-eip
    fault-of-set-eax
    fault-of-set-ebx
    fault-of-set-ecx
    fault-of-set-edx
    fault-of-set-esp
    fault-of-set-ebp
    fault-of-set-rax-high
    fault-of-set-rbx-high
    fault-of-set-rcx-high
    fault-of-set-rdx-high
    fault-of-set-rsp-high
    fault-of-set-rbp-high

    ;; bury set-undef deep in the term:
    set-undef-of-set-eip
    set-undef-of-set-eax
    set-undef-of-set-ebx
    set-undef-of-set-ecx
    set-undef-of-set-edx
    ;; set-undef-of-set-edi
    ;; set-undef-of-set-esi
    set-undef-of-set-esp
    set-undef-of-set-ebp

    ;; bury set-mxcsr deep in the term:
    set-mxcsr-of-set-eip
    set-mxcsr-of-set-eax
    set-mxcsr-of-set-ebx
    set-mxcsr-of-set-ecx
    set-mxcsr-of-set-edx
    ;; set-mxcsr-of-set-edi
    ;; set-mxcsr-of-set-esi
    set-mxcsr-of-set-esp
    set-mxcsr-of-set-ebp

    eax-of-set-flag
    ebx-of-set-flag
    ecx-of-set-flag
    edx-of-set-flag
    ebp-of-set-flag
    esp-of-set-flag
    ;; esi-of-set-flag
    ;; edi-of-set-flag
    ;todo: more?

    rax-high-of-set-flag
    rbx-high-of-set-flag
    rcx-high-of-set-flag
    rdx-high-of-set-flag
    rbp-high-of-set-flag
    rsp-high-of-set-flag

    eax-of-set-undef
    ebx-of-set-undef
    ecx-of-set-undef
    edx-of-set-undef
    ebp-of-set-undef
    esp-of-set-undef
    ;; esi-of-set-undef
    ;; edi-of-set-undef
    ;todo: more?

    rax-high-of-set-undef
    rbx-high-of-set-undef
    rcx-high-of-set-undef
    rdx-high-of-set-undef
    rbp-high-of-set-undef
    rsp-high-of-set-undef

    eax-of-set-mxcsr
    ebx-of-set-mxcsr
    ecx-of-set-mxcsr
    edx-of-set-mxcsr
    ebp-of-set-mxcsr
    esp-of-set-mxcsr
    ;; esi-of-set-mxcsr
    ;; edi-of-set-mxcsr
    ;todo: more?

    rax-high-of-set-mxcsr
    rbx-high-of-set-mxcsr
    rcx-high-of-set-mxcsr
    rdx-high-of-set-mxcsr
    rbp-high-of-set-mxcsr
    rsp-high-of-set-mxcsr

    ;; Rules about add-to-*sp
    not-mv-nth-0-of-add-to-*sp
    mv-nth-1-of-add-to-*sp
    not-mv-nth-0-of-add-to-*sp-gen
    mv-nth-1-of-add-to-*sp-gen
    not-mv-nth-0-of-add-to-*sp-gen-special
    not-mv-nth-0-of-add-to-*sp-positive-offset

    ;; Rules about write-*sp
    x86isa::write-*sp-when-not-64-bit-modep

    ;; Rules about ESP:
    read-*sp-becomes-esp
    xr-becomes-esp ;do we need this?
    esp-bound-hack
    bvchop-of-decrement-esp-hack
    integerp-of-esp
    unsigned-byte-p-of-esp-when-stack-segment-assumptions32
    slice-63-32-of-+-of-esp-when-stack-segment-assumptions32
    bvchop-of-+-of-esp-becomes-+-of-esp ; new, lets us drop the bvchop
    ;; bvplus-32-of-esp-becomes-+-of-esp ; could uncomment if needed
    esp-bound
    natp-of-+-of-esp-lemma
    signed-byte-p-of-+-of-esp

    segment-expand-down-bit-of-cs-when-code-segment-well-formedp
    segment-expand-down-bit-of-ss-when-stack-segment-assumptions32
    ;; segment-is-32-bitsp-intro-1
    ;; segment-is-32-bitsp-intro-1-alt
    ;; segment-is-32-bitsp-intro-2
    ;; segment-is-32-bitsp-intro-2-alt
    segment-is-32-bitsp-when-code-segment-well-formedp
    code-segment-readable-bit-when-code-segment-well-formedp
    well-formed-32-bit-segmentp-when-code-segment-well-formedp
    segment-is-32-bitsp-when-stack-segment-assumptions32
    not-<-of-esp-when-stack-segment-assumptions32

    not-<-of-32-bit-segment-size
    <-of-32-bit-segment-size
    eff-addrs-lemma ; rename
    well-formed-32-bit-segmentp-when-stack-segment-assumptions32

    eff-addr-okp-when-code-segment-assumptions32-for-code
    eff-addrs-okp-when-code-segment-assumptions32-for-code
    seg-regp-constant-opener ; move?
    acl2::integer-range-p-constant-opener ; move

;    x86isa::ea-to-la-of-xw
;    ea-to-la-of-write-to-segment
;    canonical-address-p-of-mv-nth-1-of-ea-to-la-of-cs
;    canonical-address-p-of-mv-nth-1-of-ea-to-la-of-ss
    ;x86isa::mv-nth-0-rb-xw-rgf ;gen?
    ;x86isa::mv-nth-0-rb-xw-rip
    ;; x86isa::rb-xw-values
;    fix-of-mv-nth-1-of-ea-to-la
;    read-of-ea-to-la-becomes-read-byte-from-segment
;    canonical-address-p-of-+-of-mv-nth-1-of-ea-to-la-of-ss
    acl2::if-x-x-y-when-booleanp
;    mv-nth-0-of-ea-to-la ; introduces eff-addrs-okp

    eff-addr-okp-of-set-flag
    ;; eff-addr-okp-of-set-undef
    ;; eff-addr-okp-of-set-ms
    eff-addr-okp-of-write-to-segment
    stack-segment-assumptions32-of-xw-of-rgf
    esp-of-xw-of-rgf-and-rsp
    eff-addr-okp-of-+-of-esp
    ea-to-la-of-set-flag ; move?
    ;; ea-to-la-of-set-undef
    ;; ea-to-la-of-set-ms
    ;fix-of-esp
    ;bvchop-32-of-esp
    signed-byte-p-64-of-esp
    eff-addr-okp-of-esp

    ;; Rules about x86p
    x86p-of-set-eip
    x86p-of-set-eax
    x86p-of-set-ebx
    x86p-of-set-ecx
    x86p-of-set-edx
    x86p-of-set-esp
    x86p-of-set-ebp
    x86p-of-set-rax-high
    x86p-of-set-rbx-high
    x86p-of-set-rcx-high
    x86p-of-set-rdx-high
    x86p-of-set-rsp-high
    x86p-of-set-rbp-high

    ;; Rules about segment-is-32-bitsp
    segment-is-32-bitsp-of-set-eip
    segment-is-32-bitsp-of-set-eax
    segment-is-32-bitsp-of-set-ebx
    segment-is-32-bitsp-of-set-ecx
    segment-is-32-bitsp-of-set-edx
    segment-is-32-bitsp-of-set-esp
    segment-is-32-bitsp-of-set-ebp
    segment-is-32-bitsp-of-set-rax-high
    segment-is-32-bitsp-of-set-rbx-high
    segment-is-32-bitsp-of-set-rcx-high
    segment-is-32-bitsp-of-set-rdx-high
    segment-is-32-bitsp-of-set-rsp-high
    segment-is-32-bitsp-of-set-rbp-high
    segment-is-32-bitsp-of-set-flag
    segment-is-32-bitsp-of-set-undef
    segment-is-32-bitsp-of-set-mxcsr
    segment-is-32-bitsp-of-xw-irrel

    ;;Rules about 32-bit-segment-size
    32-bit-segment-size-of-set-eip
    32-bit-segment-size-of-set-eax
    32-bit-segment-size-of-set-ebx
    32-bit-segment-size-of-set-ecx
    32-bit-segment-size-of-set-edx
    32-bit-segment-size-of-set-esp
    32-bit-segment-size-of-set-ebp
    32-bit-segment-size-of-set-rax-high
    32-bit-segment-size-of-set-rbx-high
    32-bit-segment-size-of-set-rcx-high
    32-bit-segment-size-of-set-rdx-high
    32-bit-segment-size-of-set-rsp-high
    32-bit-segment-size-of-set-rbp-high
    32-bit-segment-size-of-set-flag
    32-bit-segment-size-of-set-undef
    32-bit-segment-size-of-set-mxcsr
    32-bit-segment-size-of-xw

    ;;Rules about 32-bit-segment-start
    32-bit-segment-start-of-set-eip
    32-bit-segment-start-of-set-eax
    32-bit-segment-start-of-set-ebx
    32-bit-segment-start-of-set-ecx
    32-bit-segment-start-of-set-edx
    32-bit-segment-start-of-set-esp
    32-bit-segment-start-of-set-ebp
    32-bit-segment-start-of-set-rax-high
    32-bit-segment-start-of-set-rbx-high
    32-bit-segment-start-of-set-rcx-high
    32-bit-segment-start-of-set-rdx-high
    32-bit-segment-start-of-set-rsp-high
    32-bit-segment-start-of-set-rbp-high
    32-bit-segment-start-of-set-flag
    32-bit-segment-start-of-set-undef
    32-bit-segment-start-of-set-mxcsr
    32-bit-segment-start-of-xw

    ;; Rules about segment-expand-down-bit
    segment-expand-down-bit-of-set-eip
    segment-expand-down-bit-of-set-eax
    segment-expand-down-bit-of-set-ebx
    segment-expand-down-bit-of-set-ecx
    segment-expand-down-bit-of-set-edx
    segment-expand-down-bit-of-set-esp
    segment-expand-down-bit-of-set-ebp
    segment-expand-down-bit-of-set-rax-high
    segment-expand-down-bit-of-set-rbx-high
    segment-expand-down-bit-of-set-rcx-high
    segment-expand-down-bit-of-set-rdx-high
    segment-expand-down-bit-of-set-rsp-high
    segment-expand-down-bit-of-set-rbp-high
    segment-expand-down-bit-of-set-flag
    segment-expand-down-bit-of-set-undef
    segment-expand-down-bit-of-set-mxcsr
    segment-expand-down-bit-of-xw-irrel

    ;; Rules about well-formed-32-bit-segmentp
    well-formed-32-bit-segmentp-of-set-eip
    well-formed-32-bit-segmentp-of-set-eax
    well-formed-32-bit-segmentp-of-set-ebx
    well-formed-32-bit-segmentp-of-set-ecx
    well-formed-32-bit-segmentp-of-set-edx
    well-formed-32-bit-segmentp-of-set-esp
    well-formed-32-bit-segmentp-of-set-ebp
    well-formed-32-bit-segmentp-of-set-rax-high
    well-formed-32-bit-segmentp-of-set-rbx-high
    well-formed-32-bit-segmentp-of-set-rcx-high
    well-formed-32-bit-segmentp-of-set-rdx-high
    well-formed-32-bit-segmentp-of-set-rsp-high
    well-formed-32-bit-segmentp-of-set-rbp-high
    well-formed-32-bit-segmentp-of-set-flag
    well-formed-32-bit-segmentp-of-set-undef
    well-formed-32-bit-segmentp-of-set-mxcsr
    well-formed-32-bit-segmentp-of-xw

    ;; Rules about segments-separate
    segments-separate-of-set-eip
    segments-separate-of-set-eax
    segments-separate-of-set-ebx
    segments-separate-of-set-ecx
    segments-separate-of-set-edx
    segments-separate-of-set-esp
    segments-separate-of-set-ebp
    segments-separate-of-set-rax-high
    segments-separate-of-set-rbx-high
    segments-separate-of-set-rcx-high
    segments-separate-of-set-rdx-high
    segments-separate-of-set-rsp-high
    segments-separate-of-set-rbp-high
    segments-separate-of-set-flag
    segments-separate-of-set-undef
    segments-separate-of-set-mxcsr
    segments-separate-of-xw-irrel

    ;; Rules about code-and-stack-segments-separate (todo: do we need these and the rules about segments-separate?)
    code-and-stack-segments-separate-of-set-eip
    code-and-stack-segments-separate-of-set-eax
    code-and-stack-segments-separate-of-set-ebx
    code-and-stack-segments-separate-of-set-ecx
    code-and-stack-segments-separate-of-set-edx
    code-and-stack-segments-separate-of-set-esp
    code-and-stack-segments-separate-of-set-ebp
    code-and-stack-segments-separate-of-set-rax-high
    code-and-stack-segments-separate-of-set-rbx-high
    code-and-stack-segments-separate-of-set-rcx-high
    code-and-stack-segments-separate-of-set-rdx-high
    code-and-stack-segments-separate-of-set-rsp-high
    code-and-stack-segments-separate-of-set-rbp-high
    code-and-stack-segments-separate-of-set-flag
    code-and-stack-segments-separate-of-set-undef
    code-and-stack-segments-separate-of-set-mxcsr
    code-and-stack-segments-separate-of-xw-irrel

    ;; Rules about alignment-checking-enabled-p
    alignment-checking-enabled-p-of-set-eip
    alignment-checking-enabled-p-of-set-eax
    alignment-checking-enabled-p-of-set-ebx
    alignment-checking-enabled-p-of-set-ecx
    alignment-checking-enabled-p-of-set-edx
    alignment-checking-enabled-p-of-set-esp
    alignment-checking-enabled-p-of-set-ebp
    alignment-checking-enabled-p-of-set-rax-high
    alignment-checking-enabled-p-of-set-rbx-high
    alignment-checking-enabled-p-of-set-rcx-high
    alignment-checking-enabled-p-of-set-rdx-high
    alignment-checking-enabled-p-of-set-rsp-high
    alignment-checking-enabled-p-of-set-rbp-high

    eax-of-set-ebx
    eax-of-set-ecx
    eax-of-set-edx
    eax-of-set-esp
    eax-of-set-ebp
    ebx-of-set-eax
    ebx-of-set-ecx
    ebx-of-set-edx
    ebx-of-set-esp
    ebx-of-set-ebp
    ecx-of-set-eax
    ecx-of-set-ebx
    ecx-of-set-edx
    ecx-of-set-esp
    ecx-of-set-ebp
    edx-of-set-eax
    edx-of-set-ebx
    edx-of-set-ecx
    edx-of-set-esp
    edx-of-set-ebp
    esp-of-set-eax
    esp-of-set-ebx
    esp-of-set-ecx
    esp-of-set-edx
    esp-of-set-ebp
    ebp-of-set-eax
    ebp-of-set-ebx
    ebp-of-set-ecx
    ebp-of-set-edx
    ebp-of-set-esp

    eax-of-set-rbx-high
    eax-of-set-rcx-high
    eax-of-set-rdx-high
    eax-of-set-rsp-high
    eax-of-set-rbp-high
    ebx-of-set-rax-high
    ebx-of-set-rcx-high
    ebx-of-set-rdx-high
    ebx-of-set-rsp-high
    ebx-of-set-rbp-high
    ecx-of-set-rax-high
    ecx-of-set-rbx-high
    ecx-of-set-rdx-high
    ecx-of-set-rsp-high
    ecx-of-set-rbp-high
    edx-of-set-rax-high
    edx-of-set-rbx-high
    edx-of-set-rcx-high
    edx-of-set-rsp-high
    edx-of-set-rbp-high
    esp-of-set-rax-high
    esp-of-set-rbx-high
    esp-of-set-rcx-high
    esp-of-set-rdx-high
    esp-of-set-rbp-high
    ebp-of-set-rax-high
    ebp-of-set-rbx-high
    ebp-of-set-rcx-high
    ebp-of-set-rdx-high
    ebp-of-set-rsp-high

    rax-high-of-set-ebx
    rax-high-of-set-ecx
    rax-high-of-set-edx
    rax-high-of-set-esp
    rax-high-of-set-ebp
    rbx-high-of-set-eax
    rbx-high-of-set-ecx
    rbx-high-of-set-edx
    rbx-high-of-set-esp
    rbx-high-of-set-ebp
    rcx-high-of-set-eax
    rcx-high-of-set-ebx
    rcx-high-of-set-edx
    rcx-high-of-set-esp
    rcx-high-of-set-ebp
    rdx-high-of-set-eax
    rdx-high-of-set-ebx
    rdx-high-of-set-ecx
    rdx-high-of-set-esp
    rdx-high-of-set-ebp
    rsp-high-of-set-eax
    rsp-high-of-set-ebx
    rsp-high-of-set-ecx
    rsp-high-of-set-edx
    rsp-high-of-set-ebp
    rbp-high-of-set-eax
    rbp-high-of-set-ebx
    rbp-high-of-set-ecx
    rbp-high-of-set-edx
    rbp-high-of-set-esp

    ;; Rules about esp
    ;; esp-of-set-reg-high
    esp-of-set-eip
    esp-of-set-flag
    esp-of-set-undef
    esp-of-set-mxcsr
    esp-of-xw-irrel
    natp-of-esp-when-stack-segment-assumptions32

    ;; Rules about 64-bit-modep

    64-bit-modep-of-set-eip
    64-bit-modep-of-set-eax
    64-bit-modep-of-set-ebx
    64-bit-modep-of-set-ecx
    64-bit-modep-of-set-edx
    64-bit-modep-of-set-esp
    64-bit-modep-of-set-ebp
    64-bit-modep-of-set-rax-high
    64-bit-modep-of-set-rbx-high
    64-bit-modep-of-set-rcx-high
    64-bit-modep-of-set-rdx-high
    64-bit-modep-of-set-rsp-high
    64-bit-modep-of-set-rbp-high

    ;; Rules about app-view

    app-view-of-set-eip
    app-view-of-set-eax
    app-view-of-set-ebx
    app-view-of-set-ecx
    app-view-of-set-edx
    app-view-of-set-esp
    app-view-of-set-ebp
    app-view-of-set-rax-high
    app-view-of-set-rbx-high
    app-view-of-set-rcx-high
    app-view-of-set-rdx-high
    app-view-of-set-rsp-high
    app-view-of-set-rbp-high

    ;; Rules about code-segment-well-formedp
    code-segment-well-formedp-of-xw ;; lets us drop most state updates
    code-segment-well-formedp-of-set-eip
    code-segment-well-formedp-of-set-eax
    code-segment-well-formedp-of-set-ebx
    code-segment-well-formedp-of-set-ecx
    code-segment-well-formedp-of-set-edx
    code-segment-well-formedp-of-set-esp
    code-segment-well-formedp-of-set-ebp
    code-segment-well-formedp-of-set-rax-high
    code-segment-well-formedp-of-set-rbx-high
    code-segment-well-formedp-of-set-rcx-high
    code-segment-well-formedp-of-set-rdx-high
    code-segment-well-formedp-of-set-rsp-high
    code-segment-well-formedp-of-set-rbp-high
    code-segment-well-formedp-of-set-flag
    code-segment-well-formedp-of-set-undef
    code-segment-well-formedp-of-set-mxcsr

    ;; Rules about code-segment-assumptions32-for-code
    code-segment-assumptions32-for-code-of-xw
    code-segment-assumptions32-for-code-of-set-eip
    code-segment-assumptions32-for-code-of-set-eax
    code-segment-assumptions32-for-code-of-set-ebx
    code-segment-assumptions32-for-code-of-set-ecx
    code-segment-assumptions32-for-code-of-set-edx
    code-segment-assumptions32-for-code-of-set-esp
    code-segment-assumptions32-for-code-of-set-ebp
    code-segment-assumptions32-for-code-of-set-rax-high
    code-segment-assumptions32-for-code-of-set-rbx-high
    code-segment-assumptions32-for-code-of-set-rcx-high
    code-segment-assumptions32-for-code-of-set-rdx-high
    code-segment-assumptions32-for-code-of-set-rsp-high
    code-segment-assumptions32-for-code-of-set-rbp-high
    code-segment-assumptions32-for-code-of-set-flag
    code-segment-assumptions32-for-code-of-set-undef
    code-segment-assumptions32-for-code-of-set-mxcsr

    unsigned-byte-p-of-+-of-esp
    eff-addr-okp-of-+-of-esp-positive-offset ; todo: bv version
    eff-addrs-okp-of-+-of-esp-positive-offset ; todo: bv version
    eff-addrs-okp-of-+-of-esp-negative-offset ; todo: bv version

    eff-addrs-okp-of-esp
    sep-eff-addr-ranges ;; we leave this enabled, at least for now

    ;; move some of these:
    unsigned-byte-p-of-+-of-esp-negative-offset-simple
    bvminus-cancel-2-2
    bvminus-cancel-2-all
    bvminus-cancel-all-2
    mv-nth-1-of-add-to-*sp-gen-special
    mv-nth-1-of-add-to-*sp-positive-offset
    segments-separate-of-code-and-stack
    write-*ip-inline-becomes-xw

    ;;segment-min-eff-addr32-of-set-undef
    ;;segment-min-eff-addr32-of-set-eip ;drop?
    ;;segment-max-eff-addr32-of-set-eip ;drop?

    ;; ea-to-la-of-set-eip

    eff-addr-okp-of-xw-irrel
    eff-addr-okp-of-set-eip
    eff-addr-okp-of-set-eax
    eff-addr-okp-of-set-ebx
    eff-addr-okp-of-set-ecx
    eff-addr-okp-of-set-edx
    eff-addr-okp-of-set-esp
    eff-addr-okp-of-set-ebp
    eff-addr-okp-of-set-rax-high
    eff-addr-okp-of-set-rbx-high
    eff-addr-okp-of-set-rcx-high
    eff-addr-okp-of-set-rdx-high
    eff-addr-okp-of-set-rsp-high
    eff-addr-okp-of-set-rbp-high

    eff-addrs-okp-of-xw-irrel
    eff-addrs-okp-of-set-flag
    eff-addrs-okp-of-set-undef
    eff-addrs-okp-of-set-mxcsr
    eff-addrs-okp-of-set-eip
    eff-addrs-okp-of-set-eax
    eff-addrs-okp-of-set-ebx
    eff-addrs-okp-of-set-ecx
    eff-addrs-okp-of-set-edx
    eff-addrs-okp-of-set-esp
    eff-addrs-okp-of-set-ebp
    eff-addrs-okp-of-set-rax-high
    eff-addrs-okp-of-set-rbx-high
    eff-addrs-okp-of-set-rcx-high
    eff-addrs-okp-of-set-rdx-high
    eff-addrs-okp-of-set-rsp-high
    eff-addrs-okp-of-set-rbp-high

    eff-addrs-okp-of-1 ;simplifies to just eff-addr-okp
    segment-is-32-bitsp-intro-code
    segment-is-32-bitsp-intro-data
    code-segment-readable-bit-intro
    data-segment-writeable-bit-intro
    data-segment-writeable-bit-when-stack-segment-assumptions32
    not-<-of-seg-hidden-limit-when-code-segment-assumptions32-for-code

    ;; normalizing nests of state updates:

    ;; push flag stuff inward:
    set-flag-of-set-eip-irrel
    set-flag-of-set-eax
    set-flag-of-set-ebx
    set-flag-of-set-ecx
    set-flag-of-set-edx
    set-flag-of-set-esp
    set-flag-of-set-ebp

    ;; read of write of same register
    eax-of-set-eax
    ebx-of-set-ebx
    ecx-of-set-ecx
    edx-of-set-edx
    esp-of-set-esp
    ebp-of-set-ebp

    ;; eax-of-set-reg-high
    eax-of-set-eip
    ;; ebx-of-set-reg-high
    ebx-of-set-eip
    ;; ecx-of-set-reg-high
    ecx-of-set-eip
    ;; edx-of-set-reg-high
    edx-of-set-eip
    ;; ebp-of-set-reg-high
    ebp-of-set-eip
    ;esp-of-set-eip

    rax-high-of-set-eip
    ;; ebx-of-set-reg-high
    rbx-high-of-set-eip
    ;; ecx-of-set-reg-high
    rcx-high-of-set-eip
    ;; edx-of-set-reg-high
    rdx-high-of-set-eip
    ;; ebp-of-set-reg-high
    rbp-high-of-set-eip
    ;esp-of-set-eip

    set-ebx-of-set-eax
    set-ecx-of-set-eax
    set-edx-of-set-eax
    set-esp-of-set-eax
    set-ebp-of-set-eax
    set-ecx-of-set-ebx
    set-edx-of-set-ebx
    set-esp-of-set-ebx
    set-ebp-of-set-ebx
    set-edx-of-set-ecx
    set-esp-of-set-ecx
    set-ebp-of-set-ecx
    set-esp-of-set-edx
    set-ebp-of-set-edx
    set-ebp-of-set-esp

    set-rbx-high-of-set-rax-high
    set-rcx-high-of-set-rax-high
    set-rdx-high-of-set-rax-high
    set-rsp-high-of-set-rax-high
    set-rbp-high-of-set-rax-high
    set-rcx-high-of-set-rbx-high
    set-rdx-high-of-set-rbx-high
    set-rsp-high-of-set-rbx-high
    set-rbp-high-of-set-rbx-high
    set-rdx-high-of-set-rcx-high
    set-rsp-high-of-set-rcx-high
    set-rbp-high-of-set-rcx-high
    set-rsp-high-of-set-rdx-high
    set-rbp-high-of-set-rdx-high
    set-rbp-high-of-set-rsp-high

    xr-of-set-eax
    xr-of-set-ebx
    xr-of-set-ecx
    xr-of-set-edx
    xr-of-set-esp
    xr-of-set-ebp
    xr-of-set-rax-high
    xr-of-set-rbx-high
    xr-of-set-rcx-high
    xr-of-set-rdx-high
    xr-of-set-rsp-high
    xr-of-set-rbp-high


;    xr-of-set-esp-same ;todo hack
    ;; xr-of-esp-and-set-eax
    ;; xr-of-esp-and-set-ebx
    ;; xr-of-esp-and-set-ecx
    ;; xr-of-esp-and-set-edx
    ;; xr-of-esp-and-set-ebp

    set-eax-of-set-eax
    set-ebx-of-set-ebx
    set-ecx-of-set-ecx
    set-edx-of-set-edx
    set-esp-of-set-esp
    set-ebp-of-set-ebp
    set-rax-high-of-set-rax-high
    set-rbx-high-of-set-rbx-high
    set-rcx-high-of-set-rcx-high
    set-rdx-high-of-set-rdx-high
    set-rsp-high-of-set-rsp-high
    set-rbp-high-of-set-rbp-high

    segment-is-32-bitsp-of-if
    esp-of-if
    xr-of-if

    eax-of-xw
    ebx-of-xw
    ecx-of-xw
    edx-of-xw
    esp-of-xw
    ebp-of-xw

    bvplus-of-constant-and-esp-when-overflow ; caused loops with turning + into bvplus
    ;;acl2::bvplus-of-constant-when-overflow ;move?  targets things like (BVPLUS 32 4294967280 (ESP X86))

    ;; Reading/writing registers (or parts of registers). These rules put in xr, which then becomes eax.  TODO: Go directly
    rgfi-size$inline ;dispatches to rr08, etc.
    rr08$inline ; exposes rgfi
    rr16$inline ; exposes rgfi
    rr32$inline ; exposes rgfi
    rr64$inline ; exposes rgfi
    rgfi rgfi$a ;exposes xr ; todo: go directly to the right reader

    !rgfi-size$inline ; dispatches to wr08, etc.
    wr08$inline ; exposes !rgfi
    wr16$inline ; exposes !rgfi
    wr32$inline ; exposes !rgfi
    wr64$inline ; exposes !rgfi
    !rgfi !rgfi$a ;exposes xw ; todo: go directly to the right writer

    mv-nth-1-of-wme-size     ;introduces write-to-segment ; rename!

    )
  (new-memory-rules32)))

(defund unroller-rules32 ()
  (declare (xargs :guard t))
  (append (lifter-rules32)
          (new-normal-form-rules-common)
          (new-normal-form-rules32)))

;;;;;;;;;;;;;;;;;;;;;;;;;;;;;;;;;;;;;;;;;;;;;;;;;;;;;;;;;;;;;;;;;;;;;;;;;;;;;;;;

;; Used by the unroller (new normal forms) and loop-lifter (old normal forms).
(defund lifter-rules64 ()
  (declare (xargs :guard t))
  (append (lifter-rules-common)
          (if-lowering-rules64)
          ;; read and write are used by the 64-bit lifter only (well, low-level 32-bit lifting also uses them):
          (linear-memory-rules) ; these introduce read and write
          (read-rules)
          (write-rules)
          (read-and-write-rules)
          (segment-base-and-bounds-rules-64)
          '(read-byte-becomes-read ; (read-byte-rules) ; read-byte can come from read-bytes
            len-of-read-bytes nth-of-read-bytes ; read-bytes can come from an output-extractor
            acl2::integerp-of-+ ; helps with nth-of-read-bytes
            )
          (get-prefixes-rules64)
          (step-opener-rules64)
          '(;; todo move these to the new-normal-form lists:
            ;; instruction pointer:
            x86isa::read-*ip-when-64-bit-modep ; goes to rip
            ;; x86isa::mv-nth-0-of-add-to-*ip-when-64-bit-modep ; subsumed by add-to-*ip-of-*64-bit-mode*
            ;; x86isa::mv-nth-1-of-add-to-*ip-when-64-bit-modep ; subsumed by add-to-*ip-of-*64-bit-mode*
            x86isa::write-*ip-when-64-bit-modep ; goes to !rip -- todo: go to set-rip
            x86isa::add-to-*ip-of-*64-bit-mode*

            ;; stack pointer:
            x86isa::read-*sp-when-64-bit-modep ; puts in rgfi -- todo: go to rsp
            x86isa::write-*sp-when-64-bit-modep ; puts in !rgfi -- todo: go to set-rsp
            ;; todo: combine these:
            x86isa::mv-nth-0-of-add-to-*sp-when-64-bit-modep
            x86isa::mv-nth-1-of-add-to-*sp-when-64-bit-modep)))

(defund new-normal-form-rules64 ()
  (declare (xargs :guard t))
  '(;; these target xr-of-rgf and introduce RAX, etc:
    xr-becomes-rax
    xr-becomes-rbx
    xr-becomes-rcx
    xr-becomes-rdx
    xr-becomes-rsi
    xr-becomes-rdi
    xr-becomes-r8
    xr-becomes-r9
    xr-becomes-r10
    xr-becomes-r11
    xr-becomes-r12
    xr-becomes-r13
    xr-becomes-r14
    xr-becomes-r15
    xr-becomes-rsp
    xr-becomes-rbp

    signed-byte-p-64-of-rax
    signed-byte-p-64-of-rbx
    signed-byte-p-64-of-rcx
    signed-byte-p-64-of-rdx
    signed-byte-p-64-of-rsi
    signed-byte-p-64-of-rdi
    signed-byte-p-64-of-r8
    signed-byte-p-64-of-r9
    signed-byte-p-64-of-r10
    signed-byte-p-64-of-r11
    signed-byte-p-64-of-r12
    signed-byte-p-64-of-r13
    signed-byte-p-64-of-r14
    signed-byte-p-64-of-r15
    signed-byte-p-64-of-rsp
    signed-byte-p-64-of-rbp

    integerp-of-rax
    integerp-of-rbx
    integerp-of-rcx
    integerp-of-rdx
    integerp-of-rsi
    integerp-of-rdi
    integerp-of-r8
    integerp-of-r9
    integerp-of-r10
    integerp-of-r11
    integerp-of-r12
    integerp-of-r13
    integerp-of-r14
    integerp-of-r15
    integerp-of-rsp-gen ; integerp-of-rsp
    integerp-of-rbp

    fix-of-rax
    fix-of-rbx
    fix-of-rcx
    fix-of-rdx
    fix-of-rsi
    fix-of-rdi
    fix-of-r8
    fix-of-r9
    fix-of-r10
    fix-of-r11
    fix-of-r12
    fix-of-r13
    fix-of-r14
    fix-of-r15
    fix-of-rsp
    fix-of-rbp

    ;; Rules about rip/set-rip:
    xr-becomes-rip ; introduces rip
    !rip-becomes-set-rip
    xw-becomes-set-rip

    xw-of-set-rip-irrel
    xr-of-set-rip-irrel
    set-rip-of-set-rip

    ;; bring rip to the front:
    set-rax-of-set-rip
    set-rbx-of-set-rip
    set-rcx-of-set-rip
    set-rdx-of-set-rip
    set-rsi-of-set-rip
    set-rdi-of-set-rip
    set-r8-of-set-rip
    set-r9-of-set-rip
    set-r10-of-set-rip
    set-r11-of-set-rip
    set-r12-of-set-rip
    set-r13-of-set-rip
    set-r14-of-set-rip
    set-r15-of-set-rip
    set-rsp-of-set-rip
    set-rbp-of-set-rip

    rax-of-set-rip
    rbx-of-set-rip
    rcx-of-set-rip
    rdx-of-set-rip
    rsi-of-set-rip
    rdi-of-set-rip
    r8-of-set-rip
    r9-of-set-rip
    r10-of-set-rip
    r11-of-set-rip
    r12-of-set-rip
    r13-of-set-rip
    r14-of-set-rip
    r15-of-set-rip
    rsp-of-set-rip
    rbp-of-set-rip

    rax-of-xw
    rbx-of-xw
    rcx-of-xw
    rdx-of-xw
    rsi-of-xw
    rdi-of-xw
    r8-of-xw
    r9-of-xw
    r10-of-xw
    r11-of-xw
    r12-of-xw
    r13-of-xw
    r14-of-xw
    r15-of-xw
    rsp-of-xw
    rbp-of-xw

    set-flag-of-set-rip
    set-flag-of-set-rax
    set-flag-of-set-rbx
    set-flag-of-set-rcx
    set-flag-of-set-rdx
    set-flag-of-set-rsi
    set-flag-of-set-rdi
    set-flag-of-set-r8
    set-flag-of-set-r9
    set-flag-of-set-r10
    set-flag-of-set-r11
    set-flag-of-set-r12
    set-flag-of-set-r13
    set-flag-of-set-r14
    set-flag-of-set-r15
    set-flag-of-set-rsp
    set-flag-of-set-rbp

    rip-of-set-rip
    rip-of-set-rax
    rip-of-set-rbx
    rip-of-set-rcx
    rip-of-set-rdx
    rip-of-set-rsi
    rip-of-set-rdi
    rip-of-set-r8
    rip-of-set-r9
    rip-of-set-r10
    rip-of-set-r11
    rip-of-set-r12
    rip-of-set-r13
    rip-of-set-r14
    rip-of-set-r15
    rip-of-set-rsp
    rip-of-set-rbp
    rip-of-xw-irrel
    rip-of-write ; todo: more
    rip-of-set-flag

    ;; read of write, same register
    rax-of-set-rax
    rbx-of-set-rbx
    rcx-of-set-rcx
    rdx-of-set-rdx
    rsi-of-set-rsi
    rdi-of-set-rdi
    r8-of-set-r8
    r9-of-set-r9
    r10-of-set-r10
    r11-of-set-r11
    r12-of-set-r12
    r13-of-set-r13
    r14-of-set-r14
    r15-of-set-r15
    rsp-of-set-rsp
    rbp-of-set-rbp

    ;; undef-of-write-byte ; todo: does write-byte actually get introduced?

    ;; mxcsr-of-write-byte

    ;; ms-of-write-byte

;    fault-of-write-byte ; todo: move?

    app-view-of-set-rip
    app-view-of-set-rax
    app-view-of-set-rbx
    app-view-of-set-rcx
    app-view-of-set-rdx
    app-view-of-set-rsi
    app-view-of-set-rdi
    app-view-of-set-r8
    app-view-of-set-r9
    app-view-of-set-r10
    app-view-of-set-r11
    app-view-of-set-r12
    app-view-of-set-r13
    app-view-of-set-r14
    app-view-of-set-r15
    app-view-of-set-rsp
    app-view-of-set-rbp

    x86p-of-set-rip
    x86p-of-set-rax
    x86p-of-set-rbx
    x86p-of-set-rcx
    x86p-of-set-rdx
    x86p-of-set-rsi
    x86p-of-set-rdi
    x86p-of-set-r8
    x86p-of-set-r9
    x86p-of-set-r10
    x86p-of-set-r11
    x86p-of-set-r12
    x86p-of-set-r13
    x86p-of-set-r14
    x86p-of-set-r15
    x86p-of-set-rsp
    x86p-of-set-rbp

    ;; needed to resolve (xr ':ms 'nil ...)
    xr-of-set-rip-irrel
    xr-of-set-rax-irrel
    xr-of-set-rbx-irrel
    xr-of-set-rcx-irrel
    xr-of-set-rdx-irrel
    xr-of-set-rsi-irrel
    xr-of-set-rdi-irrel
    xr-of-set-r8-irrel
    xr-of-set-r9-irrel
    xr-of-set-r10-irrel
    xr-of-set-r11-irrel
    xr-of-set-r12-irrel
    xr-of-set-r13-irrel
    xr-of-set-r14-irrel
    xr-of-set-r15-irrel
    xr-of-set-rsp-irrel
    xr-of-set-rbp-irrel

    read-of-set-rip
    read-of-set-rax
    read-of-set-rbx
    read-of-set-rcx
    read-of-set-rdx
    read-of-set-rsi
    read-of-set-rdi
    read-of-set-r8
    read-of-set-r9
    read-of-set-r10
    read-of-set-r11
    read-of-set-r12
    read-of-set-r13
    read-of-set-r14
    read-of-set-r15
    read-of-set-rsp
    read-of-set-rbp

    ;; read-byte-of-set-rip ; now we just go to read
    ;; read-byte-of-set-rax
    ;; read-byte-of-set-rbx
    ;; read-byte-of-set-rcx
    ;; read-byte-of-set-rdx
    ;; read-byte-of-set-rsi
    ;; read-byte-of-set-rdi
    ;; read-byte-of-set-r8
    ;; read-byte-of-set-r9
    ;; read-byte-of-set-r10
    ;; read-byte-of-set-r11
    ;; read-byte-of-set-r12
    ;; read-byte-of-set-r13
    ;; read-byte-of-set-r14
    ;; read-byte-of-set-r15
    ;; read-byte-of-set-rsp
    ;; read-byte-of-set-rbp
    ;; read-byte-of-set-undef
    ;; read-byte-of-set-mxcsr

    read-chunks-of-set-rip
    read-chunks-of-set-rax
    read-chunks-of-set-rbx
    read-chunks-of-set-rcx
    read-chunks-of-set-rdx
    read-chunks-of-set-rsi
    read-chunks-of-set-rdi
    read-chunks-of-set-r8
    read-chunks-of-set-r9
    read-chunks-of-set-r10
    read-chunks-of-set-r11
    read-chunks-of-set-r12
    read-chunks-of-set-r13
    read-chunks-of-set-r14
    read-chunks-of-set-r15
    read-chunks-of-set-rsp
    read-chunks-of-set-rbp

    get-flag-of-set-rip
    get-flag-of-set-rax
    get-flag-of-set-rbx
    get-flag-of-set-rcx
    get-flag-of-set-rdx
    get-flag-of-set-rsi
    get-flag-of-set-rdi
    get-flag-of-set-r8
    get-flag-of-set-r9
    get-flag-of-set-r10
    get-flag-of-set-r11
    get-flag-of-set-r12
    get-flag-of-set-r13
    get-flag-of-set-r14
    get-flag-of-set-r15
    get-flag-of-set-rsp
    get-flag-of-set-rbp

    rax-of-set-rbx
    rax-of-set-rcx
    rax-of-set-rdx
    rax-of-set-rdi
    rax-of-set-r8
    rax-of-set-r9
    rax-of-set-r10
    rax-of-set-r11
    rax-of-set-r12
    rax-of-set-r13
    rax-of-set-r14
    rax-of-set-r15
    rax-of-set-rsi
    rax-of-set-rsp
    rax-of-set-rbp
    rax-of-set-undef
    rax-of-set-mxcsr
    rax-of-set-flag

    rbx-of-set-rax
    rbx-of-set-rcx
    rbx-of-set-rdx
    rbx-of-set-rsi
    rbx-of-set-rdi
    rbx-of-set-r8
    rbx-of-set-r9
    rbx-of-set-r10
    rbx-of-set-r11
    rbx-of-set-r12
    rbx-of-set-r13
    rbx-of-set-r14
    rbx-of-set-r15
    rbx-of-set-rsp
    rbx-of-set-rbp
    rbx-of-set-undef
    rbx-of-set-mxcsr
    rbx-of-set-flag

    rcx-of-set-rax
    rcx-of-set-rbx
    rcx-of-set-rdx
    rcx-of-set-rsi
    rcx-of-set-rdi
    rcx-of-set-r8
    rcx-of-set-r9
    rcx-of-set-r10
    rcx-of-set-r11
    rcx-of-set-r12
    rcx-of-set-r13
    rcx-of-set-r14
    rcx-of-set-r15
    rcx-of-set-rsp
    rcx-of-set-rbp
    rcx-of-set-undef
    rcx-of-set-mxcsr
    rcx-of-set-flag

    rdx-of-set-rax
    rdx-of-set-rbx
    rdx-of-set-rcx
    rdx-of-set-rsi
    rdx-of-set-rdi
    rdx-of-set-r8
    rdx-of-set-r9
    rdx-of-set-r10
    rdx-of-set-r11
    rdx-of-set-r12
    rdx-of-set-r13
    rdx-of-set-r14
    rdx-of-set-r15
    rdx-of-set-rsp
    rdx-of-set-rbp
    rdx-of-set-undef
    rdx-of-set-mxcsr
    rdx-of-set-flag

    rsi-of-set-rax
    rsi-of-set-rbx
    rsi-of-set-rcx
    rsi-of-set-rdx
    rsi-of-set-rdi
    rsi-of-set-r8
    rsi-of-set-r9
    rsi-of-set-r10
    rsi-of-set-r11
    rsi-of-set-r12
    rsi-of-set-r13
    rsi-of-set-r14
    rsi-of-set-r15
    rsi-of-set-rsp
    rsi-of-set-rbp
    rsi-of-set-undef
    rsi-of-set-mxcsr
    rsi-of-set-flag

    rdi-of-set-rax
    rdi-of-set-rbx
    rdi-of-set-rcx
    rdi-of-set-rdx
    rdi-of-set-rsi
    rdi-of-set-r8
    rdi-of-set-r9
    rdi-of-set-r10
    rdi-of-set-r11
    rdi-of-set-r12
    rdi-of-set-r13
    rdi-of-set-r14
    rdi-of-set-r15
    rdi-of-set-rsp
    rdi-of-set-rbp
    rdi-of-set-undef
    rdi-of-set-mxcsr
    rdi-of-set-flag

    r8-of-set-rax
    r8-of-set-rbx
    r8-of-set-rcx
    r8-of-set-rdx
    r8-of-set-rsi
    r8-of-set-rdi
    r8-of-set-r9
    r8-of-set-r10
    r8-of-set-r11
    r8-of-set-r12
    r8-of-set-r13
    r8-of-set-r14
    r8-of-set-r15
    r8-of-set-rsp
    r8-of-set-rbp
    r8-of-set-undef
    r8-of-set-mxcsr
    r8-of-set-flag

    r9-of-set-rax
    r9-of-set-rbx
    r9-of-set-rcx
    r9-of-set-rdx
    r9-of-set-rsi
    r9-of-set-rdi
    r9-of-set-r8
    r9-of-set-r10
    r9-of-set-r11
    r9-of-set-r12
    r9-of-set-r13
    r9-of-set-r14
    r9-of-set-r15
    r9-of-set-rsp
    r9-of-set-rbp
    r9-of-set-undef
    r9-of-set-mxcsr
    r9-of-set-flag

    r10-of-set-rax
    r10-of-set-rbx
    r10-of-set-rcx
    r10-of-set-rdx
    r10-of-set-rsi
    r10-of-set-rdi
    r10-of-set-r8
    r10-of-set-r9
    r10-of-set-r11
    r10-of-set-r12
    r10-of-set-r13
    r10-of-set-r14
    r10-of-set-r15
    r10-of-set-rsp
    r10-of-set-rbp
    r10-of-set-undef
    r10-of-set-mxcsr
    r10-of-set-flag

    r11-of-set-rax
    r11-of-set-rbx
    r11-of-set-rcx
    r11-of-set-rdx
    r11-of-set-rsi
    r11-of-set-rdi
    r11-of-set-r8
    r11-of-set-r9
    r11-of-set-r10
    r11-of-set-r12
    r11-of-set-r13
    r11-of-set-r14
    r11-of-set-r15
    r11-of-set-rsp
    r11-of-set-rbp
    r11-of-set-undef
    r11-of-set-mxcsr
    r11-of-set-flag

    r12-of-set-rax
    r12-of-set-rbx
    r12-of-set-rcx
    r12-of-set-rdx
    r12-of-set-rsi
    r12-of-set-rdi
    r12-of-set-r8
    r12-of-set-r9
    r12-of-set-r10
    r12-of-set-r11
    r12-of-set-r13
    r12-of-set-r14
    r12-of-set-r15
    r12-of-set-rsp
    r12-of-set-rbp
    r12-of-set-undef
    r12-of-set-mxcsr
    r12-of-set-flag

    r13-of-set-rax
    r13-of-set-rbx
    r13-of-set-rcx
    r13-of-set-rdx
    r13-of-set-rsi
    r13-of-set-rdi
    r13-of-set-r8
    r13-of-set-r9
    r13-of-set-r10
    r13-of-set-r11
    r13-of-set-r12
    r13-of-set-r14
    r13-of-set-r15
    r13-of-set-rsp
    r13-of-set-rbp
    r13-of-set-undef
    r13-of-set-mxcsr
    r13-of-set-flag

    r14-of-set-rax
    r14-of-set-rbx
    r14-of-set-rcx
    r14-of-set-rdx
    r14-of-set-rsi
    r14-of-set-rdi
    r14-of-set-r8
    r14-of-set-r9
    r14-of-set-r10
    r14-of-set-r11
    r14-of-set-r12
    r14-of-set-r13
    r14-of-set-r15
    r14-of-set-rsp
    r14-of-set-rbp
    r14-of-set-undef
    r14-of-set-mxcsr
    r14-of-set-flag

    r15-of-set-rax
    r15-of-set-rbx
    r15-of-set-rcx
    r15-of-set-rdx
    r15-of-set-rsi
    r15-of-set-rdi
    r15-of-set-r8
    r15-of-set-r9
    r15-of-set-r10
    r15-of-set-r11
    r15-of-set-r12
    r15-of-set-r13
    r15-of-set-r14
    r15-of-set-rsp
    r15-of-set-rbp
    r15-of-set-undef
    r15-of-set-mxcsr
    r15-of-set-flag

    rsp-of-set-rax
    rsp-of-set-rbx
    rsp-of-set-rcx
    rsp-of-set-rdx
    rsp-of-set-rsi
    rsp-of-set-rdi
    rsp-of-set-r8
    rsp-of-set-r9
    rsp-of-set-r10
    rsp-of-set-r11
    rsp-of-set-r12
    rsp-of-set-r13
    rsp-of-set-r14
    rsp-of-set-r15
    rsp-of-set-rbp
    rsp-of-set-undef
    rsp-of-set-mxcsr
    rsp-of-set-flag

    rbp-of-set-rax
    rbp-of-set-rbx
    rbp-of-set-rcx
    rbp-of-set-rdx
    rbp-of-set-rsi
    rbp-of-set-rdi
    rbp-of-set-r8
    rbp-of-set-r9
    rbp-of-set-r10
    rbp-of-set-r11
    rbp-of-set-r12
    rbp-of-set-r13
    rbp-of-set-r14
    rbp-of-set-r15
    rbp-of-set-rsp
    rbp-of-set-undef
    rbp-of-set-mxcsr
    rbp-of-set-flag

    alignment-checking-enabled-p-of-set-rip
    alignment-checking-enabled-p-of-set-rax
    alignment-checking-enabled-p-of-set-rbx
    alignment-checking-enabled-p-of-set-rcx
    alignment-checking-enabled-p-of-set-rdx
    alignment-checking-enabled-p-of-set-rsi
    alignment-checking-enabled-p-of-set-rdi
    alignment-checking-enabled-p-of-set-r8
    alignment-checking-enabled-p-of-set-r9
    alignment-checking-enabled-p-of-set-r10
    alignment-checking-enabled-p-of-set-r11
    alignment-checking-enabled-p-of-set-r12
    alignment-checking-enabled-p-of-set-r13
    alignment-checking-enabled-p-of-set-r14
    alignment-checking-enabled-p-of-set-r15
    alignment-checking-enabled-p-of-set-rsp
    alignment-checking-enabled-p-of-set-rbp

    undef-of-set-rax
    undef-of-set-rbx
    undef-of-set-rcx
    undef-of-set-rdx
    undef-of-set-rdi
    undef-of-set-r8
    undef-of-set-r9
    undef-of-set-r10
    undef-of-set-r11
    undef-of-set-r12
    undef-of-set-r13
    undef-of-set-r14
    undef-of-set-r15
    undef-of-set-rsi
    undef-of-set-rsp
    undef-of-set-rbp

    mxcsr-of-set-rax
    mxcsr-of-set-rbx
    mxcsr-of-set-rcx
    mxcsr-of-set-rdx
    mxcsr-of-set-rdi
    mxcsr-of-set-r8
    mxcsr-of-set-r9
    mxcsr-of-set-r10
    mxcsr-of-set-r11
    mxcsr-of-set-r12
    mxcsr-of-set-r13
    mxcsr-of-set-r14
    mxcsr-of-set-r15
    mxcsr-of-set-rsi
    mxcsr-of-set-rsp
    mxcsr-of-set-rbp

    ms-of-set-rax
    ms-of-set-rbx
    ms-of-set-rcx
    ms-of-set-rdx
    ms-of-set-rdi
    ms-of-set-r8
    ms-of-set-r9
    ms-of-set-r10
    ms-of-set-r11
    ms-of-set-r12
    ms-of-set-r13
    ms-of-set-r14
    ms-of-set-r15
    ms-of-set-rsi
    ms-of-set-rsp
    ms-of-set-rbp

    msri-of-set-rip
    msri-of-set-rax
    msri-of-set-rbx
    msri-of-set-rcx
    msri-of-set-rdx
    msri-of-set-rsi
    msri-of-set-rdi
    msri-of-set-r8
    msri-of-set-r9
    msri-of-set-r10
    msri-of-set-r11
    msri-of-set-r12
    msri-of-set-r13
    msri-of-set-r14
    msri-of-set-r15
    msri-of-set-rsp
    msri-of-set-rbp

    fault-of-set-rip
    fault-of-set-rax
    fault-of-set-rbx
    fault-of-set-rcx
    fault-of-set-rdx
    fault-of-set-rdi
    fault-of-set-r8
    fault-of-set-r9
    fault-of-set-r10
    fault-of-set-r11
    fault-of-set-r12
    fault-of-set-r13
    fault-of-set-r14
    fault-of-set-r15
    fault-of-set-rsi
    fault-of-set-rsp
    fault-of-set-rbp

    xw-becomes-set-rax
    xw-becomes-set-rbx
    xw-becomes-set-rcx
    xw-becomes-set-rdx
    xw-becomes-set-rsi
    xw-becomes-set-rdi
    xw-becomes-set-r8
    xw-becomes-set-r9
    xw-becomes-set-r10
    xw-becomes-set-r11
    xw-becomes-set-r12
    xw-becomes-set-r13
    xw-becomes-set-r14
    xw-becomes-set-r15
    xw-becomes-set-rsp
    xw-becomes-set-rbp
    ;; xw-becomes-set-error

    ;; Rules about 64-bit-modep
    64-bit-modep-of-set-rip
    64-bit-modep-of-set-rax
    64-bit-modep-of-set-rbx
    64-bit-modep-of-set-rcx
    64-bit-modep-of-set-rdx
    64-bit-modep-of-set-rsi
    64-bit-modep-of-set-rdi
    64-bit-modep-of-set-r8
    64-bit-modep-of-set-r9
    64-bit-modep-of-set-r10
    64-bit-modep-of-set-r11
    64-bit-modep-of-set-r12
    64-bit-modep-of-set-r13
    64-bit-modep-of-set-r14
    64-bit-modep-of-set-r15
    64-bit-modep-of-set-rsp
    64-bit-modep-of-set-rbp

    ctri-of-set-rip
    ctri-of-set-rax
    ctri-of-set-rbx
    ctri-of-set-rcx
    ctri-of-set-rdx
    ctri-of-set-rsi
    ctri-of-set-rdi
    ctri-of-set-r8
    ctri-of-set-r9
    ctri-of-set-r10
    ctri-of-set-r11
    ctri-of-set-r12
    ctri-of-set-r13
    ctri-of-set-r14
    ctri-of-set-r15
    ctri-of-set-rsp
    ctri-of-set-rbp

    rax-of-write
    rbx-of-write
    rcx-of-write
    rdx-of-write
    rsi-of-write
    rdi-of-write
    r8-of-write
    r9-of-write
    r10-of-write
    r11-of-write
    r12-of-write
    r13-of-write
    r14-of-write
    r15-of-write
    rsp-of-write
    rbp-of-write

    ;; rip-of-myif
    ;; rax-of-myif
    ;; rbx-of-myif
    ;; rcx-of-myif
    ;; rdx-of-myif
    ;; rsi-of-myif
    ;; rdi-of-myif
    ;; r8-of-myif
    ;; r9-of-myif
    ;; r10-of-myif
    ;; r11-of-myif
    ;; r12-of-myif
    ;; r13-of-myif
    ;; r14-of-myif
    ;; r15-of-myif
    ;; rsp-of-myif
    ;; rbp-of-myif

    rip-of-if
    rax-of-if
    rbx-of-if
    rcx-of-if
    rdx-of-if
    rsi-of-if
    rdi-of-if
    rsp-of-if
    rbp-of-if
    r8-of-if
    r9-of-if
    r10-of-if
    r11-of-if
    r12-of-if
    r13-of-if
    r14-of-if
    r15-of-if

    ;; set-rip-of-myif
    ;; set-rax-of-myif
    ;; set-rbx-of-myif
    ;; set-rcx-of-myif
    ;; set-rdx-of-myif
    ;; set-rsi-of-myif
    ;; set-rdi-of-myif
    ;; set-r8-of-myif
    ;; set-r9-of-myif
    ;; set-r10-of-myif ; todo: more?
    ;; set-rsp-of-myif
    ;; set-rbp-of-myif

    write-of-set-rip
    write-of-set-rax
    write-of-set-rbx
    write-of-set-rcx
    write-of-set-rdx
    write-of-set-rsi
    write-of-set-rdi
    write-of-set-r8
    write-of-set-r9
    write-of-set-r10
    write-of-set-r11
    write-of-set-r12
    write-of-set-r13
    write-of-set-r14
    write-of-set-r15
    write-of-set-rsp
    write-of-set-rbp

;    write-byte-of-set-rip

    ;; bury set-undef deep in the term:
    set-undef-of-set-rax
    set-undef-of-set-rbx
    set-undef-of-set-rcx
    set-undef-of-set-rdx
    set-undef-of-set-rdi
    set-undef-of-set-rsi
    set-undef-of-set-r8
    set-undef-of-set-r9
    set-undef-of-set-r10
    set-undef-of-set-r11
    set-undef-of-set-r12
    set-undef-of-set-r13
    set-undef-of-set-r14
    set-undef-of-set-r15
    set-undef-of-set-rsp
    set-undef-of-set-rbp

;    set-undef-of-write-byte

    set-rbx-of-set-rax
    set-rcx-of-set-rax
    set-rdx-of-set-rax
    set-rsi-of-set-rax
    set-rdi-of-set-rax
    set-r8-of-set-rax
    set-r9-of-set-rax
    set-r10-of-set-rax
    set-r11-of-set-rax
    set-r12-of-set-rax
    set-r13-of-set-rax
    set-r14-of-set-rax
    set-r15-of-set-rax
    set-rsp-of-set-rax
    set-rbp-of-set-rax

    set-rcx-of-set-rbx
    set-rdx-of-set-rbx
    set-rsi-of-set-rbx
    set-rdi-of-set-rbx
    set-r8-of-set-rbx
    set-r9-of-set-rbx
    set-r10-of-set-rbx
    set-r11-of-set-rbx
    set-r12-of-set-rbx
    set-r13-of-set-rbx
    set-r14-of-set-rbx
    set-r15-of-set-rbx
    set-rsp-of-set-rbx
    set-rbp-of-set-rbx

    set-rdx-of-set-rcx
    set-rsi-of-set-rcx
    set-rdi-of-set-rcx
    set-r8-of-set-rcx
    set-r9-of-set-rcx
    set-r10-of-set-rcx
    set-r11-of-set-rcx
    set-r12-of-set-rcx
    set-r13-of-set-rcx
    set-r14-of-set-rcx
    set-r15-of-set-rcx
    set-rsp-of-set-rcx
    set-rbp-of-set-rcx

    set-rsi-of-set-rdx
    set-rdi-of-set-rdx
    set-r8-of-set-rdx
    set-r9-of-set-rdx
    set-r10-of-set-rdx
    set-r11-of-set-rdx
    set-r12-of-set-rdx
    set-r13-of-set-rdx
    set-r14-of-set-rdx
    set-r15-of-set-rdx
    set-rsp-of-set-rdx
    set-rbp-of-set-rdx

    set-rdi-of-set-rsi
    set-r8-of-set-rsi
    set-r9-of-set-rsi
    set-r10-of-set-rsi
    set-r11-of-set-rsi
    set-r12-of-set-rsi
    set-r13-of-set-rsi
    set-r14-of-set-rsi
    set-r15-of-set-rsi
    set-rsp-of-set-rsi
    set-rbp-of-set-rsi

    set-r8-of-set-rdi
    set-r9-of-set-rdi
    set-r10-of-set-rdi
    set-r11-of-set-rdi
    set-r12-of-set-rdi
    set-r13-of-set-rdi
    set-r14-of-set-rdi
    set-r15-of-set-rdi
    set-rsp-of-set-rdi
    set-rbp-of-set-rdi

    set-r9-of-set-r8
    set-r10-of-set-r8
    set-r11-of-set-r8
    set-r12-of-set-r8
    set-r13-of-set-r8
    set-r14-of-set-r8
    set-r15-of-set-r8
    set-rsp-of-set-r8
    set-rbp-of-set-r8

    set-r10-of-set-r9
    set-r11-of-set-r9
    set-r12-of-set-r9
    set-r13-of-set-r9
    set-r14-of-set-r9
    set-r15-of-set-r9
    set-rsp-of-set-r9
    set-rbp-of-set-r9

    set-r11-of-set-r10
    set-r12-of-set-r10
    set-r13-of-set-r10
    set-r14-of-set-r10
    set-r15-of-set-r10
    set-rsp-of-set-r10
    set-rbp-of-set-r10

    set-r12-of-set-r11
    set-r13-of-set-r11
    set-r14-of-set-r11
    set-r15-of-set-r11
    set-rsp-of-set-r11
    set-rbp-of-set-r11

    set-r13-of-set-r12
    set-r14-of-set-r12
    set-r15-of-set-r12
    set-rsp-of-set-r12
    set-rbp-of-set-r12

    set-r14-of-set-r13
    set-r15-of-set-r13
    set-rsp-of-set-r13
    set-rbp-of-set-r13

    set-r15-of-set-r14
    set-rsp-of-set-r14
    set-rbp-of-set-r14

    set-rsp-of-set-r15
    set-rbp-of-set-r15

    set-rbp-of-set-rsp

    ;; set of set of the same register:
    set-rax-of-set-rax
    set-rbx-of-set-rbx
    set-rcx-of-set-rcx
    set-rdx-of-set-rdx
    set-rdi-of-set-rdi
    set-rsi-of-set-rsi
    set-r8-of-set-r8
    set-r9-of-set-r9
    set-r10-of-set-r10
    set-r11-of-set-r11
    set-r12-of-set-r12
    set-r13-of-set-r13
    set-r14-of-set-r14
    set-r15-of-set-r15
    set-rsp-of-set-rsp
    set-rbp-of-set-rbp

    ;; Write of read of the same register (state terms can differ):
    set-rax-of-rax-same-gen
    set-rbx-of-rbx-same-gen
    set-rcx-of-rcx-same-gen
    set-rdx-of-rdx-same-gen
    set-rdi-of-rdi-same-gen
    set-rsi-of-rsi-same-gen
    set-r8-of-r8-same-gen
    set-r9-of-r9-same-gen
    set-r10-of-r10-same-gen
    set-r11-of-r11-same-gen
    set-r12-of-r12-same-gen
    set-r13-of-r13-same-gen
    set-r14-of-r14-same-gen
    set-r15-of-r15-same-gen
    set-rsp-of-rsp-same-gen
    set-rbp-of-rbp-same-gen

    !rflags-of-set-rip
    !rflags-of-set-rax
    !rflags-of-set-rbx
    !rflags-of-set-rcx
    !rflags-of-set-rdx
    !rflags-of-set-rdi
    !rflags-of-set-rsi
    !rflags-of-set-r8
    !rflags-of-set-r9
    !rflags-of-set-r10
    !rflags-of-set-r11
    !rflags-of-set-r12
    !rflags-of-set-r13
    !rflags-of-set-r14
    !rflags-of-set-r15
    !rflags-of-set-rsp
    !rflags-of-set-rbp

    rax-of-!rflags
    rbx-of-!rflags
    rcx-of-!rflags
    rdx-of-!rflags
    rsi-of-!rflags
    rdi-of-!rflags
    r8-of-!rflags
    r9-of-!rflags
    r10-of-!rflags
    r11-of-!rflags
    r12-of-!rflags
    r13-of-!rflags
    r14-of-!rflags
    r15-of-!rflags
    rsp-of-!rflags
    rbp-of-!rflags

    ;; ;; These help make failures more clear, by dropping irrelevant
    ;; ;; state writes inside rme-size (actually, we should now be pretty good at removing rme-size):
    ;; mv-nth-0-of-rme-size-of-set-rip
    ;; mv-nth-0-of-rme-size-of-set-rax
    ;; mv-nth-0-of-rme-size-of-set-rbx
    ;; mv-nth-0-of-rme-size-of-set-rcx
    ;; mv-nth-0-of-rme-size-of-set-rdx
    ;; mv-nth-0-of-rme-size-of-set-rsi
    ;; mv-nth-0-of-rme-size-of-set-rdi
    ;; mv-nth-0-of-rme-size-of-set-r8
    ;; mv-nth-0-of-rme-size-of-set-r9
    ;; mv-nth-0-of-rme-size-of-set-r10
    ;; mv-nth-0-of-rme-size-of-set-r11
    ;; mv-nth-0-of-rme-size-of-set-r12
    ;; mv-nth-0-of-rme-size-of-set-r13
    ;; mv-nth-0-of-rme-size-of-set-r14
    ;; mv-nth-0-of-rme-size-of-set-r15
    ;; mv-nth-0-of-rme-size-of-set-rsp
    ;; mv-nth-0-of-rme-size-of-set-rbp
    ;; mv-nth-0-of-rme-size-of-set-undef ; move?
    ;; mv-nth-0-of-rme-size-of-set-mxcsr ; move?

    ;; mv-nth-1-of-rme-size-of-set-rip
    ;; mv-nth-1-of-rme-size-of-set-rax
    ;; mv-nth-1-of-rme-size-of-set-rbx
    ;; mv-nth-1-of-rme-size-of-set-rcx
    ;; mv-nth-1-of-rme-size-of-set-rdx
    ;; mv-nth-1-of-rme-size-of-set-rsi
    ;; mv-nth-1-of-rme-size-of-set-rdi
    ;; mv-nth-1-of-rme-size-of-set-r8
    ;; mv-nth-1-of-rme-size-of-set-r9
    ;; mv-nth-1-of-rme-size-of-set-r10
    ;; mv-nth-1-of-rme-size-of-set-r11
    ;; mv-nth-1-of-rme-size-of-set-r12
    ;; mv-nth-1-of-rme-size-of-set-r13
    ;; mv-nth-1-of-rme-size-of-set-r14
    ;; mv-nth-1-of-rme-size-of-set-r15
    ;; mv-nth-1-of-rme-size-of-set-rsp
    ;; mv-nth-1-of-rme-size-of-set-rbp

    if-of-set-rip-and-set-rip-same

    ;; Reading/writing registers (or parts of registers).
    rgfi-size$inline ; dispatches to rr08, etc.
    ;; These 4 go directly to the appropriate accessor, e.g., rax:
    rr08-to-normal-form64
    rr16-to-normal-form64
    rr32-to-normal-form64
    rr64-to-normal-form64
    rgfi-becomes-rax
    rgfi-becomes-rbx
    rgfi-becomes-rcx
    rgfi-becomes-rdx
    rgfi-becomes-rsi
    rgfi-becomes-rdi
    rgfi-becomes-r8
    rgfi-becomes-r9
    rgfi-becomes-r10
    rgfi-becomes-r11
    rgfi-becomes-r12
    rgfi-becomes-r13
    rgfi-becomes-r14
    rgfi-becomes-r15
    rgfi-becomes-rsp
    rgfi-becomes-rbp

    !rgfi-size$inline ; dispatches to wr08, etc.
    ;; These 4 go directly to the appropriate functions, e.g., set-rax:
    wr08-to-normal-form64
    wr16-to-normal-form64
    wr32-to-normal-form64
    wr64-to-normal-form64
    !rgfi-becomes-set-rax
    !rgfi-becomes-set-rbx
    !rgfi-becomes-set-rcx
    !rgfi-becomes-set-rdx
    !rgfi-becomes-set-rsi
    !rgfi-becomes-set-rdi
    !rgfi-becomes-set-r8
    !rgfi-becomes-set-r9
    !rgfi-becomes-set-r10
    !rgfi-becomes-set-r11
    !rgfi-becomes-set-r12
    !rgfi-becomes-set-r13
    !rgfi-becomes-set-r14
    !rgfi-becomes-set-r15
    !rgfi-becomes-set-rsp
    !rgfi-becomes-set-rbp))

(defund unroller-rules64 ()
  (declare (xargs :guard t))
  (append (lifter-rules64)
          (new-normal-form-rules-common)
          (new-normal-form-rules64)))

;;;;;;;;;;;;;;;;;;;;;;;;;;;;;;;;;;;;;;;;;;;;;;;;;;;;;;;;;;;;;;;;;;;;;;;;;;;;;;;;

;; Try this rule first
(set-axe-rule-priority read-of-write-irrel -1) ; todo: also below

;; Wait to try these rules until the read is cleaned up by removing irrelevant inner writes/sets
(set-axe-rule-priority read-when-program-at 1)
;; these are no longer used:
;; (set-axe-rule-priority read-when-program-at-1-byte-simple 1)
;; (set-axe-rule-priority read-when-program-at-1-byte 1)
;; (set-axe-rule-priority read-when-program-at-2-bytes 2) ; try these after the 1-byte one just above
;; (set-axe-rule-priority read-when-program-at-4-bytes 2)
;; (set-axe-rule-priority read-when-program-at-8-bytes 2)


;; ;; These rules expand operations on effective addresses, exposing the
;; ;; underlying operations on linear addresses.
;; (defund low-level-rules-32 ()
;;     (declare (xargs :guard t))
;;   (append (linear-memory-rules)
;;           (read-rules)
;;           (write-rules)
;;           (read-and-write-rules)
;;           (read-and-write-rules-non-bv) ; todo: allow the bv version?
;;           '(rime08$inline
;;             rime16$inline
;;             rime32$inline
;;             rime64$inline
;;             rime-size$inline

;;             wime08$inline
;;             wime16$inline
;;             wime32$inline
;;             wime64$inline
;;             wime-size$inline

;;             rme08$inline
;;             rme16$inline
;;             rme32$inline
;;             rme48$inline
;;             rme64$inline
;;             rme80$inline
;;             rme128$inline
;;             rme256$inline
;;             rme-size$inline

;;             wme08$inline
;;             wme16$inline
;;             wme32$inline
;;             wme48$inline
;;             wme64$inline
;;             wme80$inline
;;             wme128$inline
;;             wme256$inline
;;             wme-size$inline

;;             ea-to-la$inline

;;             read-*ip$inline
;;             write-*ip$inline
;;             add-to-*ip$inline
;;             read-*sp$inline
;;             write-*sp$inline
;;             add-to-*sp$inline

;;             ;; x86isa::data-segment-descriptor-attributesbits->e$inline
;;             ;; x86isa::data-segment-descriptor-attributesbits->d/b$inline
;;             ;; x86isa::data-segment-descriptor-attributesbits->w$inline
;;             ;; x86isa::code-segment-descriptor-attributesbits->d$inline
;;             ;; x86isa::code-segment-descriptor-attributesbits->r$inline
;;             ;; x86isa::data-segment-descriptor-attributesbits-fix
;;             ;; x86isa::code-segment-descriptor-attributesbits-fix

;;             ;x86isa::rflagsbits->res1$inline
;;             ;x86isa::rflagsbits->res2$inline

;;             ;; todo: there are multiple copies of this chunk:
;;             ;; Reading/writing registers (or parts of registers).  we leave
;;             ;; these enabled to expose rgfi and !rgfi, which then get rewritten
;;             ;; to xr and xw.  shilpi seems to do the same.
;;             rgfi-size$inline ;dispatches to rr08, etc.
;;             rr08$inline ; exposes rgfi
;;             rr16$inline ; exposes rgfi
;;             rr32$inline ; exposes rgfi
;;             rr64$inline ; exposes rgfi
;;             rgfi rgfi$a ;exposes xr ; todo: go directly to the right reader

;;             !rgfi-size$inline ; dispatches to wr08, etc.
;;             wr08$inline ; exposes !rgfi
;;             wr16$inline ; exposes !rgfi
;;             wr32$inline ; exposes !rgfi
;;             wr64$inline ; exposes !rgfi
;;             !rgfi !rgfi$a ;exposes xw ; todo: go directly to the right writer

;;             )))

;; some commonly monitored stuff:
;;   :monitor (acl2::get-prefixes-opener-lemma-no-prefix-byte-conjunct-1 ;todo: handle multi-conjunct rules better
;;             acl2::get-prefixes-opener-lemma-no-prefix-byte-conjunct-2
;; ;            rb-in-terms-of-nth-and-pos-eric-gen
;;             rb-returns-no-error-app-view
;;             car-create-canonical-address-list
;;             ;;canonical-address-p-between
;;             wb-returns-no-error-app-view
;;             addr-byte-alistp-create-addr-bytes-alist
;; ;            program-at-xw-in-app-view
;;             program-at-wb-disjoint
;;             strip-cars-of-create-addr-bytes-alist
;;             len-of-byte-ify
;;             rb-returns-x86-app-view
;; ;            x86p-xw ;big rule with forced hyps
;;             rb-wb-disjoint
;;             disjoint-p-two-create-canonical-address-lists-thm-1
;;             assoc-list-of-rev-of-create-addr-bytes-alist
;;             acl2::bvchop-identity
;;             unsigned-byte-p-64-of-xr-of-rgf
;;             )
;; ;;more:
;;  ( mv-nth-1-of-add-to-*sp-positive-offset
;;             mv-nth-1-of-add-to-*sp-gen-special
;;             read-from-segment-of-write-to-segment-same
;;             read-from-segment-of-write-to-segment-irrel
;;             eff-addrs-okp-of-+-of-esp-positive-offset
;;             unsigned-byte-p-of-+-of-esp
;;             eff-addr-okp-of-+-of-esp-positive-offset
;;             read-of-mv-nth-1-of-ea-to-la-becomes-read-from-segment
;;             not-mv-nth-0-of-add-to-*sp-gen-special
;;             X86ISA::X86P-XW
;;             not-mv-nth-0-of-add-to-*sp-gen-special
;; ;;             x86isa::write-*sp-when-not-64-bit-modep-gen2
;;              mv-nth-1-of-add-to-*sp-gen
;;              not-mv-nth-0-of-add-to-*sp-gen
;; ;;             not-mv-nth-0-of-add-to-*sp
;; ;;             read-*sp-becomes-esp
;; ;;             x86isa::write-*sp-when-not-64-bit-modep-gen
;; ;;             read-of-ea-to-la-becomes-read-byte-from-segment
;; ;;             x86isa::rb-returns-no-error-app-view
;; ;;             x86isa::x86p-xw
;;              not-mv-nth-0-of-add-to-*ip
;; ;;             x86p-of-write-to-segment
;; ;;             ;eff-addr-okp-when-code-segment-assumptions32
;; ;;             ;read-byte-from-segment-of-write-to-segment-diff-segments
;; ;;             ;; mv-nth-1-of-rme08-of-cs-becomes-read-byte-from-segment
;; ;;             ;; not-mv-nth-0-of-rme08-of-cs-gen
;; ;;             ;;read-when-equal-of-read
;; ;;             ;;read-when-equal-of-read-alt
;; ;;             ;read-when-program-at
;; ;;             ;read-of-write-when-separate
;; ;;             ;read-of-write-irrel
;; ;; ;acl2::<-becomes-bvlt-axe-bind-free-and-bind-free
;; ;; ;            read-byte-from-segment-when-code-segment-assumptions32
;; ;;  ;           mv-nth-1-of-add-to-*sp
;; ;;   ;          not-mv-nth-0-of-add-to-*sp
;; ;;             ;x86isa::write-*sp-when-not-64-bit-modep-gen
;; ;;             read-*ip-becomes-eip-gen
;; ;;             code-segment-assumptions32-of-write-to-segment-of-ss
;;             )

(defund debug-rules-common ()
  (declare (xargs :guard t))
  '(run-until-stack-shorter-than-opener
    not-mv-nth-0-of-wme-size ;gets rid of error branch
    mv-nth-1-of-wme-size     ;introduces write-to-segment
    ;; mv-nth-1-of-rb-becomes-read
    ;; mv-nth-1-of-rb-1-becomes-read
    wb-becomes-write-when-app-view
    ))

(defund debug-rules32 ()
  (declare (xargs :guard t))
  (append (debug-rules-common)
          (step-opener-rules32)
          '(not-mv-nth-0-of-add-to-*sp-gen
            mv-nth-1-of-add-to-*sp-gen
            )))

(defund debug-rules64 ()
  (declare (xargs :guard t))
  (append (debug-rules-common)
          (step-opener-rules64)
          (get-prefixes-openers)
          ;; todo: flesh out this list:
          '(x86isa::rme-size-when-64-bit-modep-and-not-fs/gs-strong
            x86isa::wme-size-when-64-bit-modep-and-not-fs/gs-strong
            ;; could consider things like these:
            ;; READ-OF-WRITE-WHEN-SEPARATE
            )))

;;;;;;;;;;;;;;;;;;;;;;;;;;;;;;;;;;;;;;;;;;;;;;;;;;;;;;;;;;;;;;;;;;;;;;;;;;;;;;;;

;; TODO: Push many of these tester rules back into more fundamental rule sets

;; these are used both for lifting and proving
(defund extra-tester-rules ()
  (declare (xargs :guard t))
  '(acl2::integerp-of-expt
    acl2::integerp-of-*                 ; for array index calcs
    acl2::my-integerp-<-non-integerp    ; for array index calcs
    acl2::bvsx-when-bvlt
    ;; x86isa::canonical-address-p-between-special5 ; todo: move these
    ;; x86isa::canonical-address-p-between-special5-alt
    ;; x86isa::canonical-address-p-between-special6
    ;; x86isa::canonical-address-p-between-special7
    bitops::ash-is-expt-*-x
    acl2::natp-of-*
    acl2::<-of-constant-and-+-of-constant ; for address calcs
    acl2::<-of-15-and-*-of-4
    acl2::unsigned-byte-p-2-of-bvchop-when-bvlt-of-4
    acl2::not-bvlt-of-max-arg2
    acl2::<-of-*-when-constant-integers
            ;separate-when-separate-2 ; todo: drop? but that caused problems
    acl2::collect-constants-over-<-2
    acl2::commutativity-of-*-when-constant
    acl2::<-of-*-of-constant-and-constant
    acl2::rationalp-when-integerp
    acl2::+-of-+-of---same
    acl2::<-of-minus-and-constant ; ensure needed
    acl2::acl2-numberp-of--
    acl2::acl2-numberp-of-*
    bitops::ash-of-0-c ; at least for now
    ;;rflagsbits->af-of-myif
    ;;rflagsbits->af-of-if

    ;; acl2::equal-of-constant-and-bvuminus
    ;; acl2::bvor-of-myif-arg2 ; introduces bvif (myif can arise from expanding a shift into cases)
    ;; acl2::bvor-of-myif-arg3 ; introduces bvif (myif can arise from expanding a shift into cases)
    ;; acl2::bvif-of-myif-arg3 ; introduces bvif
    ;; acl2::bvif-of-myif-arg4 ; introduces bvif
    ;; help to show that divisions don't overflow or underflow:
    acl2::not-sbvlt-of-constant-and-sbvdiv-32-64
    acl2::not-sbvlt-of-sbvdiv-and-minus-constant-32-64
    acl2::not-bvlt-of-constant-and-bvdiv-64-128
    acl2::not-bvlt-of-constant-and-bvdiv-32-64
    acl2::slice-of-bvsx-high ; move back, but this introduces repeatbit
    acl2::bvcat-of-repeatbit-of-getbit-of-bvsx-same
    acl2::not-sbvlt-of-bvsx-of-constant-arg2-64-8
    acl2::not-sbvlt-of-bvsx-of-constant-arg2-64-16
    acl2::not-sbvlt-of-bvsx-of-constant-arg2-64-32
    acl2::not-sbvlt-of-bvsx-of-constant-arg2-128-64
    acl2::not-sbvlt-of-bvsx-of-constant-arg3-64-8
    acl2::not-sbvlt-of-bvsx-of-constant-arg3-64-16
    acl2::not-sbvlt-of-bvsx-of-constant-arg3-64-32
    acl2::not-sbvlt-of-bvsx-of-constant-arg3-128-64
    acl2::floor-of-1-when-integerp ; simplified something that showed up in an error case?
    unicity-of-1 ; simplified something that showed up in an error case
    acl2::bvcat-of-repeatbit-of-getbit-becomes-bvsx
    acl2::bvcat-of-repeatbit-tighten-64-32 ;gen!
    acl2::bvlt-of-bvsx-arg2
    acl2::sbvlt-of-bvsx-32-16-constant
    acl2::sbvlt-false-when-sbvlt-gen ; did nothing?
    acl2::if-of-sbvlt-and-not-sbvlt-helper
    if-of-set-flag-and-set-flag
    xr-of-!rflags-irrel ; todo: better normal form?

    acl2::logext-of-+-of-bvplus-same-size
    acl2::logext-of-+-of-+-of-mult-same-size
            ;acl2::minus-cancellation-on-right ; todo: use an arithmetic-light rule
    acl2::bvchop-of-nth-becomes-bv-array-read2 ; needed for stp to see the array op
    acl2::bv-array-read-of-*-arg3 ; introduces bvmult for the index
    acl2::bv-array-read-of-+-arg3 ; introduces bvplus for the index
    acl2::nth-becomes-bv-array-read-strong2
    acl2::bvplus-of-*-arg1 ; introduces bvmult
    acl2::bvplus-of-*-arg2 ; introduces bvmult -- todo: alt version?
    not-equal-of-+-and-+-when-separate
    not-equal-of-+-of-+-and-+-when-separate
    not-equal-of-+-of-+-and-+-when-separate-gen
    acl2::<-of-negative-constant-and-bv
    ;;read-1-of-write-1-both
    acl2::not-bvlt-of-constant-when-usb-dag ; rename
    ;; separate-of-1-and-1 ; do we ever need this?
    acl2::equal-of-bvshl-and-constant ; move to core-rules-bv?
    ;; acl2::equal-of-myif-arg1-safe
    ;; acl2::equal-of-myif-arg2-safe
    acl2::bvminus-of-bvplus-and-bvplus-same-2-2
    acl2::bvplus-of-unary-minus
    acl2::bvplus-of-unary-minus-arg2
    acl2::if-becomes-bvif-1-axe
    ;; acl2::boolif-of-t-and-nil-when-booleanp
    acl2::slice-of-bvand-of-constant
    ;; acl2::myif-becomes-boolif-axe ; since stp translation supports disjuncts that are calls to boolif but not if.
    acl2::if-becomes-boolif-axe ; since stp translation supports disjuncts that are calls to boolif but not if. ; todo: get this to work
    acl2::equal-of-bvplus-constant-and-constant
    acl2::equal-of-bvplus-constant-and-constant-alt
    acl2::bvchop-of-bvshr-same
    acl2::getbit-of-lognot ; todo: handle all cases of logops inside bvops
    acl2::bvif-of-if-constants-nil-nonnil
    acl2::bvif-of-if-constants-nonnil-nil
    acl2::equal-of-constant-and-bitand
    acl2::equal-of-bitand-and-constant
            ;acl2::boolif-of-nil-and-t
    ;; acl2::booleanp-of-myif ; or convert myif to boolif when needed
    acl2::bitxor-of-1-becomes-bitnot-arg1 ; not in core-rules-bv since we have special handling of bitxor nests for crypto code
    acl2::bitxor-of-1-becomes-bitnot-arg2 ; not in core-rules-bv since we have special handling of bitxor nests for crypto code
    ;; these next few did seem needed after lifting (todo: either add the rest like this or drop these):
    booleanp-of-jp-condition
    booleanp-of-jnp-condition
    booleanp-of-jz-condition
    booleanp-of-jnz-condition
    acl2::getbit-0-of-bool-to-bit
    acl2::equal-of-bool-to-bit-and-0 ; alt version needed, or do equals get turned around?
    acl2::equal-of-bool-to-bit-and-1 ; alt version needed, or do equals get turned around?
    acl2::equal-of-1-and-bitnot ; todo: add 0 version
    ;;acl2::bvif-of-1-and-0-becomes-bool-to-bit ; introduces bool-to-bit?  maybe bad.
    ;; todo: just include boolean-rules?:
    ;; acl2::bvmult-tighten-when-power-of-2p-axe ; todo: uncomment
    acl2::bvchop-of-bool-to-bit ;todo: drop
    acl2::logext-of-bool-to-bit
    acl2::<-of-if-arg1-safe
    ;; acl2::<-of-if-arg2-safe
    acl2::equal-of-bvif-safe2
    acl2::unsigned-byte-p-of-+-becomes-unsigned-byte-p-of-bvplus-axe ; needed?
    ))

;; beyond what def-unrolled uses
(defund extra-tester-lifting-rules ()
  (declare (xargs :guard t))
  (append ;(new-normal-form-rules64) ; todo: drop?  but that caused failures! why?  seemed to involve equality of addresses and separation hyps
          (extra-tester-rules)
          '(<-of-fp-to-rat ; do we want this?

            !rflags-of-if-arg1 ; do we want this?
            !rflags-of-if-arg2
            ;;xr-of-!rflags-irrel
            acl2::if-x-x-y-when-booleanp
            ;; acl2::if-of-t-and-nil-when-booleanp
            acl2::equal-of-if-arg1-when-quotep
            acl2::equal-of-if-arg2-when-quotep
            sse-cmp-special ; scary
            acl2::bvchop-of-if
            acl2::ifix-of-if

            ;; move all of these:
            ;acl2::integerp-of-bvplus ;todo: more
            ;acl2::integerp-of-bvchop

            ;zf-spec$inline     ; needed for unsigned_add_associates -- but does this ruin rules about jle-condition? zf-spec seems to be used in more things that just the conditional branches?

            ;x86isa::sub-zf-spec32-same ; this can mess up the condition rules...
            ;x86isa::if-of-sub-zf-spec32-arg2
            ;;stuff related to flags changes:

            ;acl2::logand-of-1-becomes-getbit-arg2 ;move
            ;; acl2::ifix-when-integerp
            of-spec-of-logext-32
            acl2::unsigned-byte-p-of-if
            ;acl2::unsigned-byte-p-of-bvplus ;todo: more
            ;; acl2::bvchop-of-myif
            xr-of-if ;restrict?
            ;acl2::slice-out-of-order

            ;acl2::bvcat-of-0-arg2
            acl2::bvmod-tighten-64-32
            acl2::bvdiv-tighten-64-32
            acl2::not-bvlt-of-max-when-unsiged-byte-p
            ;x86isa::sf-spec32-rewrite ; trying without...
            ;jle-condition-rewrite-1-with-bvif ; this one works on bvif
            ;jle-condition-rewrite-1-with-bvif-and-bvchop
            ;jle-condition-rewrite-1-with-bvchop
            ;; jnl-condition-of-getbit-31-and-0
            ;;jnl-condition-rewrite-16
            ;;jnl-condition-rewrite-16b
            ; acl2::bvchop-of-logext-becomes-bvsx ; needed for jnl-condition-rewrite-16
            ;acl2::bvsx-when-sizes-match
            ;acl2::bvchop-of-bvchop
            ;acl2::bvplus-of-bvchop-arg2
            ;acl2::sbvlt-of-bvchop-arg2
            ;acl2::bvuminus-of-bvuminus
            ;acl2::bvplus-of-bvuminus-same
            acl2::bvchop-numeric-bound
            ;;acl2::bvuminus-of-bvsx-low ; todo: other cases? todo: push back
            sf-spec64-of-bvchop-64
            of-spec64-of-logext-64
            acl2::sbvlt-of-bvsx-arg2

            ;; sse-cmp ;todo: limit?
            ;; feature-flag-sse-of-xw
            ;; feature-flag-sse-of-write
            ;; feature-flag-sse-of-set-flag
            ;; feature-flag-sse2-of-xw
            ;; feature-flag-sse2-of-write
            ;; feature-flag-sse2-of-set-flag
            acl2::equal-of-if-constants
            ;; acl2::bvlt-of-bvplus-1-cancel-alt ; optional
            ;x86isa::idiv-spec-32 ; trying
            acl2::bvchop-when-size-is-not-posp ; move?

            acl2::bvcat-of-if-arg2 ; these just lift the if
            acl2::bvcat-of-if-arg4
            ;;acl2::bvif-of-0-arg1
            ;acl2::bvplus-when-size-is-not-positive ; todo: more like this, make a rule-list

            acl2::bvcat-of-slice-of-bvsx-same
            acl2::not-sbvlt-64-of-sbvdiv-64-of-bvsx-64-32-and--2147483648
            acl2::not-sbvlt-64-of-2147483647-and-sbvdiv-64-of-bvsx-64-32
            acl2::bvplus-commutative-increasing-axe ; do we really want this?
            acl2::bvplus-commutative-2-increasing-axe ; do we really want this?
            ;;acl2::equal-same
            ;; bvcat-of-minus-becomes-bvshl ; except stp doesn't support the shift operators
            ;acl2::<-lemma-for-known-operators-axe
            ;acl2::bvlt-of-bvchop-arg2
            ;acl2::bvlt-of-bvchop-arg3
            ;acl2::sbvlt-of-bvchop-arg2
            ;acl2::sbvlt-of-bvchop-arg3
            ;acl2::bvand-of-bvchop-1 ;rename
            ;acl2::bvand-of-bvchop-2 ;rename
            acl2::bvchop-of-minus-becomes-bvuminus ; todo: or re-characterize the subl instruction
            acl2::bvplus-of-+-arg2 ; todo: drop once we characterize long negation?
            acl2::bvplus-of-+-arg3 ; todo: drop once we characterize long negation?
            ;acl2::integerp-when-unsigned-byte-p-free ; needed for the bvplus-of-+ rules.
            acl2::natp-of-+-of-- ; trying, or simplify (natp (binary-+ '32 (unary-- (bvchop '5 x))))
            min ; why is min arising?  or add min-same
            acl2::<-becomes-bvlt-axe-bind-free-arg1-strong
            acl2::<-becomes-bvlt-dag-gen-better2
            ;; after adding core-rules-bv:
            acl2::bvlt-tighten-bind-and-bind-dag
            ;;acl2::unsigned-byte-p-of-0-arg1 ; move to a more fundamental rule list
            ;; acl2::boolif-x-x-y-becomes-boolor ; introduces boolor
            acl2::boolor-becomes-boolif
            ;; acl2::bvlt-hack-1-gen
            acl2::bvchop-subst-constant ; move
            acl2::bvchop-subst-constant-alt ; move
            acl2::boolif-of-bvlt-strengthen-to-equal
            acl2::bvlt-reduce-when-not-equal-one-less
            ;read-1-of-write-4
            ;read-1-of-write-1-both ; can make things, like failure to resolve rip, hard to debug
            ;read-1-of-write-within-new
            not-equal-of-+-when-separate
            not-equal-of-+-when-separate-alt
            x86isa::canonical-address-p-of-sum-when-unsigned-byte-p-32
            )))

(defund tester-proof-rules ()
  (declare (xargs :guard t))
  (append '(;;myif-of-sub-zf-spec32-arg2
            ;;myif-of-sub-zf-spec32-arg3
            equal-of-sub-zf-spec32-and-1
            equal-of-1-and-sub-zf-spec32
            acl2::equal-of-if-constants
            ;; acl2::if-becomes-myif ; todo: do we want this when lifting?
            ;; acl2::myif-becomes-bvif-1-axe
            ;; acl2::bvchop-of-myif
            acl2::integerp-of---when-integerp
            acl2::equal-of-bvplus-move-bvminus-better
            acl2::equal-of-bvplus-move-bvminus-alt-better
            acl2::bvplus-commutative-increasing-axe
            ;acl2::bvchop-of-bvmod ; just use bvchop-identity-axe
            acl2::bvuminus-of-bvif-constants
            acl2::equal-of-bvif ;restrict to constant x?
            acl2::equal-of-bvif-alt ;restrict to constant x?
            ;; just include boolean-rules?
            acl2::boolif-when-quotep-arg2
            acl2::boolif-when-quotep-arg3
            acl2::bvchop-of-bvuminus-same
            acl2::signed-byte-p-of-bvif
            acl2::logext-identity
            acl2::signed-byte-p-when-unsigned-byte-p-one-less
            ;acl2::boolif-x-x-y-becomes-boolor ; introduces boolor
            acl2::boolor-becomes-boolif
            ;acl2::bvlt-hack-1-gen
            acl2::bvchop-subst-constant
            acl2::bvchop-subst-constant-alt
            acl2::boolif-of-bvlt-strengthen-to-equal
            acl2::bvlt-reduce-when-not-equal-one-less
            ;; If any of these survive to the proof stage, we should probably open them up:
            js-condition
            jns-condition
            jo-condition
            jno-condition
            jb-condition
            jnb-condition
            jbe-condition
            jnbe-condition
            jl-condition
            jnl-condition
            jle-condition
            jnle-condition
            jp-condition
            jnp-condition
            jz-condition
            jnz-condition
            ;; todo: it would be good to turn these into BVs earlier, during symbolic execution when not passed to rflags
            ;; todo: need rules like these for all the sub-xxx functions too
            add-af-spec8-becomes-bvlt
            add-af-spec16-becomes-bvlt
            add-af-spec32-becomes-bvlt
            add-af-spec64-becomes-bvlt
            cf-spec64-becomes-getbit ;cf-spec64$inline ; todo: more!
            sf-spec8-becomes-getbit
            sf-spec16-becomes-getbit
            sf-spec32-becomes-getbit
            sf-spec64-becomes-getbit
            zf-spec$inline
            ;; todo: how to open the other flags, like pf, to bv notions?

<<<<<<< HEAD
            acl2::bvplus-convert-arg2-to-bv-axe ; would like to do this earlier, but it might cause problems
            acl2::bvplus-convert-arg3-to-bv-axe
=======
            acl2::signed-byte-p-of-+-becomes-bv-claim ; todo: can't include during symbolic execution?
>>>>>>> 0ffd89ce
            )
          (x86-type-rules) ; since some of these functions may survive to the proof stage
          (separate-rules) ; i am seeing some read-over-write reasoning persist into the proof stage
          (float-rules) ; i need booleanp-of-isnan, at least
          (extra-tester-rules)
          (acl2::convert-to-bv-rules) ; turns things like logxor into things like bvxor
          (acl2::booleanp-rules)
          (acl2::boolean-rules-safe)
          (acl2::type-rules)
          (new-normal-form-rules64) ; overkill?
          (acl2::base-rules)
          (acl2::core-rules-bv) ; trying
          (acl2::bv-of-logext-rules)
          (acl2::unsigned-byte-p-rules)
          (acl2::array-reduction-rules)
          (acl2::trim-rules) ; these seem needed for a few examples, like getting tea-wiki-elf64 by rewriting
          ))

;;;;;;;;;;;;;;;;;;;;;;;;;;;;;;;;;;;;;;;;;;;;;;;;;;;;;;;;;;;;;;;;;;;;;;;;;;;;;;;;

;; Usually not needed except for in the loop lifter (showing that assumptions are preserved):
(defund program-at-rules ()
  (declare (xargs :guard t))
  '(program-at-of-write
    x86isa::program-at-of-if
    program-at-of-set-flag ; may not be needed, since the corresponding read ignores set-flag and the program-at claim will only be on the initial state
    program-at-of-set-undef ; do we not need something like this?
    program-at-of-set-mxcsr
    ))

(defund extra-loop-lifter-rules ()
  (declare (xargs :guard t))
  (append ;or put these in symbolic-execution-rules-loop ?:
   '(stack-height-increased-wrt
     stack-height-decreased-wrt
     get-pc
     acl2::memberp-of-cons-irrel-strong
     acl2::memberp-of-cons-same
     acl2::memberp-of-nil
;     acl2::member-equal-of-cons
     acl2::equal-of-same-cancel-4
     x86isa::logext-64-does-nothing-when-canonical-address-p
     x86isa::equal-of-if-constants
     x86isa::equal-of-if-constants-alt
     acl2::bool-fix-when-booleanp
     acl2::if-of-t-and-nil-becomes-bool-fix
     acl2::mv-nth-of-if
     x86isa::canonical-address-p-of-if
     x86isa::+-of-if-arg1
     x86isa::+-of-if-arg2
     acl2::bvchop-numeric-bound
     x86isa::xw-of-rip-and-if
     acl2::if-x-x-y-when-booleanp
     read-of-xw-irrel ; drop -- but is it elsewhere?
     read-bytes-of-xw-irrel
     read-bytes-of-set-flag ; todo: more like this, for other state changers
     read-bytes-of-!rflags
     read-bytes-of-set-rip
     read-bytes-of-set-undef
     read-bytes-of-set-mxcsr
     read-bytes-of-write-when-disjoint-regions48p
     read-bytes-of-write-when-disjoint-regions48p-alt
     mod-of-plus-reduce-constants
     ;; mv-nth-1-of-rb-becomes-read
     ;mv-nth-1-of-wb-becomes-write-when-app-view
     read-of-set-flag ; drop
     read-of-write-when-separate ; drop
     write-of-write-same ; drop
     ;; read-when-program-at-1-byte ; this is for resolving reads of the program.
     ;; read-when-program-at-4-bytes ; this is for resolving reads of the program.
     ;; read-when-program-at-2-bytes ; this is for resolving reads of the program.
     ;; read-when-program-at-8-bytes ; this is for resolving reads of the program.
     acl2::equal-of-same-cancel-4
     acl2::equal-of-same-cancel-3
     acl2::equal-of-bvplus-constant-and-constant
     acl2::equal-of-bvplus-constant-and-constant-alt
     acl2::mod-of-+-of-constant
     xr-of-if

     xw-of-xr-same-gen

     set-undef ; can be introduced by write-user-rflags-rewrite-better
     )
   (program-at-rules) ; to show that program-at assumptions still hold after the loop body
   (write-rules)
;(x86isa::lifter-rules)
   ))

;; For the loop lifter
;; todo: consider making a 32-bit variant (see above)
(defund symbolic-execution-rules-loop-lifter ()
  (declare (xargs :guard t))
  '(;;run-until-exit-segment-or-hit-loop-header-opener-1
    run-until-exit-segment-or-hit-loop-header-opener-2
    run-until-exit-segment-or-hit-loop-header-base-case-1
    run-until-exit-segment-or-hit-loop-header-base-case-2
    run-until-exit-segment-or-hit-loop-header-base-case-3
    ;; run-until-exit-segment-or-hit-loop-header-of-myif-split
    run-until-exit-segment-or-hit-loop-header-of-if-split
    run-until-exit-segment-or-hit-loop-header-of-if))

;; Eventually we may add these rules about read to extra-loop-lifter-rules.
(defund loop-lifter-invariant-preservation-rules ()
  (declare (xargs :guard t))
  (append (extra-loop-lifter-rules)
          '(;; mv-nth-1-of-rb-becomes-read
            ;; read-of-write-irrel
            read-of-write-when-disjoint-regions48p-gen
            read-of-write-when-disjoint-regions48p-gen-alt
            read-bytes-of-write-when-disjoint-regions48p-gen
            read-bytes-of-write-when-disjoint-regions48p-gen-alt
            read-of-write-same
            )))

;todo: add more?
(defund loop-lifter-state-component-extraction-rules ()
  (declare (xargs :guard t))
  '(acl2::integerp-of-+
    x86isa::x86-elem-fix
    x86isa::canonical-address-p-between-special1
    x86isa::xr-of-xw-diff
    x86isa::xr-of-xw-intra-field
    acl2::ifix-when-integerp
    x86isa::integerp-of-xr-rgf
    x86isa::logext-64-does-nothing-when-canonical-address-p
    xr-of-write-when-not-mem ; add 32-bit versions too?
    xr-of-set-flag
    xr-of-set-undef-irrel ; maybe this normal form is not used?
    xr-of-set-mxcsr-irrel ; maybe this normal form is not used?
    ))

;; These are for both 32 and 64 bit modes.
;; For the old normal form, we expose XR and XW.
(defund old-normal-form-rules ()
  (declare (xargs :guard t))
  '(fault fault$a ; exposes xr
    !fault !fault$a ; exposes xw
    ms ms$a ; exposes xr
    !ms !ms$a ; exposes xw
    mxcsr mxcsr$a ; exposes xr
    !mxcsr !mxcsr$a ; exposes xw
    undef undef$a ; exposes xr
    !undef !undef$a ; exposes xw
    ;; app-view ; not needed because we never change it?
    rip rip$a ; exposes xr
    !rip !rip$a ; exposes xw

    ;; Reading/writing registers (or parts of registers).  we leave
    ;; these enabled to expose rgfi and !rgfi, which then get rewritten
    ;; to xr and xw.
    rgfi-size$inline ;dispatches to rr08, etc.
    rr08$inline ; exposes rgfi
    rr16$inline ; exposes rgfi
    rr32$inline ; exposes rgfi
    rr64$inline ; exposes rgfi
    rgfi rgfi$a ;exposes xr

    !rgfi-size$inline ; dispatches to wr08, etc.
    wr08$inline ; exposes !rgfi
    wr16$inline ; exposes !rgfi
    wr32$inline ; exposes !rgfi
    wr64$inline ; exposes !rgfi
    !rgfi !rgfi$a ;exposes xw

    x86isa::xw-rgf-of-xr-rgf-same ; drop since we don't use this normal form?
    ))

;; Can't really use the new, nicer normal forms for readers and writers, since
;; the loop-lifter expects state terms built from XW, WRITE, and SET-FLAG.
(defund loop-lifter-rules32 ()
  (declare (xargs :guard t))
  (append (lifter-rules32)
          (old-normal-form-rules)))

;; Can't really use the new, nicer normal forms for readers and writers, since
;; the loop-lifter expects state terms built from XW, WRITE, and SET-FLAG.
(defund loop-lifter-rules64 ()
  (declare (xargs :guard t))
  (append (lifter-rules64)
          (old-normal-form-rules) ;;(new-normal-form-rules64); todo, but we'd have to change the loop-lifter significantly
          ))

;;;;;;;;;;;;;;;;;;;;;;;;;;;;;;;;;;;;;;;;;;;;;;;;;;;;;;;;;;;;;;;;;;;;;;;;;;;;;;;;

;; Based on how commonly these rules were used in an example:
(set-axe-rule-priority set-flag-of-write -3)
(set-axe-rule-priority set-flag-of-set-flag-diff-axe -2)
(set-axe-rule-priority set-flag-of-set-rbp -1)
(set-axe-rule-priority set-flag-of-set-rip -1)
(set-axe-rule-priority set-flag-of-set-rsi -1)
(set-axe-rule-priority set-flag-of-set-rax -1)
(set-axe-rule-priority set-flag-of-set-rsp -1)

;; Based on how commonly these rules were used in an example:
(set-axe-rule-priority get-flag-of-set-flag -3)
(set-axe-rule-priority get-flag-of-write -2)
(set-axe-rule-priority get-flag-of-set-rbp -1)
(set-axe-rule-priority get-flag-of-set-rip -1)
(set-axe-rule-priority get-flag-of-set-rsi -1)
(set-axe-rule-priority get-flag-of-set-rax -1)
(set-axe-rule-priority get-flag-of-set-rsp -1)

;; Based on how commonly these rules were used in an example:
(set-axe-rule-priority 64-bit-modep-of-write -4)
(set-axe-rule-priority 64-bit-modep-of-set-flag -3)
(set-axe-rule-priority 64-bit-modep-of-set-rip -2)
(set-axe-rule-priority 64-bit-modep-of-set-rbp -1)
(set-axe-rule-priority 64-bit-modep-of-set-rsi -1)
(set-axe-rule-priority 64-bit-modep-of-set-rax -1)
(set-axe-rule-priority 64-bit-modep-of-set-rsp -1)

;; Based on how commonly these rules were used in an example:
(set-axe-rule-priority app-view-of-write -4)
(set-axe-rule-priority app-view-of-set-flag -3)
(set-axe-rule-priority app-view-of-set-rip -2)
(set-axe-rule-priority app-view-of-set-rbp -1)
(set-axe-rule-priority app-view-of-set-rsi -1)
(set-axe-rule-priority app-view-of-set-rax -1)
(set-axe-rule-priority app-view-of-set-rsp -1)

;; Based on how commonly these rules were used in an example:
(set-axe-rule-priority alignment-checking-enabled-p-of-write -4)
(set-axe-rule-priority alignment-checking-enabled-p-of-set-flag -3)
(set-axe-rule-priority alignment-checking-enabled-p-of-set-rip -2)
(set-axe-rule-priority alignment-checking-enabled-p-of-set-rbp -1)
(set-axe-rule-priority alignment-checking-enabled-p-of-set-rsi -1)
(set-axe-rule-priority alignment-checking-enabled-p-of-set-rax -1)
(set-axe-rule-priority alignment-checking-enabled-p-of-set-rsp -1)

;; Based on how commonly these rules were used in an example:
(set-axe-rule-priority x86p-of-write -4)
(set-axe-rule-priority x86p-of-set-flag -3)
(set-axe-rule-priority x86p-of-set-rip -2)
(set-axe-rule-priority x86p-of-set-rbp -1)
(set-axe-rule-priority x86p-of-set-rsi -1)
(set-axe-rule-priority x86p-of-set-rax -1)
(set-axe-rule-priority x86p-of-set-rsp -1)

;; Based on how commonly these rules were used in an example:
(set-axe-rule-priority read-of-set-rip -2)
(set-axe-rule-priority read-of-set-rbp -2)
(set-axe-rule-priority read-of-set-rsi -2)
(set-axe-rule-priority read-of-set-rax -2)
(set-axe-rule-priority read-of-set-rsp -2)
(set-axe-rule-priority read-of-write-same -1)
(set-axe-rule-priority read-of-write-irrel -1)
(set-axe-rule-priority read-of-write-irrel-bv-axe 1) ; try late, as this uses SMT, todo: add smt to name

;; Try last
(set-axe-rule-priority canonical-address-p-when-bvlt-of-bvplus-axe 1) ; todo: add smt to name

;; Based on how commonly these rules were used in an example:
(set-axe-rule-priority ms-of-write -4)
(set-axe-rule-priority ms-of-set-flag -3)
(set-axe-rule-priority ms-of-set-rip -2)
(set-axe-rule-priority ms-of-set-rbp -1)
(set-axe-rule-priority ms-of-set-rsi -1)
(set-axe-rule-priority ms-of-set-rax -1)
(set-axe-rule-priority ms-of-set-rsp -1)

;; Based on how commonly these rules were used in an example:
(set-axe-rule-priority fault-of-write -4)
(set-axe-rule-priority fault-of-set-flag -3)
(set-axe-rule-priority fault-of-set-rip -2)
(set-axe-rule-priority fault-of-set-rbp -1)
(set-axe-rule-priority fault-of-set-rsi -1)
(set-axe-rule-priority fault-of-set-rax -1)
(set-axe-rule-priority fault-of-set-rsp -1)

;; todo: add the rest
(set-axe-rule-priority rgfi-becomes-rbp -1)
(set-axe-rule-priority rgfi-becomes-rsp -1)
(set-axe-rule-priority rgfi-becomes-rax -1)
(set-axe-rule-priority rgfi-becomes-rbx -1)

;; Based on how commonly these rules were used in an example:
(set-axe-rule-priority program-at-of-write -4)
(set-axe-rule-priority program-at-of-set-flag -3)

;; Based on how commonly these rules were used in an example:
(set-axe-rule-priority xw-becomes-set-rip -4)
(set-axe-rule-priority xw-becomes-set-rax -4)

(set-axe-rule-priority !rip-becomes-set-rip -1) ; drop once this is only rule for 64-bit mode

(set-axe-rule-priority acl2::part-install-width-low-becomes-bvcat-32 1)
(set-axe-rule-priority acl2::part-install-width-low-becomes-bvcat-64 2)
(set-axe-rule-priority acl2::part-install-width-low-becomes-bvcat-128 3)
(set-axe-rule-priority acl2::part-install-width-low-becomes-bvcat-256 4)
(set-axe-rule-priority acl2::part-install-width-low-becomes-bvcat-512 5) ; try last

(set-axe-rule-priority riml08-becomes-read -1)

;; If these are present, we want them to be tried instead of opening the definition
(set-axe-rule-priority rml-size-of-1-becomes-read -1)
(set-axe-rule-priority rml-size-of-2-becomes-read -1)
(set-axe-rule-priority rml-size-of-4-becomes-read -1)
(set-axe-rule-priority rml-size-of-6-becomes-read -1)
(set-axe-rule-priority rml-size-of-8-becomes-read -1)
(set-axe-rule-priority rml-size-of-10-becomes-read -1)
(set-axe-rule-priority rml-size-of-16-becomes-read -1)
(set-axe-rule-priority rml-size-of-32-becomes-read -1)

;; If these are present, we want them to be tried instead of opening the definition
(set-axe-rule-priority riml-size-of-1-becomes-read -1)
(set-axe-rule-priority riml-size-of-2-becomes-read -1)
(set-axe-rule-priority riml-size-of-4-becomes-read -1)
(set-axe-rule-priority riml-size-of-8-becomes-read -1)

;; This may be the rule that is used the most
(set-axe-rule-priority acl2::mv-nth-of-cons-safe -1)

;; Delay under we've tried to resolve the read of write:
(set-axe-rule-priority read-of-write-becomes-read-of-write-of-clear-flags-extend-axe 1)
;; Remove the clear-flags-retract before we try to resolve the read-of-write
(set-axe-rule-priority read-of-write-of-clear-flags-retract -1)<|MERGE_RESOLUTION|>--- conflicted
+++ resolved
@@ -5787,13 +5787,9 @@
             sf-spec64-becomes-getbit
             zf-spec$inline
             ;; todo: how to open the other flags, like pf, to bv notions?
-
-<<<<<<< HEAD
             acl2::bvplus-convert-arg2-to-bv-axe ; would like to do this earlier, but it might cause problems
             acl2::bvplus-convert-arg3-to-bv-axe
-=======
             acl2::signed-byte-p-of-+-becomes-bv-claim ; todo: can't include during symbolic execution?
->>>>>>> 0ffd89ce
             )
           (x86-type-rules) ; since some of these functions may survive to the proof stage
           (separate-rules) ; i am seeing some read-over-write reasoning persist into the proof stage
