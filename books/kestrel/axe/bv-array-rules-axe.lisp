; Axe rules about BV arrays
;
; Copyright (C) 2008-2011 Eric Smith and Stanford University
; Copyright (C) 2013-2023 Kestrel Institute
; Copyright (C) 2016-2020 Kestrel Technology, LLC
;
; License: A 3-clause BSD license. See the file books/3BSD-mod.txt.
;
; Author: Eric Smith (eric.smith@kestrel.edu)

;;;;;;;;;;;;;;;;;;;;;;;;;;;;;;;;;;;;;;;;;;;;;;;;;;;;;;;;;;;;;;;;;;;;;;;;;;;;;;;;

(in-package "ACL2")

;this book uses the axe-syntaxp functions

;reduce?:
(include-book "axe-syntax-functions") ;for SYNTACTIC-CALL-OF
(include-book "axe-syntax-functions-bv")
(include-book "kestrel/bv-lists/bv-arrays" :dir :system)
(include-book "kestrel/bv/trim" :dir :system)
(include-book "kestrel/bv/bvlt" :dir :system)
(include-book "kestrel/bv-lists/bv-arrayp" :dir :system)
(include-book "kestrel/bv/unsigned-byte-p-forced" :dir :system)
;(include-book "kestrel/bv/bvplus" :dir :system)
;(include-book "list-rules") ;for EQUAL-OF-UPDATE-NTH
(include-book "known-booleans")
;(local (include-book "kestrel/bv/bvlt" :dir :system))
(include-book "kestrel/lists-light/prefixp-def" :dir :system)
(local (include-book "kestrel/lists-light/prefixp" :dir :system))
(local (include-book "kestrel/lists-light/prefixp2" :dir :system))
(local (include-book "list-rules")) ; for equal-of-update-nth
(local (include-book "kestrel/lists-light/update-nth" :dir :system))
(local (include-book "kestrel/lists-light/take" :dir :system))
(local (include-book "kestrel/lists-light/firstn" :dir :system))
(local (include-book "kestrel/lists-light/true-list-fix" :dir :system))
(local (include-book "kestrel/lists-light/nthcdr" :dir :system))
(local (include-book "kestrel/arithmetic-light/integer-length" :dir :system))
(local (include-book "kestrel/arithmetic-light/expt2" :dir :system))

(add-known-boolean bv-arrayp)

;maybe not true?
;; (DEFTHM BV-ARRAY-WRITE-OF-BVCHOP-ARG4-better
;;   (IMPLIES (<= ELEMENT-SIZE SIZE)
;;            (EQUAL (BV-ARRAY-WRITE ELEMENT-SIZE
;;                                   LEN INDEX (BVCHOP SIZE VAL)
;;                                   DATA)
;;                   (BV-ARRAY-WRITE ELEMENT-SIZE LEN INDEX VAL DATA)))
;;   :hints (("Goal" :in-theory (enable BV-ARRAY-WRITE update-nth2)
;;            :cases ((integerp size)))))

;move
(defthmd bv-array-write-trim-value-all
  (implies (and (axe-syntaxp (term-should-be-trimmed-axe size val 'all dag-array))
                (natp len)
                (natp index)
                (< index len))
           (equal (bv-array-write size len index val array)
                  (bv-array-write size len index (trim size val)
                                  array)))
  :hints (("Goal" :in-theory (e/d (bv-array-write trim update-nth2)
                                  (;UPDATE-NTH-BECOMES-UPDATE-NTH2-EXTEND-GEN
                                   )))))

;move
(defthmd bv-array-write-trim-value
  (implies (and (axe-syntaxp (term-should-be-trimmed-axe size val 'non-arithmetic dag-array))
                (natp len)
                (natp index)
;                (integerp size) ;new
                (< index len))
           (equal (bv-array-write size len index val array)
                  (bv-array-write size len index (trim size val) array)))
  :hints (("Goal" :use (:instance bv-array-write-trim-value-all)
           :in-theory (disable bv-array-write-trim-value-all))))

(defthmd cons-becomes-bv-array-write-gen
  (implies (and (syntaxp (quotep data))
                (axe-bind-free (bind-bv-size-axe a 'newsize dag-array) '(newsize))
                (all-unsigned-byte-p newsize data) ;bozo what if not?
                (true-listp data)
                (natp newsize)
                (unsigned-byte-p-forced newsize a))
           (equal (cons a data)
                  (bv-array-write newsize (+ 1 (len data))
                                  0 a (cons 0 data))))
  :hints
  (("Goal" :in-theory (e/d (bv-array-write update-nth2 unsigned-byte-p-forced)
                           (;UPDATE-NTH-BECOMES-UPDATE-NTH2-EXTEND-GEN
                            )))))

(defthmd bv-array-write-of-bv-array-write-tighten2
  (implies (and (< element-size2 element-size1)
                (axe-bind-free (bind-bv-size-axe val1 'val-size dag-array) '(val-size))
                (<= val-size element-size2)
                (natp val-size)
                (< index1 len)
                (< index2 len)
                (equal len (len lst))
                (natp index1)
                (natp index2)
                (natp len)
                (natp element-size1)
                (natp element-size2)
                (unsigned-byte-p-forced val-size val1))
           (equal (bv-array-write element-size1 len index1 val1 (bv-array-write element-size2 len index2 val2 lst))
                  (bv-array-write element-size2 len index1 val1 (bv-array-write element-size2 len index2 val2 lst))))
  :hints (("Goal" :in-theory (e/d (update-nth2 len-update-nth BV-ARRAY-WRITE unsigned-byte-p-forced BVCHOP-LIST-OF-TAKE-OF-BVCHOP-LIST-GEN)
                                  (;UPDATE-NTH-BECOMES-UPDATE-NTH2-EXTEND-GEN
                                   )))))


(defthmd cons-of-bv-array-write-gen
  (implies (and (axe-bind-free (bind-bv-size-axe a 'asize dag-array) '(asize))
                (natp len)
                (< index len) ;Mon Jul 19 20:28:02 2010
                (natp esize)
                (natp asize)
                (natp index)
                (unsigned-byte-p-forced asize a))
           (equal (cons a (bv-array-write esize len index b lst))
                  (bv-array-write (max asize esize) (+ 1 len)
                                  0 a
                                  (bv-array-write esize (+ 1 len)
                                                  (+ 1 index)
                                                  b (cons a lst)))))
  :hints (("Goal" :in-theory (e/d (update-nth2 bv-array-write bvchop-of-sum-cases ceiling-of-lg
                                               ;;bvplus
                                               unsigned-byte-p-forced
                                               unsigned-byte-p
                                               equal-of-update-nth)
                                  (;bvplus-recollapse ;UPDATE-NTH-BECOMES-UPDATE-NTH2-EXTEND-GEN
                                   )))))

;; (defthmd bv-array-write-of-myif-drop-logext-lists-arg2
;;   (implies (and (axe-syntaxp (myif-nest-needs-bvchop-list x size dag-array)) ;else it could loop?
;;                 (natp index)
;;                 (< index len)
;;                 (natp len)
;;                 (posp size))
;;            (equal (bv-array-write size len index val (myif test y x))
;;                   (bv-array-write size len index val (myif test y (push-bvchop-list size x)))))
;;   :hints (("Goal" :in-theory (e/d (myif BV-ARRAY-WRITE update-nth2 bvchop-list-of-take-of-bvchop-list)
;;                                   (LIST::CLEAR-NTH-EQUAL-CLEAR-NTH-REWRITE
;;                                    UPDATE-NTH-BECOMES-UPDATE-NTH2-EXTEND-GEN)))))

;; (defthmd bv-array-write-of-myif-drop-logext-lists-arg1
;;   (implies (and (axe-syntaxp (myif-nest-needs-bvchop-list x size dag-array)) ;else it could loop?
;;                 (natp index)
;;                 (< index len)
;;                 (natp len)
;;                 (posp size))
;;            (equal (bv-array-write size len index val (myif test x y))
;;                   (bv-array-write size len index val (myif test (push-bvchop-list size x) y))))
;;   :hints (("Goal" :in-theory (e/d (myif BV-ARRAY-WRITE update-nth2 bvchop-list-of-take-of-bvchop-list)
;;                                   (LIST::CLEAR-NTH-EQUAL-CLEAR-NTH-REWRITE
;;                                    UPDATE-NTH-BECOMES-UPDATE-NTH2-EXTEND-GEN)))))

(defthmd myif-of-bv-array-write-arg1-safe
  (implies (and (axe-syntaxp (bv-array-write-nest-ending-inp-axe thenpart lst dag-array))
                (< key len)
                (all-unsigned-byte-p element-size thenpart) ;i guess we do need this...
                (natp key)
                (natp element-size)
                (true-listp thenpart)
                (equal len (len thenpart))  ;i guess we do need this...
                )
           (equal (myif test (bv-array-write element-size len key val lst) thenpart)
                  (bv-array-write element-size len key (myif test val (bv-array-read element-size len key thenpart)) (myif test lst thenpart))))
  :hints
  (("Goal"
    :in-theory (e/d (myif update-nth2 bv-array-read bv-array-write)
                    (nth-0-cons ;myif-of-constant-lists
                     NTH-OF-BV-ARRAY-WRITE-BECOMES-BV-ARRAY-READ ;UPDATE-NTH-BECOMES-UPDATE-NTH2-EXTEND-GEN
                     )))))

(defthmd myif-of-bv-array-write-arg2-safe
  (implies (and (axe-syntaxp (bv-array-write-nest-ending-inp-axe thenpart lst dag-array))
                (all-unsigned-byte-p element-size thenpart)
                (natp key)
                (equal len (len lst))
                (< key len)
                (natp element-size)
                (equal len (len thenpart))
                (true-listp thenpart))
           (equal (myif test thenpart (bv-array-write element-size len key val lst))
                  (bv-array-write element-size len key (myif test (bv-array-read element-size len key thenpart) val) (myif test thenpart lst))))
  :hints
  (("Goal"
    :in-theory (e/d (myif update-nth2 ;bv-array-read
                          bv-array-write
                          bv-array-read
                          )
                    (nth-0-cons ;myif-of-constant-lists
                     NTH-OF-BV-ARRAY-WRITE-BECOMES-BV-ARRAY-READ ;UPDATE-NTH-BECOMES-UPDATE-NTH2-EXTEND-GEN
                     )))))

;; (defthmd bv-array-read-of-myif-drop-logext-lists-arg2
;;   (implies (and (axe-syntaxp (myif-nest-needs-bvchop-list x size dag-array)) ;else it could loop?
;;                 (natp index)
;;                 (< index len)
;;                 (natp len)
;;                 (posp size))
;;            (equal (bv-array-read size len index (myif test y x))
;;                   (bv-array-read size len index (myif test y (push-bvchop-list size x)))))
;;   :hints (("Goal" :in-theory (enable myif BV-ARRAY-WRITE))))

;; (defthmd bv-array-read-of-myif-drop-logext-lists-arg1
;;   (implies (and (axe-syntaxp (myif-nest-needs-bvchop-list x size dag-array)) ;else it could loop?
;;                 (natp index)
;;                 (< index len)
;;                 (natp len)
;;                 (posp size))
;;            (equal (bv-array-read size len index (myif test x y))
;;                   (bv-array-read size len index (myif test (push-bvchop-list size x) y))))
;;   :hints (("Goal" :in-theory (enable myif BV-ARRAY-WRITE))))


(defthmd bv-array-write-tighten-when-quotep-data
  (implies (and (syntaxp (quotep array)) ;gen?
                (axe-bind-free (bind-bv-size-axe val 'valsize dag-array) '(valsize))
                (< valsize size) ;would loop if =
                (all-unsigned-byte-p valsize array)
                (natp size)
                (natp valsize)
                (natp index)
                (equal length (len array))
                (< index length) ;drop?
                (TRUE-LISTP ARRAY)
                (unsigned-byte-p-forced valsize val)
                )
           (equal (bv-array-write size length index val array)
                  (bv-array-write valsize length index val array)))
  :hints (("Goal" :in-theory (e/d (bv-array-write update-nth2 unsigned-byte-p-forced)
                                  (;UPDATE-NTH-BECOMES-UPDATE-NTH2-EXTEND-GEN
                                   )))))

(defthmd bv-array-write-does-nothing-cheap
  (implies (and (axe-syntaxp (bv-array-write-nest-with-val-at-indexp-axe lst val key dag-array)) ;this seemed very expensive in one situation (but it was because of huge bv-array-write nests due to some problem -- not this rule's fault)
                ;; this can be expensive, so we only do it when the test above indicates that it will succeed:
                (equal val (bv-array-read element-size len key lst))
                (equal len (len lst))
                (natp key)
                (< key (len lst)))
           (equal (bv-array-write element-size len key val lst)
                  (bvchop-list element-size lst)))
  :hints (("Goal" :in-theory (e/d (bv-array-write bv-array-read update-nth2
                                                  ;list::update-nth-equal-rewrite
                                                  BVCHOP-WHEN-I-IS-NOT-AN-INTEGER) ( ;take-of-bvchop-list
                                                  NTH-OF-BV-ARRAY-WRITE-BECOMES-BV-ARRAY-READ
                                                  ;;UPDATE-NTH-BECOMES-UPDATE-NTH2-EXTEND-GEN
                                                  )))))

<<<<<<< HEAD
;gen!  may need a new syntax function
;drop?
(defthmd bv-array-read-trim-index-dag-256
  (implies (and (axe-syntaxp (term-should-be-trimmed-axe '8 index 'non-arithmetic dag-array))
                ;(natp size)
                )
           (equal (bv-array-read element-width 256 index data)
                  (bv-array-read element-width 256 (trim 8 index) data)))
=======
(defthmd bv-array-read-trim-index-axe
  (implies (and (syntaxp (quotep len))
                (axe-binding-hyp (equal desired-size (ceiling-of-lg len))) ; binding hyp, desired-size should be a quoted constant
                (axe-syntaxp (term-should-be-trimmed-axe desired-size index 'non-arithmetic dag-array)))
           (equal (bv-array-read element-width len index data)
                  (bv-array-read element-width len (trim desired-size index) data)))
>>>>>>> 9cade6a8
  :hints (("Goal" :in-theory (enable trim))))

(defthmd bv-array-read-trim-index-axe-all
  (implies (and (syntaxp (quotep len))
                (axe-binding-hyp (equal desired-size (ceiling-of-lg len))) ; desired-size should be a quoted constant
                (axe-syntaxp (term-should-be-trimmed-axe desired-size index 'all dag-array)))
           (equal (bv-array-read element-width len index data)
<<<<<<< HEAD
                  (bv-array-read element-width len (trim (ceiling-of-lg len) index) data)))
               :hints (("Goal" :in-theory (enable trim))))
=======
                  (bv-array-read element-width len (trim desired-size index) data)))
  :hints (("Goal" :use bv-array-read-trim-index-axe
           :in-theory (disable bv-array-read-trim-index-axe))))
>>>>>>> 9cade6a8

;move
(defthmd myif-becomes-bv-array-if-axe
  (implies (and (axe-bind-free (bind-bv-array-length-axe x 'lenx dag-array) '(lenx))
                (axe-bind-free (bind-bv-array-length-axe y 'leny dag-array) '(leny))
                (axe-bind-free (bind-bv-array-element-size-axe x 'element-sizex dag-array) '(element-sizex))
                (axe-bind-free (bind-bv-array-element-size-axe y 'element-sizey dag-array) '(element-sizey))
                (equal element-sizex element-sizey) ;gen (take the larger?)
                (equal lenx leny)
                (bv-arrayp element-sizex lenx x) ;make a -forced version?
                (bv-arrayp element-sizey leny y) ;make a -forced version?
                )
           (equal (myif test x y)
                  (bv-array-if element-sizex lenx test x y)))
  :hints (("Goal" :in-theory (enable bv-array-if))))

;; todo: If val happens to be too narrow, we may need to widen the write later.
(defthmd update-nth-becomes-bv-array-write-axe
  (implies (and (axe-bind-free (bind-bv-size-axe val 'width dag-array) '(width))
                (all-unsigned-byte-p width lst)
                (unsigned-byte-p-forced width val)
                (< key (len lst))
                (natp key)
                (true-listp lst))
           (equal (update-nth key val lst)
                  (bv-array-write width (len lst) key val lst)))
  :hints (("Goal" :use update-nth-becomes-bv-array-write
           :in-theory (enable unsigned-byte-p-forced))))

;; Throws away array elements that can't be accessed (based on the size of the index term)
(defthmd bv-array-read-shorten-axe
  (implies (and (syntaxp (and (quotep len)
                              (quotep data)))
                (axe-bind-free (bind-bv-size-axe index 'isize dag-array) '(isize))
                (< (expt 2 isize) len) ; gets computed
                (equal len (len data)) ; gets computed
                (unsigned-byte-p-forced isize index))
           (equal (bv-array-read element-size len index data)
                  (bv-array-read element-size (expt 2 isize) index (take (expt 2 isize) data))))
  :hints (("Goal" :use (:instance bv-array-read-shorten-core)
           :in-theory (disable bv-array-read-shorten-core))))

;;;;;;;;;;;;;;;;;;;;;;;;;;;;;;;;;;;;;;;;;;;;;;;;;;;;;;;;;;;;;;;;;;;;;;;;;;;;;;;;

(defthm prefixp-of-bv-array-write-when-prefixp
  (implies (and (< (len x) len)
                (all-unsigned-byte-p 8 data)
                (prefixp x data)
                (natp len))
           (equal (prefixp x (bv-array-write '8 len (len x) val data))
                  t))
  :hints (("Goal" :do-not '(generalize eliminate-destructors)
           :use (:instance ALL-UNSIGNED-BYTE-P-OF-TRUE-LIST-FIX
                           (size 8)
                           (lst x))
           :in-theory (e/d (bv-array-write ceiling-of-lg UPDATE-NTH2 PREFIXP-REWRITE-gen
                                           equal-of-true-list-fix-and-true-list-fix-forward)
                           (ALL-UNSIGNED-BYTE-P-OF-TRUE-LIST-FIX
                            )))))

(defthm bvlt-of-len-and-len-when-prefixp
  (implies (and (prefixp x free)
                (equal y free)
                (unsigned-byte-p size (len x))
                (unsigned-byte-p size (len y)))
           (equal (bvlt size (len y) (len x))
                  nil))
  :hints (("Goal" :in-theory (enable bvlt prefixp))))<|MERGE_RESOLUTION|>--- conflicted
+++ resolved
@@ -252,23 +252,12 @@
                                                   ;;UPDATE-NTH-BECOMES-UPDATE-NTH2-EXTEND-GEN
                                                   )))))
 
-<<<<<<< HEAD
-;gen!  may need a new syntax function
-;drop?
-(defthmd bv-array-read-trim-index-dag-256
-  (implies (and (axe-syntaxp (term-should-be-trimmed-axe '8 index 'non-arithmetic dag-array))
-                ;(natp size)
-                )
-           (equal (bv-array-read element-width 256 index data)
-                  (bv-array-read element-width 256 (trim 8 index) data)))
-=======
 (defthmd bv-array-read-trim-index-axe
   (implies (and (syntaxp (quotep len))
                 (axe-binding-hyp (equal desired-size (ceiling-of-lg len))) ; binding hyp, desired-size should be a quoted constant
                 (axe-syntaxp (term-should-be-trimmed-axe desired-size index 'non-arithmetic dag-array)))
            (equal (bv-array-read element-width len index data)
                   (bv-array-read element-width len (trim desired-size index) data)))
->>>>>>> 9cade6a8
   :hints (("Goal" :in-theory (enable trim))))
 
 (defthmd bv-array-read-trim-index-axe-all
@@ -276,14 +265,9 @@
                 (axe-binding-hyp (equal desired-size (ceiling-of-lg len))) ; desired-size should be a quoted constant
                 (axe-syntaxp (term-should-be-trimmed-axe desired-size index 'all dag-array)))
            (equal (bv-array-read element-width len index data)
-<<<<<<< HEAD
-                  (bv-array-read element-width len (trim (ceiling-of-lg len) index) data)))
-               :hints (("Goal" :in-theory (enable trim))))
-=======
                   (bv-array-read element-width len (trim desired-size index) data)))
   :hints (("Goal" :use bv-array-read-trim-index-axe
            :in-theory (disable bv-array-read-trim-index-axe))))
->>>>>>> 9cade6a8
 
 ;move
 (defthmd myif-becomes-bv-array-if-axe
