--- conflicted
+++ resolved
@@ -1874,35 +1874,6 @@
                            ;; natp
                            )))
 
-<<<<<<< HEAD
-=======
-(defthmd all-<-when-darg-listp
-  (implies (darg-listp x)
-           (equal (all-< (keep-atoms x) bound)
-                  (bounded-darg-listp x bound)))
-  :hints (("Goal" :in-theory (enable keep-atoms))))
-
-(local (in-theory (enable all-<-when-darg-listp)))
-
-(defthm not-bv-array-typep-when-bv-typep-cheap
-  (implies (bv-typep x)
-           (not (bv-array-typep x)))
-  :rule-classes ((:rewrite :backchain-limit-lst (0)))
-  :hints (("Goal" :in-theory (enable bv-typep bv-array-typep LIST-TYPEP))))
-
-(defthm not-boolean-typep-when-bv-typep-cheap
-  (implies (bv-typep x)
-           (not (boolean-typep x)))
-  :rule-classes ((:rewrite :backchain-limit-lst (0)))
-  :hints (("Goal" :in-theory (enable bv-typep boolean-typep))))
-
-(defthm not-boolean-typep-when-bv-array-typep-cheap
-  (implies (bv-array-typep x)
-           (not (boolean-typep x)))
-  :rule-classes ((:rewrite :backchain-limit-lst (0)))
-  :hints (("Goal" :in-theory (enable bv-array-typep list-typep boolean-typep))))
-
->>>>>>> 8b8b9647
 ;; todo: compare to gather-nodes-to-translate-up-to-depth
 ;returns (mv erp nodenums-to-translate cut-nodenum-type-alist handled-node-array) ;the accumulators are extended
 ;fixme look for type mismatches..
