--- conflicted
+++ resolved
@@ -118,17 +118,8 @@
                            set-fmt-hard-right-margin
                            deref-macro-name)))
 
-<<<<<<< HEAD
-(in-theory (disable str::coerce-to-list-removal)) ;todo
-
 (defund widen-margins (state)
   (declare (xargs :stobjs state))
-=======
-(defun widen-margins (state)
-  (declare (xargs :stobjs state
-                  :mode :program ; todo
-                  ))
->>>>>>> 43ee6ed6
   (let* ((old-fmt-hard-right-margin (f-get-global 'fmt-hard-right-margin state))
          (old-fmt-soft-right-margin (f-get-global 'fmt-soft-right-margin state))
          ;; save the old values for later restoration:
