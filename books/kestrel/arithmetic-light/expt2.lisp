--- conflicted
+++ resolved
@@ -292,18 +292,16 @@
                                   (j n))
            :in-theory (e/d (expt-of-+) (<-OF-EXPT-AND-EXPT-SAME-BASE)))))
 
-<<<<<<< HEAD
 ;gen to any base?
 (defthm <-of-expt-and-2
   (implies (integerp i)
            (equal (< (expt 2 i) 2)
                   (< i 1))))
-=======
+
 (defthm unsigned-byte-p-of-expt2
   (implies (integerp i)
            (equal (unsigned-byte-p size (expt 2 i))
                   (and (natp size)
                        (<= 0 i)
                        (<= (+ 1 i) size))))
-  :hints (("Goal" :in-theory (enable unsigned-byte-p))))
->>>>>>> c964a53e
+  :hints (("Goal" :in-theory (enable unsigned-byte-p))))